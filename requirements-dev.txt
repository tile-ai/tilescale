--- conflicted
+++ resolved
@@ -8,15 +8,10 @@
 scikit-build-core
 setuptools>=61
 torch
-<<<<<<< HEAD
 tabulate
-wheel
-setuptools
 cuda-python>=12.0.0
-=======
 wheel
 
 auditwheel; platform_system == 'Linux'
 patchelf; platform_system == 'Linux'
-delocate; platform_system == 'Darwin'
->>>>>>> a148d62a
+delocate; platform_system == 'Darwin'