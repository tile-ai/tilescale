from __future__ import annotations
from typing import Any, Callable, Literal

from tilelang.jit.adapter.utils import is_metal_target
from tvm.target import Target
from tvm.tir import PrimFunc

import tilelang
from tilelang import tvm
from tilelang import env
from tilelang.engine.param import CompiledArtifact, KernelParam
from tilelang.jit.adapter import (BaseKernelAdapter, CtypesKernelAdapter, CythonKernelAdapter,
                                  NVRTCKernelAdapter, TorchDLPackKernelAdapter, MetalKernelAdapter)
from tilelang.profiler import Profiler, TensorSupplyType
<<<<<<< HEAD
from tilelang.utils.target import AVALIABLE_TARGETS, determine_target
from tilelang.utils.allocator import BaseAllocator
import ctypes
import logging

logger = logging.getLogger(__name__)
=======
from tilelang.utils.target import determine_target
import logging
>>>>>>> a148d62a

logger = logging.getLogger(__name__)


class JITKernel:
    """
    A wrapper class for compiling and invoking TileLang (TVM TIR) functions as PyTorch-compatible functions.

    Attributes
    ----------
    artifact : CompiledArtifact
        The compiled artifact containing the runtime module and parameters.
    adapter : BaseKernelAdapter
        The adapter for the compiled function.
    torch_function : Callable
        The compiled function that can be invoked as a PyTorch-compatible function.
    """
    prim_func: PrimFunc = None
    artifact: CompiledArtifact = None
    adapter: BaseKernelAdapter = None
    torch_function: Callable = None

    # tuner result
    latency: float = None
    config: dict[str, Any] = None
    ref_latency: float = None

    def __init__(
        self,
        func: PrimFunc = None,
        out_idx: list[int] | int = None,
        execution_backend: Literal["dlpack", "ctypes", "cython", "nvrtc"] = "cython",
        target: str | Target = "auto",
        target_host: str | Target = None,
        verbose: bool = False,
        pass_configs: dict[str, Any] | None = None,
        from_database: bool = False,
<<<<<<< HEAD
        compile_flags: Optional[List[str]] = None,
=======
        compile_flags: list[str] | None = None,
>>>>>>> a148d62a
    ):
        """
        Initializes a TorchFunction instance.

        Parameters
        ----------
        func : tvm.tir.PrimFunc, optional
            The TileLang TIR function to compile and wrap.
        out_idx : Union[List[int], int], optional
            Index(es) of the output tensors to return (default: None).
        execution_backend : Literal["dlpack", "ctypes", "cython", "nvrtc"], optional
            Execution backend to use for kernel execution (default: "cython").
        target : Union[str, Target], optional
            Compilation target, either as a string or a TVM Target object (default: "auto").
        target_host : Union[str, Target], optional
            Target host for cross-compilation (default: None).
        verbose : bool, optional
            Whether to enable verbose output (default: False).
        pass_configs : dict, optional
            Additional keyword arguments to pass to the Compiler PassContext.
            Refer to `tilelang.PassConfigKey` for supported options.
        from_database : bool, optional
            Whether to create a TorchFunction from a database.
        """
        self.prim_func = func
        self.execution_backend = execution_backend
        self.target_host = target_host
        self.verbose = verbose

        if pass_configs is None:
            pass_configs = {}
        self.pass_configs = pass_configs

        self.compile_flags = compile_flags
<<<<<<< HEAD

        # If the target is specified as a string, validate it and convert it to a TVM Target.
        if isinstance(target, str):
            assert target in AVALIABLE_TARGETS, f"Invalid target: {target}"
            target = determine_target(target)
=======
>>>>>>> a148d62a

        # Ensure the target is always a valid TVM Target object.
        self.target = determine_target(target, return_object=True)

        # Validate the execution backend.
        assert execution_backend in [
            "dlpack",
            "ctypes",
            "cython",
            "nvrtc",
            "torch",
        ], f"Invalid execution backend. {execution_backend}"
        if execution_backend == "cython":
            from tilelang.contrib.cc import get_cplus_compiler

            assert (
                get_cplus_compiler() is not None
            ), "Cython backend requires a C++ compiler, please install or use other backends."

        if from_database:
            return

        # Print log on compilation starts
        # NOTE(Chenggang): printing could let the training/inference framework easier to know
        # whether the communication timeout is from compilation
        if env.is_print_on_compilation_enabled():
            # assert func must have "global_symbol"
            func_name = func.attrs.get("global_symbol")
            assert func_name is not None, "func must have global_symbol"
            logger.info(f"TileLang begins to compile kernel `{func_name}` with `{out_idx=}`")

        # Compile the TileLang function and create a kernel adapter for execution.
        adapter = self._compile_and_create_adapter(func, out_idx)

        if env.is_print_on_compilation_enabled():
            func_name = func.attrs.get("global_symbol")
            assert func_name is not None, "func must have global_symbol"
            logger.info(f"TileLang completes to compile kernel `{func_name}`")

        # The adapter's function is assigned as the callable function for this instance.
        self.adapter = adapter
        self.torch_function = adapter.func
        self.allocator = None

    @classmethod
    def from_database(
        cls,
        func: PrimFunc,
        kernel_global_source: str,
        kernel_lib_path: str,
        params: list[KernelParam],
        target: str | Target,
        target_host: str | Target,
        out_idx: list[int] | int,
        execution_backend: Literal["dlpack", "ctypes", "cython", "nvrtc"],
<<<<<<< HEAD
        pass_configs: Optional[Dict[str, Any]] = None,
        compile_flags: Optional[List[str]] = None,
=======
        pass_configs: dict[str, Any] | None = None,
        compile_flags: list[str] | None = None,
>>>>>>> a148d62a
    ):
        """
        Alternative constructor to create a TorchFunction directly from a database.
        """
        instance = cls(
            func=func,
            out_idx=out_idx,
            execution_backend=execution_backend,
            target=target,
            target_host=target_host,
            pass_configs=pass_configs,
            from_database=True,
            compile_flags=compile_flags,
        )

        instance.adapter = instance._create_adapter_from_database(
            func_or_mod=func,
            params=params,
            result_idx=out_idx,
            target=target,
            kernel_global_source=kernel_global_source,
            kernel_lib_path=kernel_lib_path,
            pass_configs=pass_configs,
            compile_flags=compile_flags,
        )
        instance.torch_function = instance.adapter.func
        return instance

    def __call__(self, *args: Any, **kwds: Any) -> Any:
        """
        Invokes the compiled function with the given arguments.

        Parameters
        ----------
        *args : Any
            Positional arguments for the function.
        **kwds : Any
            Keyword arguments for the function.

        Returns
        -------
        Any
            The result of the function execution.
        """
        return self.torch_function(*args, **kwds)

    def _compile_and_create_adapter(self, tilelang_func: PrimFunc,
                                    out_idx: list[int]) -> BaseKernelAdapter:
        """
        Compiles the given TileLang PrimFunc using TVM and creates a kernel adapter.

        Parameters
        ----------
        tilelang_func : tvm.tir.PrimFunc
            The TileLang (TVM TIR) function to compile.

        Returns
        -------
        BaseKernelAdapter
            The compiled and ready-to-run kernel adapter.
        """
        verbose = self.verbose
        target = self.target
        target_host = self.target_host

        execution_backend = self.execution_backend
        pass_configs = self.pass_configs

        compile_flags = self.compile_flags

        # Compile the function with TVM, optimizing with shared memory lowering.
        enable_host_codegen = execution_backend == "dlpack"
        enable_device_compile = execution_backend == "dlpack"
        with tvm.transform.PassContext(opt_level=3, config=pass_configs), self.target:
            artifact = tilelang.lower(
                tilelang_func,
                target=target,
                target_host=target_host,
                enable_host_codegen=enable_host_codegen,
                enable_device_compile=enable_device_compile)

        self.artifact = artifact

        # Create an adapter based on the specified execution backend.
        if execution_backend == "dlpack":
            # Use TorchDLPackKernelAdapter for interoperability with PyTorch via DLPack.
            # But we need to ensure that the runtime is enabled and the runtime module is not None.
            assert tvm.runtime.enabled("llvm"), "DLPack backend requires LLVM runtime."
            assert (artifact.rt_mod is not None), "DLPack backend requires a runtime module."
            adapter = TorchDLPackKernelAdapter(
                artifact.rt_mod, params=artifact.params, result_idx=out_idx)
        elif execution_backend == "ctypes":
            adapter = CtypesKernelAdapter(
                params=artifact.params,
                result_idx=out_idx,
                target=target,
                func_or_mod=tilelang_func,
                host_mod=artifact.host_mod,
                device_mod=artifact.device_mod,
                kernel_global_source=artifact.kernel_source,
                verbose=verbose,
                pass_configs=pass_configs,
                compile_flags=compile_flags,
            )
        elif execution_backend == "cython":
            adapter = CythonKernelAdapter(
                params=artifact.params,
                result_idx=out_idx,
                target=target,
                func_or_mod=tilelang_func,
                host_mod=artifact.host_mod,
                device_mod=artifact.device_mod,
                kernel_global_source=artifact.kernel_source,
                verbose=verbose,
                pass_configs=pass_configs,
                compile_flags=compile_flags,
            )
        elif execution_backend == "nvrtc":
            adapter = NVRTCKernelAdapter(
                params=artifact.params,
                result_idx=out_idx,
                target=target,
                func_or_mod=tilelang_func,
                host_mod=artifact.host_mod,
                device_mod=artifact.device_mod,
                kernel_global_source=artifact.kernel_source,
                verbose=verbose,
                pass_configs=pass_configs,
                compile_flags=compile_flags,
<<<<<<< HEAD
=======
            )
        elif execution_backend == "torch":
            assert is_metal_target(target)
            adapter = MetalKernelAdapter(
                params=artifact.params,
                result_idx=out_idx,
                # target=target,
                func_or_mod=tilelang_func,
                # host_mod=artifact.host_mod,
                device_mod=artifact.device_mod,
                kernel_global_source=artifact.kernel_source,
                verbose=verbose,
                # pass_configs=pass_configs,
                # compile_flags=compile_flags,
>>>>>>> a148d62a
            )
        else:
            # Handle invalid backend.
            raise ValueError(f"Invalid execution backend: {execution_backend}")

        return adapter

<<<<<<< HEAD
    def _create_adapter_from_database(
            self,
            params: List[KernelParam],
            result_idx: Union[List[int], int],
            target: Union[str, Target],
            func_or_mod: Union[PrimFunc, tvm.runtime.Module],
            kernel_global_source: str,
            kernel_lib_path: str,
            pass_configs: Optional[Dict[str, Any]] = None,
            compile_flags: Optional[List[str]] = None) -> BaseKernelAdapter:
=======
    def _create_adapter_from_database(self,
                                      params: list[KernelParam],
                                      result_idx: list[int] | int,
                                      target: str | Target,
                                      func_or_mod: PrimFunc | tvm.runtime.Module,
                                      kernel_global_source: str,
                                      kernel_lib_path: str,
                                      pass_configs: dict[str, Any] | None = None,
                                      compile_flags: list[str] | None = None) -> BaseKernelAdapter:
>>>>>>> a148d62a
        target = self.target
        execution_backend = self.execution_backend

        # Create an adapter based on the specified execution backend.
        if execution_backend == "dlpack":
            raise ValueError("DLPack backend is not supported for TileLang JIT.")
        elif execution_backend == "ctypes":
            adapter = CtypesKernelAdapter.from_database(
                params=params,
                result_idx=result_idx,
                target=target,
                func_or_mod=func_or_mod,
                kernel_global_source=kernel_global_source,
                kernel_lib_path=kernel_lib_path,
                pass_configs=pass_configs,
                compile_flags=compile_flags,
            )
        elif execution_backend == "cython":
            adapter = CythonKernelAdapter.from_database(
                params=params,
                result_idx=result_idx,
                target=target,
                func_or_mod=func_or_mod,
                kernel_global_source=kernel_global_source,
                kernel_lib_path=kernel_lib_path,
                pass_configs=pass_configs,
            )
        elif execution_backend == "nvrtc":
            adapter = NVRTCKernelAdapter.from_database(
                params=params,
                result_idx=result_idx,
                target=target,
                func_or_mod=func_or_mod,
                kernel_global_source=kernel_global_source,
                kernel_lib_path=kernel_lib_path,
                pass_configs=pass_configs,
                compile_flags=compile_flags,
            )
        else:
            # Handle invalid backend.
            raise ValueError(f"Invalid execution backend: {execution_backend}")

        return adapter

    @classmethod
    def from_tilelang_function(cls, tilelang_func: PrimFunc, **kwargs):
        """
        Alternative constructor to create a TorchFunction directly from a TileLang PrimFunc.

        Parameters
        ----------
        tilelang_func : tvm.tir.PrimFunc
            The TileLang (TVM TIR) function to compile.
        **kwargs : dict
            Additional keyword arguments to pass to the constructor.

        Returns
        -------
        TorchFunction
            An instance of TorchFunction wrapping the compiled function.
        """
        return cls(func=tilelang_func, **kwargs)

    def get_profiler(self,
                     tensor_supply_type: TensorSupplyType = TensorSupplyType.Auto) -> Profiler:
        """
        Creates a profiler to benchmark the compiled runtime module.

        Parameters
        ----------
        tensor_supply_type : TensorSupplyType, optional
            The type of input tensors to supply for profiling (default: TensorSupplyType.Auto).

        Returns
        -------
        Profiler
            A Profiler instance for benchmarking the runtime module.
        """
        return Profiler(self.params, self.out_idx,
                        tensor_supply_type).with_default_adapter(self.adapter)

    def get_kernel_source(self) -> str:
        """
        Returns the source code of the compiled kernel function.

        Returns
        -------
        str
            The source code of the compiled kernel function.
        """
        if self.execution_backend in {"ctypes", "cython", "nvrtc"}:
            return self.adapter.get_kernel_source()
        return self.artifact.kernel_source

    def get_host_source(self) -> str:
        """
        Returns the source code of the host function.
        """
        return str(self.artifact.host_mod)

<<<<<<< HEAD
    def initialize(
        self,
        allocator: BaseAllocator,
    ):
        assert allocator.initialized(), "Allocator is not initialized"
        result = self.adapter.lib.init_table(
            ctypes.c_void_p(allocator.table.data_ptr()), allocator.table_size)
        if result != 0:
            error_msg = self.adapter.lib.get_last_error().decode('utf-8')
            raise RuntimeError(f"Initialization failed: {error_msg}")

    def run_once(self, func: Optional[Callable] = None) -> None:
=======
    def run_once(self, func: Callable | None = None) -> None:
>>>>>>> a148d62a
        return self.get_profiler().run_once(func)

    def update_tuner_result(self, latency: float, config: dict[str, Any],
                            ref_latency: float) -> JITKernel:
        """
        Updates the tuning results for this kernel.

        Parameters
        ----------
        latency : float
            The measured latency of this kernel configuration.
        config : Dict[str, Any]
            The configuration parameters used for this kernel.
        ref_latency : float
            The reference latency to compare against.

        Returns
        -------
        None
        """
        self.latency = latency
        self.config = config
        self.ref_latency = ref_latency

        return self

    def get_tuner_result(self) -> dict[str, Any]:
        """
        Gets the tuning results for this kernel.

        Returns
        -------
        Dict[str, Any]
            A dictionary containing:
            - latency: The measured latency of this kernel
            - config: The configuration parameters used
            - ref_latency: The reference latency for comparison
        """
        if self.latency is None:
            raise ValueError("Tuning results are not available. Please tune the kernel first.")

        return {
            "latency": self.latency,
            "config": self.config,
            "ref_latency": self.ref_latency,
        }

    @property
    def out_idx(self) -> list[int]:
        return self.adapter.result_idx

    @property
    def params(self) -> list[KernelParam]:
        return self.artifact.params if self.artifact else self.adapter.params

    @property
    def kernel_source(self) -> str:
        return self.artifact.kernel_source if self.artifact else self.adapter.kernel_global_source

    @property
    def host_source(self) -> str:
        return str(self.artifact.host_mod) if self.artifact else ""

    def export_library(self, kernel_file: str) -> None:
        """
        Exports the compiled kernel function to a shared library file.

        Parameters
        ----------
        kernel_file : str
            The path to the shared library file to create.
        """
        # rt_module: tvm.runtime.Module = None
        # rt_params: dict = None
        # adapter: BaseKernelAdapter = None
        # torch_function: Callable = None
        # rt_module: use export_library to export
        # rt_params: use cloudpickle to serialize

        # Export the compiled kernel function to a shared library file.
        self.rt_module.export_library(kernel_file)<|MERGE_RESOLUTION|>--- conflicted
+++ resolved
@@ -12,17 +12,10 @@
 from tilelang.jit.adapter import (BaseKernelAdapter, CtypesKernelAdapter, CythonKernelAdapter,
                                   NVRTCKernelAdapter, TorchDLPackKernelAdapter, MetalKernelAdapter)
 from tilelang.profiler import Profiler, TensorSupplyType
-<<<<<<< HEAD
-from tilelang.utils.target import AVALIABLE_TARGETS, determine_target
+from tilelang.utils.target import determine_target
 from tilelang.utils.allocator import BaseAllocator
 import ctypes
 import logging
-
-logger = logging.getLogger(__name__)
-=======
-from tilelang.utils.target import determine_target
-import logging
->>>>>>> a148d62a
 
 logger = logging.getLogger(__name__)
 
@@ -60,11 +53,7 @@
         verbose: bool = False,
         pass_configs: dict[str, Any] | None = None,
         from_database: bool = False,
-<<<<<<< HEAD
-        compile_flags: Optional[List[str]] = None,
-=======
         compile_flags: list[str] | None = None,
->>>>>>> a148d62a
     ):
         """
         Initializes a TorchFunction instance.
@@ -99,14 +88,6 @@
         self.pass_configs = pass_configs
 
         self.compile_flags = compile_flags
-<<<<<<< HEAD
-
-        # If the target is specified as a string, validate it and convert it to a TVM Target.
-        if isinstance(target, str):
-            assert target in AVALIABLE_TARGETS, f"Invalid target: {target}"
-            target = determine_target(target)
-=======
->>>>>>> a148d62a
 
         # Ensure the target is always a valid TVM Target object.
         self.target = determine_target(target, return_object=True)
@@ -162,13 +143,8 @@
         target_host: str | Target,
         out_idx: list[int] | int,
         execution_backend: Literal["dlpack", "ctypes", "cython", "nvrtc"],
-<<<<<<< HEAD
-        pass_configs: Optional[Dict[str, Any]] = None,
-        compile_flags: Optional[List[str]] = None,
-=======
         pass_configs: dict[str, Any] | None = None,
         compile_flags: list[str] | None = None,
->>>>>>> a148d62a
     ):
         """
         Alternative constructor to create a TorchFunction directly from a database.
@@ -298,8 +274,6 @@
                 verbose=verbose,
                 pass_configs=pass_configs,
                 compile_flags=compile_flags,
-<<<<<<< HEAD
-=======
             )
         elif execution_backend == "torch":
             assert is_metal_target(target)
@@ -314,7 +288,6 @@
                 verbose=verbose,
                 # pass_configs=pass_configs,
                 # compile_flags=compile_flags,
->>>>>>> a148d62a
             )
         else:
             # Handle invalid backend.
@@ -322,18 +295,6 @@
 
         return adapter
 
-<<<<<<< HEAD
-    def _create_adapter_from_database(
-            self,
-            params: List[KernelParam],
-            result_idx: Union[List[int], int],
-            target: Union[str, Target],
-            func_or_mod: Union[PrimFunc, tvm.runtime.Module],
-            kernel_global_source: str,
-            kernel_lib_path: str,
-            pass_configs: Optional[Dict[str, Any]] = None,
-            compile_flags: Optional[List[str]] = None) -> BaseKernelAdapter:
-=======
     def _create_adapter_from_database(self,
                                       params: list[KernelParam],
                                       result_idx: list[int] | int,
@@ -343,7 +304,6 @@
                                       kernel_lib_path: str,
                                       pass_configs: dict[str, Any] | None = None,
                                       compile_flags: list[str] | None = None) -> BaseKernelAdapter:
->>>>>>> a148d62a
         target = self.target
         execution_backend = self.execution_backend
 
@@ -444,7 +404,6 @@
         """
         return str(self.artifact.host_mod)
 
-<<<<<<< HEAD
     def initialize(
         self,
         allocator: BaseAllocator,
@@ -455,11 +414,8 @@
         if result != 0:
             error_msg = self.adapter.lib.get_last_error().decode('utf-8')
             raise RuntimeError(f"Initialization failed: {error_msg}")
-
-    def run_once(self, func: Optional[Callable] = None) -> None:
-=======
+        
     def run_once(self, func: Callable | None = None) -> None:
->>>>>>> a148d62a
         return self.get_profiler().run_once(func)
 
     def update_tuner_result(self, latency: float, config: dict[str, Any],
