--- conflicted
+++ resolved
@@ -34,13 +34,8 @@
     target: str | Target = "auto",
     target_host: str | Target | None = None,
     verbose: bool = False,
-<<<<<<< HEAD
-    pass_configs: Optional[Dict[str, Any]] = None,
-    compile_flags: Optional[Union[List[str], str]] = None,
-=======
     pass_configs: dict[str, Any] | None = None,
     compile_flags: list[str] | str | None = None,
->>>>>>> a148d62a
 ) -> JITKernel:
     """
     Compile the given TileLang PrimFunc with TVM and build a JITKernel.
@@ -65,8 +60,6 @@
     assert isinstance(func, PrimFunc), f"target function must be a PrimFunc but got {type(func)}"
     if isinstance(compile_flags, str):
         compile_flags = [compile_flags]
-<<<<<<< HEAD
-=======
 
     # This path is not a performance critical path, so we can afford to convert the target.
     target = Target(determine_target(target))
@@ -74,7 +67,6 @@
     if is_metal_target(target):
         assert execution_backend == 'torch', 'Currently metal target only support `tl.jit(execution_backend="torch")`'
 
->>>>>>> a148d62a
     return cached(
         func=func,
         out_idx=out_idx,
@@ -94,15 +86,9 @@
     target_host: str | Target
     execution_backend: Literal["dlpack", "ctypes", "cython"]
     verbose: bool
-<<<<<<< HEAD
-    pass_configs: Optional[Dict[str, Any]]
-    debug_root_path: Optional[str]
-    compile_flags: Optional[List[str]]
-=======
     pass_configs: dict[str, Any] | None
     debug_root_path: str | None
     compile_flags: list[str] | str | None
->>>>>>> a148d62a
 
     def __init__(self,
                  out_idx: Any = None,
@@ -110,15 +96,9 @@
                  target_host: str | Target = None,
                  execution_backend: Literal["dlpack", "ctypes", "cython"] = "cython",
                  verbose: bool = False,
-<<<<<<< HEAD
-                 pass_configs: Optional[Dict[str, Any]] = None,
-                 debug_root_path: Optional[str] = None,
-                 compile_flags: Optional[List[str]] = None):
-=======
                  pass_configs: dict[str, Any] | None = None,
                  debug_root_path: str | None = None,
                  compile_flags: list[str] | str | None = None):
->>>>>>> a148d62a
         """
         Initializes the JIT compiler decorator.
 
@@ -254,15 +234,6 @@
         func: Callable[_P, _RProg] | PrimFunc | None = None,
         *,  # Indicates subsequent arguments are keyword-only
         out_idx: Any = None,
-<<<<<<< HEAD
-        target: Union[str, Target] = "auto",
-        target_host: Union[str, Target] = None,
-        execution_backend: Literal["dlpack", "ctypes", "cython", "nvrtc"] = "cython",
-        verbose: bool = False,
-        pass_configs: Optional[Dict[str, Any]] = None,
-        debug_root_path: Optional[str] = None,
-        compile_flags: Optional[Union[List[str], str]] = None):
-=======
         target: str | Target = "auto",
         target_host: str | Target = None,
         execution_backend: Literal["dlpack", "ctypes", "cython", "nvrtc"] = "cython",
@@ -270,7 +241,6 @@
         pass_configs: dict[str, Any] | None = None,
         debug_root_path: str | None = None,
         compile_flags: list[str] | str | None = None):
->>>>>>> a148d62a
     """
     Just-In-Time (JIT) compiler decorator for TileLang functions.
 
