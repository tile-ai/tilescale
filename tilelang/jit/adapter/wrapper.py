from __future__ import annotations
from abc import ABC, abstractmethod
from tilelang import tvm as tvm
<<<<<<< HEAD
from tilelang import env
from typing import Optional, List, Dict, Union, Any
=======
from typing import Any
>>>>>>> a148d62a
from tvm import IRModule
from tvm.target import Target
from .utils import (is_metal_target, match_declare_kernel, match_declare_kernel_cpu, is_cuda_target,
                    is_hip_target, is_cpu_target, get_annotated_mod, pythonic_expr)
import re
import logging
import textwrap
from tvm.tir.stmt_functor import post_order_visit

PREDEF_ATTRIBUTE_SET_DYNAMIC_MEMORY = """
    cudaError_t result_{0} = cudaFuncSetAttribute({0}, cudaFuncAttributeMaxDynamicSharedMemorySize, {1});
    if (result_{0} != cudaSuccess) {{
        snprintf(error_buf, ERROR_BUF_SIZE, "Failed to set the allowed dynamic shared memory size to %d with error: %s", {1}, cudaGetErrorString(result_{0}));
        return -1;
    }}
"""

PREDEF_ATTRIBUTE_SET_DYNAMIC_MEMORY_HIP = """
    if ({1} > 65536) {{
        snprintf(error_buf, ERROR_BUF_SIZE, "Failed to set the allowed dynamic shared memory size for {0} to %d", {1});
        return -1;
    }}
    return 0;
"""

PREDEF_INIT_FUNC = """
#define ERROR_BUF_SIZE 1024
static char error_buf[ERROR_BUF_SIZE];

extern "C" const char* get_last_error() {{
    return error_buf;
}}

extern "C" int init() {{
    error_buf[0] = '\\0';
    {0}
    return 0;
}}
"""

PREDEF_INIT_TABLE_FUNC = """
extern "C" int init_table(const void* host_table, size_t n) {{
    if (error_buf) error_buf[0] = '\\0';

    if (host_table == nullptr) {{
        if (error_buf) std::snprintf(error_buf, 256, "host_table is null");
        return -1;
    }}
    if (n == 0) {{
        return 0;
    }}

    size_t bytes = n * sizeof(uint64_t);
    cudaError_t err = cudaMemcpyToSymbol(meta_data, host_table, bytes, 0, cudaMemcpyHostToDevice);
    if (err != cudaSuccess) {{
        if (error_buf) std::snprintf(error_buf, 256, "cudaMemcpyToSymbol failed: %s", cudaGetErrorString(err));
        return static_cast<int>(err);
    }}
    return 0;
}}
"""

PREDEF_HOST_FUNC = """
extern "C" int call({}) {{
{}
\treturn 0;
}}
"""

PREDEF_HOST_FUNC_PY = """
import cuda.bindings.driver
import ctypes

_function_names = {}

def call({}):
    {}
"""

L2_PERSISTENT_MAP_CREATE_HANDLE = """
\tcudaStreamAttrValue stream_attribute;
\tsize_t init_persisting_l2_cache_size;
\tcudaDeviceGetLimit(&init_persisting_l2_cache_size, cudaLimitPersistingL2CacheSize);
"""

L2_PERSISTENT_MAP_INIT_FUNC = """
\tstream_attribute.accessPolicyWindow.hitRatio = {1};
\tstream_attribute.accessPolicyWindow.hitProp = cudaAccessPropertyPersisting;
\tstream_attribute.accessPolicyWindow.missProp = cudaAccessPropertyStreaming;
\tcudaDeviceSetLimit(cudaLimitPersistingL2CacheSize, {2});
\tstream_attribute.accessPolicyWindow.base_ptr = (void*)({0});
\tstream_attribute.accessPolicyWindow.num_bytes = {2};
\tcudaStreamSetAttribute(stream, cudaStreamAttributeAccessPolicyWindow, &stream_attribute);
"""

L2_PERSISTENT_MAP_RESET_HANDLE = """
\tstream_attribute.accessPolicyWindow.num_bytes = 0;
\tcudaStreamSetAttribute(stream, cudaStreamAttributeAccessPolicyWindow, &stream_attribute);
\tcudaCtxResetPersistingL2Cache();
\tcudaDeviceSetLimit(cudaLimitPersistingL2CacheSize, init_persisting_l2_cache_size);
"""

TMA_DESC_INIT_FUNC = """
\tCUtensorMap {0};
\tCUtensorMapDataType {0}_type= (CUtensorMapDataType){1};
\tcuuint32_t {0}_tensorRank= {2};
\tvoid *{0}_globalAddress= {3};
\tcuuint64_t {0}_globalDim[{2}]= {{{4}}};
\tcuuint64_t {0}_globalStride[{2}]= {{{5}}};
\tcuuint32_t {0}_boxDim[{2}]= {{{6}}};
\tcuuint32_t {0}_elementStrides[{2}]= {{{7}}};
\tCUtensorMapInterleave {0}_interleave= (CUtensorMapInterleave){8};
\tCUtensorMapSwizzle {0}_swizzle= (CUtensorMapSwizzle){9};
\tCUtensorMapL2promotion {0}_l2Promotion= (CUtensorMapL2promotion){10};
\tCUtensorMapFloatOOBfill {0}_oobFill= (CUtensorMapFloatOOBfill){11};

\tCUresult {0}_result = CUTLASS_CUDA_DRIVER_WRAPPER_CALL(cuTensorMapEncodeTiled)(
    &{0}, {0}_type, {0}_tensorRank, {0}_globalAddress, {0}_globalDim, {0}_globalStride + 1, {0}_boxDim, {0}_elementStrides, {0}_interleave, {0}_swizzle, {0}_l2Promotion, {0}_oobFill);

\tif ({0}_result != CUDA_SUCCESS) {{
\t\tstd::stringstream ss;
\t\tss << "Error: Failed to initialize the TMA descriptor {0}";
\t\tsnprintf(error_buf, ERROR_BUF_SIZE, "%s", ss.str().c_str());
\t\treturn -1;
\t}}
"""

TMA_IM2COL_DESC_INIT_FUNC = """
\tCUtensorMap {0};
\tCUtensorMapDataType {0}_type= (CUtensorMapDataType){1};
\tcuuint32_t {0}_tensorRank= {2};
\tvoid *{0}_globalAddress= {3};
\tcuuint64_t {0}_globalDim[{2}]= {{{4}}};
\tcuuint64_t {0}_globalStride[{2}]= {{{5}}};
\tcuuint32_t {0}_elementStrides[{2}]= {{{6}}};
\tint {0}_lowerCorner[{2} - 2]= {{{7}}};
\tint {0}_upperCorner[{2} - 2]= {{{8}}};
\tcuuint32_t {0}_channelsPerPixel= {9};
\tcuuint32_t {0}_pixelsPerColumn= {10};
\tCUtensorMapInterleave {0}_interleave= (CUtensorMapInterleave){11};
\tCUtensorMapSwizzle {0}_swizzle= (CUtensorMapSwizzle){12};
\tCUtensorMapL2promotion {0}_l2Promotion= (CUtensorMapL2promotion){13};
\tCUtensorMapFloatOOBfill {0}_oobFill= (CUtensorMapFloatOOBfill){14};

\tCUresult {0}_result = CUTLASS_CUDA_DRIVER_WRAPPER_CALL(cuTensorMapEncodeIm2col)(
    &{0}, {0}_type, {0}_tensorRank, {0}_globalAddress, {0}_globalDim, {0}_globalStride + 1,
    {0}_lowerCorner, {0}_upperCorner, {0}_channelsPerPixel, {0}_pixelsPerColumn, {0}_elementStrides, {0}_interleave, {0}_swizzle, {0}_l2Promotion, {0}_oobFill);

\tif ({0}_result != CUDA_SUCCESS) {{
\t\tstd::stringstream ss;
\t\tss << "Error: Failed to initialize the TMA descriptor {0}";
\t\tsnprintf(error_buf, ERROR_BUF_SIZE, "%s", ss.str().c_str());
\t\treturn -1;
\t}}
"""

TMA_DESC_INIT_FUNC_PY = """
\t{0}_type = cuda.bindings.driver.CUtensorMapDataType({1})
\t{0}_tensorRank = {2}
\t{0}_globalAddress = {3}.data_ptr()
\t{0}_globalDim = [{4}]
\t{0}_globalStride = [{5}][1:]
\t{0}_boxDim = [{6}]
\t{0}_elementStrides = [{7}]
\t{0}_interleave = cuda.bindings.driver.CUtensorMapInterleave({8})
\t{0}_swizzle = cuda.bindings.driver.CUtensorMapSwizzle({9})
\t{0}_l2Promotion = cuda.bindings.driver.CUtensorMapL2promotion({10})
\t{0}_oobFill = cuda.bindings.driver.CUtensorMapFloatOOBfill({11})

\tres, {0} = cuda.bindings.driver.cuTensorMapEncodeTiled(
\t\t{0}_type,
\t\t{0}_tensorRank,
\t\t{0}_globalAddress,
\t\t{0}_globalDim,
\t\t{0}_globalStride,
\t\t{0}_boxDim,
\t\t{0}_elementStrides,
\t\t{0}_interleave,
\t\t{0}_swizzle,
\t\t{0}_l2Promotion,
\t\t{0}_oobFill,
\t)

\tif res != cuda.bindings.driver.CUresult.CUDA_SUCCESS:
\t\traise RuntimeError(f"Failed to initialize the TMA descriptor {0}: {{res}}")
"""

KERNEL_LAUNCH_FUNC_PY = """
\tres = cuda.bindings.driver.cuKernelSetAttribute(
\t\tcuda.bindings.driver.CUfunction_attribute.CU_FUNC_ATTRIBUTE_MAX_DYNAMIC_SHARED_SIZE_BYTES,
\t\t{7},
\t\tkernels["{0}"],
\t\tcuda.bindings.driver.CUdevice({10})
\t)[0]
\tif res != cuda.bindings.driver.CUresult.CUDA_SUCCESS:
\t\traise RuntimeError(f"Failed to set max dynamic shared memory size to {7} for kernel {0}: {{res}}")

\tconfig = cuda.bindings.driver.CUlaunchConfig()
\tconfig.gridDimX = {1}
\tconfig.gridDimY = {2}
\tconfig.gridDimZ = {3}
\tconfig.blockDimX = {4}
\tconfig.blockDimY = {5}
\tconfig.blockDimZ = {6}
\tconfig.sharedMemBytes = {7}
\tconfig.hStream = stream

\targ_values = {8}
\targ_types = {9}

\tres = cuda.bindings.driver.cuLaunchKernelEx(config, kernels["{0}"], (arg_values, arg_types), 0)[0]
\tif res != cuda.bindings.driver.CUresult.CUDA_SUCCESS:
\t\traise RuntimeError(f"Failed to launch kernel {0}: {{res}}")
"""


class BaseWrapper(ABC):

    @abstractmethod
    def wrap(self, *args, **kwargs):
        raise NotImplementedError


logger = logging.getLogger(__name__)


class TLCUDASourceWrapper:
    _TYPE_MAP = {
        "float32": "float",
        "float16": "half_t",
        "bfloat16": "bfloat16_t",
        "float8_e4m3": "fp8_e4_t",
        "float8_e5m2": "fp8_e5_t",
        "float64": "double",
        "int64": "int64_t",
        "int32": "int",
        "uint32": "unsigned int",
        "bool": "int8_t",
        "int8": "int8_t",
        "uint8": "uint8_t",
        "int16": "int16_t",
        "uint16": "uint16_t",
        "uchar": "uint8_t",
        "uint64": "uint64_t",
    }

    backend = "tl"
    device_mod: IRModule | None = None
    host_mod: IRModule | None = None
    pass_configs: dict[str, Any] | None = None

    def __init__(self,
                 scheduled_ir_module: IRModule,
                 source: str,
                 target: Target,
                 device_mod: IRModule | None = None,
                 host_mod: IRModule | None = None,
                 pass_configs: dict[str, Any] | None = None):
        self.mod = scheduled_ir_module
        self.target = target
        self.source = source
        self.pass_configs = pass_configs
        self.device_mod = device_mod
        self.host_mod = host_mod
<<<<<<< HEAD
        self.function_names: Optional[str] = None
        self.dynamic_smem_buf: Optional[int] = None
        self.block_info: Union[List[int], Dict] = [1, 1, 1]
        self.grid_info: Union[List[int], Dict] = [1, 1, 1]
        self.tma_descriptor_args: Optional[Dict] = None
        self.use_distributed = env.USE_DISTRIBUTED
        self.use_nvshmem = env.USE_NVSHMEM
        self.l2_persistent_map: Optional[Dict[str, Dict]] = {}
=======
        self.function_names: str | None = None
        self.dynamic_smem_buf: int | None = None
        self.block_info: list[int] | dict = [1, 1, 1]
        self.grid_info: list[int] | dict = [1, 1, 1]
        self.tma_descriptor_args: dict | None = None
        self.l2_persistent_map: dict[str, dict] | None = {}
>>>>>>> a148d62a
        self.parse_source_information()
        self.srcpath: str | None = None
        self.libpath: str | None = None
        self.lib_code: str | None = self.update_lib_code(source)

    def _pythonic_expr(self, expr: tvm.tir.PrimExpr) -> str:
        return pythonic_expr(expr, self._TYPE_MAP)

    def is_tma_descriptor_arg(self, arg_name: str) -> bool:
        return arg_name in self.prim_func.buffer_map

    def create_dispatch_func(self, code, function_informations):
        # Extract the set of dynamic symbolic names used in the primary function
        dynamic_symbolic_set = self.get_dynamic_symbolic_set(self.prim_func)

        function_args = []

        # Collect function arguments based on primary function's parameters and buffer mappings
        # QA(@lei): Why not use device_mod.params?
        # device func lack buffer map (to convert buffer handle to buffer)
        for param in self.prim_func.params:
            if param in self.prim_func.buffer_map:
                buffer = self.prim_func.buffer_map[param]
                function_args.append({
                    "name": buffer.data.name,
                    "type": self._TYPE_MAP[buffer.dtype] + "* __restrict__",
                })
            elif isinstance(param, tvm.tir.Var):
                function_args.append({"name": param.name, "type": self._TYPE_MAP[param.dtype]})
            else:
                raise ValueError(
                    f"Parameter {param} is not in the buffer map of the primary function.")
        # Add dynamic symbols as integer arguments
        for dyn_sym in dynamic_symbolic_set:
            if dyn_sym not in [arg["name"] for arg in function_args]:
                function_args.append({"name": dyn_sym, "type": "int"})

        function_args.append(self.get_stream_type())

        # Format the function arguments for declaration
        def_args = ", ".join([f"{arg['type']} {arg['name']}" for arg in function_args])

        def func_call_args(s,
                           function_args,
                           function_params,
                           desc_name_map: dict[str, str] | None = None,
                           desc_name_var_map: dict[str, tvm.tir.Var] | None = None):
            # Extract the function call arguments matching the function definition
            def maybe_desc(name: str, matches: list[str], i: int):
                match = matches[i]
                if not (match == name + "_desc" or match.startswith(name + "_desc_")):
                    return False
                desc_decls = []
                if desc_name_map is not None:
                    desc_name_map[match] = name
                if i > 0:
                    desc_decls.append(matches[i - 1])
                if i < len(matches) - 1:
                    desc_decls.append(matches[i + 1])
                return any([decl == "CUtensorMap" for decl in desc_decls])

            pattern = r"[,\s]*(?:\w+\s*\*+\s*__restrict__\s+)?(\w+)"
            matches = re.findall(pattern, s)
            call_args = []
            for i, match in enumerate(matches):
                for arg in function_args:
                    if arg["name"] == match:
                        call_args.append(match)
                    elif maybe_desc(arg["name"], matches, i):
                        call_args.append(match)
                        assert len(call_args) <= len(
                            function_params
                        ), f"Function {function_name} has {len(function_params)} parameters, but {len(call_args)} arguments"
                        desc_name_var_map[match] = function_params[len(call_args) - 1]

            return call_args

        has_l2_persistent_map = False
        for function_name, _ in function_informations.items():
            if function_name in self.l2_persistent_map:
                has_l2_persistent_map = True
                break

        kernel_launch_code = """"""
        if has_l2_persistent_map:
            kernel_launch_code += L2_PERSISTENT_MAP_CREATE_HANDLE
<<<<<<< HEAD
        # TODO: Pass ptr created by nvshmem_malloc and stream to kernel
        # TODO: check the impl of TileLink
        desc_name_map: Dict[str, str] = {}
=======
        desc_name_map: dict[str, str] = {}
        desc_name_var_map: dict[str, tvm.tir.Var] = {}
>>>>>>> a148d62a
        for function_name, function_info in function_informations.items():
            block_info = function_info["block_info"]
            grid_info = function_info["grid_info"]
            dynamic_smem_buf = function_info["dynamic_smem_buf"]
            function_params = function_info["function_params"]

            # Find the location of the global kernel function in the code
            index = match_declare_kernel(code, function_name + "(")

            # Analyze the function declaration to prepare for argument extraction
            declaration = code[index:].split(";")[0]

            # Identify the start of the function body to insert arguments
            index = code.index("{", index)

            block_str = f"dim3({self._pythonic_expr(block_info[0])}, {self._pythonic_expr(block_info[1])}, {self._pythonic_expr(block_info[2])})"
            grid_str = f"dim3({self._pythonic_expr(grid_info[0])}, {self._pythonic_expr(grid_info[1])}, {self._pythonic_expr(grid_info[2])})"
            smem_str = 0 if dynamic_smem_buf is None else dynamic_smem_buf
            init_l2_persistent_map = self.generate_l2_persistent_map(function_name)
            kernel_launch_code += init_l2_persistent_map

            if self.use_cooperative_groups[function_name]:
                args_list = func_call_args(declaration, function_args, function_params,
                                           desc_name_map, desc_name_var_map)
                assert len(function_params) == len(
                    args_list
                ), f"Function {function_name} has {len(function_params)} parameters, but {len(args_list)} arguments"
                args_array = [f"(void*)&{arg}" for arg in args_list]
                call_args = f"\tvoid* {function_name}_args[] = {{{', '.join(args_array)}}};\n"
                kernel_launch_code += call_args
                # Using cudaLaunchCooperativeKernel to launch the kernel
                kernel_launch_code += "\tTILELANG_CHECK(cudaLaunchCooperativeKernel((void*){}, {}, {}, {}, {}, stream));\n".format(
                    function_name, grid_str, block_str, function_name + "_args", smem_str)
            else:
                args_list = func_call_args(declaration, function_args, function_params,
                                           desc_name_map, desc_name_var_map)
                assert len(function_params) == len(
                    args_list
                ), f"Function {function_name} has {len(function_params)} parameters, but {len(args_list)} arguments"
                call_args = ", ".join(args_list)
                kernel_launch_code += f"\t{function_name}<<<{grid_str}, {block_str}, {smem_str}, stream>>>({call_args});\n"
                kernel_launch_code += f"\tTILELANG_CHECK_LAST_ERROR(\"{function_name}\");\n"
            if has_l2_persistent_map:
                kernel_launch_code += L2_PERSISTENT_MAP_RESET_HANDLE

        init_tma_descriptor_args = self.generate_tma_descriptor_args(desc_name_map,
                                                                     desc_name_var_map)
        kernel_launch_code = init_tma_descriptor_args + kernel_launch_code

        # Wrap the kernel dispatch logic in an external C function
        host_func = PREDEF_HOST_FUNC.format(def_args, kernel_launch_code)
        return host_func

    def generate_l2_persistent_map(self, function_name: str) -> str:
        if function_name not in self.l2_persistent_map:
            return ""
        init_l2_persistent_map = ""
        for buffer_name, (hit_ratio,
                          size_in_bytes) in self.l2_persistent_map[function_name].items():
            # get persisting_l2_cache_max_size
            from tilelang.carver.arch.driver import get_persisting_l2_cache_max_size
            persisting_l2_cache_max_size = get_persisting_l2_cache_max_size()
            try:
                num_bytes = min(size_in_bytes, persisting_l2_cache_max_size)
            except Exception:
                # as size_in_bytes maybe a symbolic expression
                num_bytes = persisting_l2_cache_max_size
            init_l2_persistent_map += L2_PERSISTENT_MAP_INIT_FUNC.format(
                buffer_name, float(hit_ratio), self._pythonic_expr(num_bytes))

        return init_l2_persistent_map

    def generate_tma_descriptor_args(self, desc_name_map: dict[str, str],
                                     desc_name_var_map: dict[str, tvm.tir.Var]) -> str:
        tma_descripter_init = ""
        if self.tma_descriptor_args is None:
            return tma_descripter_init
        for handle_name, _ in desc_name_map.items():
            assert handle_name in desc_name_var_map, f"Handle name {handle_name} not found in desc_name_var_map"
            desc_var = desc_name_var_map[handle_name]

            assert desc_var in self.tma_descriptor_args, f"TMA descriptor {desc_var} not found in {self.tma_descriptor_args}"
            args = self.tma_descriptor_args[desc_var]
            # Skip __tvm_tensormap_create_tiled
            if len(args) < 3:
                raise ValueError(
                    f"TMA descriptor args too short: {len(args)} elements, expected at least 3")
<<<<<<< HEAD
            _, dtype, tensor_rank, globalAddress, *remaining_args = args[1:]
            dtype = self._pythonic_expr(dtype)
            tensor_rank = int(self._pythonic_expr(tensor_rank))

=======

            tma_create_str, _, dtype, tensor_rank, globalAddress, *remaining_args = args

            is_img2col = (tma_create_str.value == "__tvm_tensormap_create_im2col")
            dtype = self._pythonic_expr(dtype)
            tensor_rank = int(self._pythonic_expr(tensor_rank))

>>>>>>> a148d62a
            # Validate tensor_rank
            if not isinstance(tensor_rank, int) or tensor_rank <= 0:
                raise ValueError(f"Invalid tensor_rank: {tensor_rank}. Must be a positive integer")

<<<<<<< HEAD
            # Calculate required length for remaining_args
            expected_args_len = 4 * tensor_rank + 4  # 4 groups of tensor_rank size + 4 parameters
            if len(remaining_args) < expected_args_len:
                raise ValueError(f"Insufficient remaining args: got {len(remaining_args)}, "
                                 f"expected {expected_args_len} for tensor_rank {tensor_rank}")

            # Extract dimensions and strides using list slicing
            global_dim = remaining_args[:tensor_rank]
            global_stride = remaining_args[tensor_rank:2 * tensor_rank]
            box_dim = remaining_args[2 * tensor_rank:3 * tensor_rank]
            element_strides = remaining_args[3 * tensor_rank:4 * tensor_rank]

            global_dim = [self._pythonic_expr(i) for i in global_dim]
            global_stride = [self._pythonic_expr(i) for i in global_stride]
            box_dim = [self._pythonic_expr(i) for i in box_dim]
            element_strides = [self._pythonic_expr(i) for i in element_strides]

            # Extract remaining parameters
            try:
                interleave, swizzle, l2Promotion, oobFill = remaining_args[4 * tensor_rank:4 *
                                                                           tensor_rank + 4]
                interleave = self._pythonic_expr(interleave)
                swizzle = self._pythonic_expr(swizzle)
                l2Promotion = self._pythonic_expr(l2Promotion)
                oobFill = self._pythonic_expr(oobFill)
            except ValueError as e:
                raise ValueError(
                    "Failed to unpack the final 4 TMA parameters (interleave, swizzle, l2Promotion, oobFill)"
                ) from e
=======
            if not is_img2col:
                # Calculate required length for remaining_args
                expected_args_len = 4 * tensor_rank + 4  # 4 groups of tensor_rank size + 4 parameters
                if len(remaining_args) < expected_args_len:
                    raise ValueError(f"Insufficient remaining args: got {len(remaining_args)}, "
                                     f"expected {expected_args_len} for tensor_rank {tensor_rank}")

                # Extract dimensions and strides using list slicing
                global_dim = remaining_args[:tensor_rank]
                global_stride = remaining_args[tensor_rank:2 * tensor_rank]
                box_dim = remaining_args[2 * tensor_rank:3 * tensor_rank]
                element_strides = remaining_args[3 * tensor_rank:4 * tensor_rank]

                global_dim = [self._pythonic_expr(i) for i in global_dim]
                global_stride = [self._pythonic_expr(i) for i in global_stride]
                box_dim = [self._pythonic_expr(i) for i in box_dim]
                element_strides = [self._pythonic_expr(i) for i in element_strides]

                # Extract remaining parameters
                try:
                    interleave, swizzle, l2Promotion, oobFill = remaining_args[4 * tensor_rank:4 *
                                                                               tensor_rank + 4]
                    interleave = self._pythonic_expr(interleave)
                    swizzle = self._pythonic_expr(swizzle)
                    l2Promotion = self._pythonic_expr(l2Promotion)
                    oobFill = self._pythonic_expr(oobFill)
                except ValueError as e:
                    raise ValueError(
                        "Failed to unpack the final 4 TMA parameters (interleave, swizzle, l2Promotion, oobFill)"
                    ) from e

                tma_descripter_init += TMA_DESC_INIT_FUNC.format(
                    handle_name, dtype, tensor_rank, globalAddress, ",".join(global_dim),
                    ",".join(global_stride), ",".join(box_dim), ",".join(element_strides),
                    interleave, swizzle, l2Promotion, oobFill)
            else:
                # Calculate required length for remaining_args
                expected_args_len = 5 * tensor_rank + 2
                if len(remaining_args) < expected_args_len:
                    raise ValueError(f"Insufficient remaining args: got {len(remaining_args)}, "
                                     f"expected {expected_args_len} for tensor_rank {tensor_rank}")

                # Extract dimensions and strides using list slicing
                global_dim = remaining_args[:tensor_rank]
                global_stride = remaining_args[tensor_rank:2 * tensor_rank]
                element_strides = remaining_args[2 * tensor_rank:3 * tensor_rank]
                lower_corner = remaining_args[3 * tensor_rank:4 * tensor_rank - 2]
                upper_corner = remaining_args[4 * tensor_rank - 2:5 * tensor_rank - 4]
                global_dim = [self._pythonic_expr(i) for i in global_dim]
                global_stride = [self._pythonic_expr(i) for i in global_stride]
                element_strides = [self._pythonic_expr(i) for i in element_strides]
                lower_corner = [self._pythonic_expr(i) for i in lower_corner]
                upper_corner = [self._pythonic_expr(i) for i in upper_corner]

                # Extract remaining parameters
                try:
                    smem_box_pixel, smem_box_channel, interleave, swizzle, l2Promotion, oobFill = remaining_args[
                        5 * tensor_rank - 4:5 * tensor_rank + 2]
                    smem_box_pixel = self._pythonic_expr(smem_box_pixel)
                    smem_box_channel = self._pythonic_expr(smem_box_channel)
                    interleave = self._pythonic_expr(interleave)
                    swizzle = self._pythonic_expr(swizzle)
                    l2Promotion = self._pythonic_expr(l2Promotion)
                    oobFill = self._pythonic_expr(oobFill)
                except ValueError as e:
                    raise ValueError(
                        "Failed to unpack the final 6 TMA parameters (smem_box_pixel, smem_box_channel, interleave, swizzle, l2Promotion, oobFill)"
                    ) from e

                tma_descripter_init += TMA_IM2COL_DESC_INIT_FUNC.format(
                    handle_name, dtype, tensor_rank, globalAddress, ",".join(global_dim),
                    ",".join(global_stride), ",".join(element_strides), ",".join(lower_corner),
                    ",".join(upper_corner), smem_box_channel, smem_box_pixel, interleave, swizzle,
                    l2Promotion, oobFill)
>>>>>>> a148d62a

        return tma_descripter_init

    def parse_source_information(self):
        if self.device_mod is None or self.host_mod is None:
            with tvm.transform.PassContext(opt_level=3, config=self.pass_configs):
                device_mod, host_mod = get_annotated_mod(self.mod, self.target)
            self.device_mod = device_mod
            self.host_mod = host_mod
        assert (len(self.device_mod.functions)
                >= 1), "Device module should have at least one function."
        assert (len(self.host_mod.functions) == 1), "Only support one function in host module."

        block_info_map = {}
        grid_info_map = {}
        dynamic_smem_buf_map = {}
        function_names = []
        use_cooperative_groups_map = {}
        for g_var, func in self.device_mod.functions.items():
            # Default block and grid configurations
            block_info = [1, 1, 1]
            grid_info = [1, 1, 1]
            function_name = g_var.name_hint
            attrs = func.attrs
            dynamic_smem_buf = None
            use_cooperative_groups = False
            if "use_cooperative_groups" in attrs:
                use_cooperative_groups = attrs["use_cooperative_groups"]
            if "dyn_shared_memory_buf" in attrs:
                dynamic_smem_buf = int(attrs["dyn_shared_memory_buf"])
            if "thread_extent" in attrs:
                # Extract block and grid sizes from thread extents
                thread_extent = attrs["thread_extent"]
                for tag, extent in thread_extent.items():
                    if "threadIdx" in tag:
                        block_info["xyz".index(tag[-1])] = extent
                    elif "blockIdx" in tag:
                        grid_info["xyz".index(tag[-1])] = extent
            # Map the extracted configurations to each function
            block_info_map[function_name] = block_info
            grid_info_map[function_name] = grid_info
            dynamic_smem_buf_map[function_name] = dynamic_smem_buf
            use_cooperative_groups_map[function_name] = use_cooperative_groups
            function_names.append(function_name)

        # Store the mappings for use in code generation
        self.block_info = block_info_map
        self.grid_info = grid_info_map
        self.dynamic_smem_buf = dynamic_smem_buf_map
        self.use_cooperative_groups = use_cooperative_groups_map

        function_names_index = {}
        for _, func in self.host_mod.functions.items():
            if "tma_descriptor_args" in func.attrs:
                self.tma_descriptor_args = func.attrs["tma_descriptor_args"]
            if "l2_persistent_map" in func.attrs:
                self.l2_persistent_map[function_name] = func.attrs["l2_persistent_map"]

            host_code = str(func)
            for function_name in function_names:
                index = host_code.index(f'T.call_packed("{function_name}"')
                function_names_index[function_name] = index
        # sort function_names
        function_names = sorted(function_names, key=lambda x: function_names_index[x])
        self.function_names = function_names

    def get_dynamic_symbolic_set(self, prim_func):
        # Determine the set of dynamic symbols used in the function
<<<<<<< HEAD
        dynamic_symbolic_set: List[str] = []
=======
        dynamic_symbolic_set: list[str] = []
>>>>>>> a148d62a

        def unique_push_back(name: str):
            if name not in dynamic_symbolic_set:
                dynamic_symbolic_set.append(name)

        for param in prim_func.params:
            if param in prim_func.buffer_map:
                buffer = prim_func.buffer_map[param]
                for dim in buffer.shape:
                    if isinstance(dim, tvm.tir.Var):
                        unique_push_back(dim.name)

        # Note: In buffer definitions, any dynamic symbols appearing in strides are listed after those in the shape.
        for param in prim_func.params:
            if param in prim_func.buffer_map:
                buffer = prim_func.buffer_map[param]
                for stride in buffer.strides:
                    if isinstance(stride, tvm.tir.Var):
                        unique_push_back(stride.name)

        return dynamic_symbolic_set

    def get_init_func(self):
        # Initialize an empty string for the CUDA function call
        call_str = """"""
        # If dynamic shared memory buffer is specified, prepare the cudaFuncSetAttribute call
        for function_name, dynamic_smem_buf in self.dynamic_smem_buf.items():
            if dynamic_smem_buf is not None:
                # Format the cudaFuncSetAttribute call for dynamic shared memory
                call_str += PREDEF_ATTRIBUTE_SET_DYNAMIC_MEMORY.format(
                    function_name, dynamic_smem_buf)
        nvshmem_init_str = "nvshmem_init();\n\t" if self.use_nvshmem else ""
        # Format the initialization function using the call_str
        init_funcs = PREDEF_INIT_FUNC.format(nvshmem_init_str + call_str)
        if self.use_distributed:
            init_funcs += PREDEF_INIT_TABLE_FUNC
        return init_funcs

    def update_lib_code(self, code: str):
        # Update the library code with the given code string
        self.lib_code = code
        # Get the function names
        function_names = self.function_names
        # Get the CUDA initialization function
        init_func = self.get_init_func()

        # Organize function information for code generation
        function_informations = {}
        for function_name in function_names:
            # Do not update function with dispatch host function
            if (function_name not in self.block_info) or (function_name not in self.grid_info):
                continue
            assert function_name in self.device_mod, f"Function {function_name} not found in device module"
            device_func = self.device_mod[function_name]
            kernel_params_cnt = len(device_func.params)
            function_params: list[str] = None

            def visitor(node, fn=function_name, param_cnt=kernel_params_cnt):
                nonlocal function_params
                if isinstance(node, tvm.tir.Call):
                    if not (hasattr(node, "op") and
                            node.op == tvm.ir.Op.get("tir.tvm_call_packed")):
                        return
                    args = node.args
                    if not args or args[0] != fn:
                        return
                    if len(args) < 1 + param_cnt:
                        raise AssertionError(
                            "tvm_call_packed should have at least 1 argument and match device function parameters"
                        )
                    function_params = args[1:1 + param_cnt]

            post_order_visit(self.host_func.body, visitor)
            assert function_params is not None, "function_params should not be None"

            function_informations[function_name] = {
                "function_name": function_name,
                "block_info": self.block_info[function_name],
                "grid_info": self.grid_info[function_name],
                "dynamic_smem_buf": self.dynamic_smem_buf[function_name],
                "function_params": function_params,
            }

        # Create the host function wrapper for the CUDA kernel
        host_func = self.create_dispatch_func(code, function_informations)
        # Combine the source, initialization function, and host function to form the complete library code
        lib_code = self.source + init_func + host_func
        return lib_code

<<<<<<< HEAD
    def get_stream_type(self) -> Dict[str, str]:
        return {"name": "stream", "type": "cudaStream_t"}
=======
    def get_stream_type(self) -> dict[str, str]:
        return {"name": "stream=cudaStreamDefault", "type": "cudaStream_t"}
>>>>>>> a148d62a

    @property
    def prim_func(self):
        if len(self.mod.get_global_vars()) == 1:
            return self.mod[self.mod.get_global_vars()[0]]
        elif "main" in self.mod:
            return self.mod["main"]
        else:
            for _, function in self.mod.functions_items():
                attr = function.attrs
                if "tir.is_global_func" in attr and attr["tir.is_global_func"]:
                    return function
            raise ValueError("Cannot find primary function in the module.")

    @property
    def device_func(self):
        if len(self.device_mod.get_global_vars()) == 1:
            return self.device_mod[self.device_mod.get_global_vars()[0]]
        elif "main" in self.device_mod:
            return self.device_mod["main"]
        else:
            for _, function in self.device_mod.functions.items():
                attr = function.attrs
                if "tir.is_global_func" in attr and attr["tir.is_global_func"]:
                    return function
            raise ValueError("Cannot find primary function in the module.")

<<<<<<< HEAD
=======
    @property
    def host_func(self):
        if len(self.host_mod.get_global_vars()) == 1:
            return self.host_mod[self.host_mod.get_global_vars()[0]]
        elif "main" in self.host_mod:
            return self.host_mod["main"]
        else:
            for _, function in self.host_mod.functions.items():
                attr = function.attrs
                if "tir.is_global_func" in attr and attr["tir.is_global_func"]:
                    return function
            raise ValueError("Cannot find primary function in the module.")

>>>>>>> a148d62a

class TLNVRTCSourceWrapper(TLCUDASourceWrapper):
    """
    A wrapper class for the TileLang NVRTC backend.
    """

    _TYPE_MAP = {
        "float32": "ctypes.c_float",
        "float16": "ctypes.c_uint16",
        "bfloat16": "ctypes.c_uint16",
        "float8_e4m3": "ctypes.c_uint8",
        "float8_e5m2": "ctypes.c_uint8",
        "float64": "ctypes.c_double",
        "int64": "ctypes.c_int64",
        "int32": "ctypes.c_int32",
        "uint32": "ctypes.c_uint32",
        "bool": "ctypes.c_bool",
        "int8": "ctypes.c_int8",
        "uint8": "ctypes.c_uint8",
        "int16": "ctypes.c_int16",
        "uint16": "ctypes.c_uint16",
        "uchar": "ctypes.c_uint8",
    }

    def __init__(self,
                 scheduled_ir_module: IRModule,
                 source: str,
                 target: Target,
                 device_mod: IRModule | None = None,
                 host_mod: IRModule | None = None,
                 pass_configs: dict[str, Any] | None = None):
        super().__init__(scheduled_ir_module, source, target, device_mod, host_mod, pass_configs)

    def create_dispatch_func(self, code, function_informations):
        # Extract the set of dynamic symbolic names used in the primary function
        dynamic_symbolic_set = self.get_dynamic_symbolic_set(self.prim_func)

        function_args = [{"name": "kernels", "type": "Dict[str, cuda.bindings.driver.CUkernel]"}]
        # Collect function arguments based on primary function's parameters and buffer mappings
        for param in self.prim_func.params:
            if param in self.prim_func.buffer_map:
                buffer = self.prim_func.buffer_map[param]
                function_args.append({
                    "name": buffer.data.name,
                    "type": "ctypes.c_void_p",
                })
            elif isinstance(param, tvm.tir.Var):
                function_args.append({"name": param.name, "type": self._TYPE_MAP[param.dtype]})
            else:
                raise ValueError(
                    f"Parameter {param} is not in the buffer map of the primary function.")
        # Add dynamic symbols as integer arguments
        for dyn_sym in dynamic_symbolic_set:
            if dyn_sym not in [arg["name"] for arg in function_args]:
                function_args.append({"name": dyn_sym, "type": "ctypes.c_int"})

        function_args.append(self.get_stream_type())
        # Format the function arguments for declaration
        def_args = ", ".join([f"{arg['name']}" for arg in function_args])

        def func_call_args(s, function_args, desc_name_map: dict[str, str] | None = None):
            # Extract the function call arguments matching the function definition
            def maybe_desc(name: str, matches: list[str], i: int):
                match = matches[i]
                if not (match == name + "_desc" or match.startswith(name + "_desc_")):
                    return False
                desc_decls = []
                if desc_name_map is not None:
                    desc_name_map[match] = name
                if i > 0:
                    desc_decls.append(matches[i - 1])
                if i < len(matches) - 1:
                    desc_decls.append(matches[i + 1])
                return any([decl == "CUtensorMap" for decl in desc_decls])

            pattern = r"[,\s]*(?:\w+\s*\*+\s*__restrict__\s+)?(\w+)"
            matches = re.findall(pattern, s)
            call_args = []
            for i, match in enumerate(matches):
                for arg in function_args:
                    if arg["name"] == match:
                        call_args.append(
                            (f"{match}.data_ptr()" if arg["type"] == "ctypes.c_void_p" else match,
                             arg["type"]))
                    elif maybe_desc(arg["name"], matches, i):
                        call_args.append((match, "None"))
            return call_args

        desc_name_map: dict[str, str] = {}
        device_index = 0
        kernel_launch_code = """"""
        for function_name, function_info in function_informations.items():
            block_info = function_info["block_info"]
            grid_info = function_info["grid_info"]
            dynamic_smem_buf = function_info["dynamic_smem_buf"]

            # Find the location of the global kernel function in the code
            index = match_declare_kernel(code, function_name + "(")

            # Analyze the function declaration to prepare for argument extraction
            declaration = code[index:].split(";")[0]

            # Identify the start of the function body to insert arguments
            index = code.index("{", index)
            call_args = func_call_args(declaration, function_args, desc_name_map)
            for arg_name, arg_type in call_args:
                if arg_type == "ctypes.c_void_p":
                    device_index = f"{arg_name.replace('.data_ptr()', '')}.device.index"
                    break
            arg_names = ", ".join([arg[0] for arg in call_args])
            arg_types = ", ".join([arg[1] for arg in call_args])
            smem_str = 0 if dynamic_smem_buf is None else dynamic_smem_buf
            kernel_launch_code += self.generate_tma_descriptor_args(
                desc_name_map) + KERNEL_LAUNCH_FUNC_PY.format(
                    function_name, self._pythonic_expr(grid_info[0]),
                    self._pythonic_expr(grid_info[1]), self._pythonic_expr(grid_info[2]),
                    self._pythonic_expr(block_info[0]), self._pythonic_expr(block_info[1]),
                    self._pythonic_expr(
                        block_info[2]), smem_str, arg_names, arg_types, device_index)

        # Wrap the kernel dispatch logic in an external C function
        host_func = PREDEF_HOST_FUNC_PY.format(
            repr(list(function_informations.keys())), def_args, kernel_launch_code)
        return host_func

    def generate_tma_descriptor_args(self, desc_name_map: dict[str, str]) -> str:
        tma_descripter_init = ""
        if self.tma_descriptor_args is None:
            return tma_descripter_init

        for handle_name, name in desc_name_map.items():
            desc_name = name + "_desc"
            assert desc_name in self.tma_descriptor_args, f"TMA descriptor {desc_name} not found in {self.tma_descriptor_args}"
            args = self.tma_descriptor_args[desc_name]
            # Skip __tvm_tensormap_create_tiled
            if len(args) < 3:
                raise ValueError(
                    f"TMA descriptor args too short: {len(args)} elements, expected at least 3")
            _, dtype, tensor_rank, globalAddress, *remaining_args = args[1:]

            tensor_rank = int(tensor_rank)
            # Validate tensor_rank
            if not isinstance(tensor_rank, int) or tensor_rank <= 0:
                raise ValueError(f"Invalid tensor_rank: {tensor_rank}. Must be a positive integer")

            # Calculate required length for remaining_args
            # 4 groups of tensor_rank size + 4 parameters
            expected_args_len = 4 * tensor_rank + 4
            if len(remaining_args) < expected_args_len:
                raise ValueError(f"Insufficient remaining args: got {len(remaining_args)}, "
                                 f"expected {expected_args_len} for tensor_rank {tensor_rank}")

            # Extract dimensions and strides using list slicing
            global_dim = remaining_args[:tensor_rank]
            global_stride = remaining_args[tensor_rank:2 * tensor_rank]
            box_dim = remaining_args[2 * tensor_rank:3 * tensor_rank]
            element_strides = remaining_args[3 * tensor_rank:4 * tensor_rank]

            global_dim = [str(i) for i in global_dim]
            global_stride = [str(i) for i in global_stride]
            box_dim = [str(i) for i in box_dim]
            element_strides = [str(i) for i in element_strides]

            # Extract remaining parameters
            try:
                interleave, swizzle, l2Promotion, oobFill = remaining_args[4 * tensor_rank:4 *
                                                                           tensor_rank + 4]
            except ValueError as e:
                raise ValueError(
                    "Failed to unpack the final 4 TMA parameters (interleave, swizzle, l2Promotion, oobFill)"
                ) from e

            tma_descripter_init += TMA_DESC_INIT_FUNC_PY.format(
                handle_name, dtype, tensor_rank, globalAddress,
                ", ".join(map(lambda x: f"cuda.bindings.driver.cuuint64_t({x})", global_dim)),
                ", ".join(map(lambda x: f"cuda.bindings.driver.cuuint64_t({x})", global_stride)),
                ", ".join(map(lambda x: f"cuda.bindings.driver.cuuint32_t({x})", box_dim)),
                ", ".join(map(lambda x: f"cuda.bindings.driver.cuuint32_t({x})",
                              element_strides)), interleave, swizzle, l2Promotion, oobFill)
        return tma_descripter_init

    def update_lib_code(self, code: str):
        # Update the library code with the given code string
        self.lib_code = code

        # Organize function information for code generation
        function_informations = {}
        for function_name in self.function_names:
            # Do not update function with dispatch host function
            if (function_name not in self.block_info) or (function_name not in self.grid_info):
                continue

            function_informations[function_name] = {
                "function_name": function_name,
                "block_info": self.block_info[function_name],
                "grid_info": self.grid_info[function_name],
                "dynamic_smem_buf": self.dynamic_smem_buf[function_name],
            }

        # Create the host function wrapper for the CUDA kernel
        self.host_func = self.create_dispatch_func(code, function_informations)
        return self.lib_code

<<<<<<< HEAD
    def get_stream_type(self) -> Dict[str, str]:
        return {"name": "stream", "type": "int"}
=======
    def get_stream_type(self) -> dict[str, str]:
        return {"name": "stream=0", "type": "int"}
>>>>>>> a148d62a


class TLHIPSourceWrapper(TLCUDASourceWrapper):
    """
    A wrapper class for the TileLang HIP backend.
    """

    _TYPE_MAP = {
        "float32": "float",
        "float16": "half_t",
        "bfloat16": "bfloat16_t",
        "float8_e4m3": "fp8_e4_t",
        "float8_e5m2": "fp8_e5_t",
        "float8_e4m3fnuz": "fp8_e4_t",
        "e4m3fnuz_float8": "fp8_e4_t",
        "float64": "double",
        "int64": "int64_t",
        "int32": "int",
        "uint32": "unsigned int",
        "bool": "int8_t",
        "int8": "int8_t",
        "uint8": "uint8_t",
        "int16": "int16_t",
        "uint16": "uint16_t",
        "uchar": "uint8_t",
    }

    def __init__(self,
                 scheduled_ir_module: IRModule,
                 source: str,
                 target: Target,
                 device_mod: IRModule | None = None,
                 host_mod: IRModule | None = None,
                 pass_configs: dict[str, Any] | None = None):
        super().__init__(scheduled_ir_module, source, target, device_mod, host_mod, pass_configs)

    def get_init_func(self):
        # Initialize an empty string for the CUDA function call
        call_str = """"""
        # If dynamic shared memory buffer is specified, prepare the cudaFuncSetAttribute call
        for function_name, dynamic_smem_buf in self.dynamic_smem_buf.items():
            if dynamic_smem_buf is not None:
                # Format the cudaFuncSetAttribute call for dynamic shared memory
                call_str += PREDEF_ATTRIBUTE_SET_DYNAMIC_MEMORY_HIP.format(
                    function_name, dynamic_smem_buf)
        # Format the initialization function using the call_str
        init_funcs = PREDEF_INIT_FUNC.format(call_str)
        return init_funcs

    def get_stream_type(self) -> dict[str, str]:
        return {"name": "stream=hipStreamDefault", "type": "hipStream_t"}


class TLCPUSourceWrapper:
    _TYPE_MAP = {
        "float32": "float",
        "float16": "half",
        "int32": "int32_t",
    }

    INIT_FUNC = textwrap.dedent('''
        #ifdef __cplusplus
        extern "C"
        #endif
        int32_t init() {
            return 0;
        }
    ''')

    CALL_PREFIX = textwrap.dedent("""
        #ifdef __cplusplus
        extern "C"
        #endif
        int32_t call({}) {{
          return {};
        }}
    """)

    backend = "tl"
    device_mod: IRModule | None = None
    host_mod: IRModule | None = None
    pass_configs: dict[str, Any] | None = None

    def __init__(self,
                 scheduled_ir_module: IRModule,
                 source: str,
                 target: Target,
                 device_mod: IRModule | None = None,
                 host_mod: IRModule | None = None,
                 pass_configs: dict[str, Any] | None = None):
        self.mod = scheduled_ir_module
        self.target = target
        self.source = source
        self.device_mod = device_mod
        self.host_mod = host_mod
        self.pass_configs = pass_configs
        self.function_names: str | None = None
        self.dynamic_smem_buf: int | None = None
        self.parse_source_information()
        self.srcpath: str | None = None
        self.libpath: str | None = None
        self.lib_code: str | None = self.update_lib_code(source)

    def create_call_func(self, code, function_informations):
        # Extract the set of dynamic symbolic names used in the primary function
        dynamic_symbolic_set = self.get_dynamic_symbolic_set(self.prim_func)

        function_args = []
        # Collect function arguments based on primary function's parameters and buffer mappings
        for param in self.prim_func.params:
            if param in self.prim_func.buffer_map:
                buffer = self.prim_func.buffer_map[param]
                function_args.append({
                    "name": buffer.name,
                    "type": self._TYPE_MAP[buffer.dtype] + "*",
                })
            elif isinstance(param, tvm.tir.Var):
                function_args.append({"name": param.name, "type": self._TYPE_MAP[param.dtype]})
            else:
                raise ValueError(
                    f"Parameter {param} is not in the buffer map of the primary function.")
        # Add dynamic symbols as integer arguments
        for dyn_sym in dynamic_symbolic_set:
            function_args.append({"name": dyn_sym, "type": "int"})
        # Format the function arguments for declaration
        def_args = ", ".join([f"{arg['type']} {arg['name']}" for arg in function_args])

        def func_call_args(s, function_args):
            pattern = r"[,\s]*(?:\w+\s*\*+\s*\s+)?(\w+)"
            matches = re.findall(pattern, s)
            call_args = []
            for match in matches:
                for arg in function_args:
                    if arg["name"] == match:
                        call_args.append(match)
            return call_args

        _call_str = """"""

        for function_name, _ in function_informations.items():

            # Find the location of the global kernel function in the code
            index = match_declare_kernel_cpu(code, function_name + "(")

            # Analyze the function declaration to prepare for argument extraction
            declaration = code[index:].split(";")[0]

            # Identify the start of the function body to insert arguments
            index = code.index("{", index)

            call_args = ", ".join(func_call_args(declaration, function_args))
            _call_str += f"{function_name}({call_args})"

        # Wrap the kernel dispatch logic in an external C function
        host_func = self.CALL_PREFIX.format(def_args, _call_str)
        return host_func

    def parse_source_information(self):
        with tvm.transform.PassContext(opt_level=3, config=self.pass_configs):
            device_mod, host_mod = get_annotated_mod(self.mod, self.target)
        assert (len(device_mod.functions) >= 1), "Device module should have at least one function."
        assert (len(host_mod.functions) == 1), "Only support one function in host module."

        function_names = []
        for g_var, _ in device_mod.functions.items():
            function_name = g_var.name_hint
            function_names.append(function_name)

        self.function_names = function_names

    def get_dynamic_symbolic_set(self, prim_func):
        # Determine the set of dynamic symbols used in the function
        dynamic_symbolic_set: list[str] = []
        for param in prim_func.params:
            if param in prim_func.buffer_map:
                buffer = prim_func.buffer_map[param]
                for dim in buffer.shape:
                    if isinstance(dim, tvm.tir.Var) and (dim.name not in dynamic_symbolic_set):
                        dynamic_symbolic_set.append(dim.name)
        return dynamic_symbolic_set

    def get_cpu_init_func(self):
        init_funcs = self.INIT_FUNC
        return init_funcs

    def update_lib_code(self, code: str):
        # Update the library code with the given code string
        self.lib_code = code
        # Get the function names
        function_names = self.function_names
        # Get the CPU initialization function
        init_func = self.get_cpu_init_func()

        # Organize function information for code generation
        function_informations = {}
        for function_name in function_names:
            function_informations[function_name] = {
                "function_name": function_name,
            }

        # Create the call function wrapper for the CPU kernel
        call_func = self.create_call_func(code, function_informations)
        # Combine the source, initialization function, and call function to form the complete library code
        lib_code = self.source + init_func + call_func
        return lib_code

    @property
    def prim_func(self):
        if len(self.mod.get_global_vars()) == 1:
            return self.mod[self.mod.get_global_vars()[0]]
        elif "main" in self.mod:
            return self.mod["main"]
        else:
            for _, function in self.mod.functions_items():
                attr = function.attrs
                if "tir.is_global_func" in attr and attr["tir.is_global_func"]:
                    return function
            raise ValueError("Cannot find primary function in the module.")


class TLMetalSourceWrapper:

    def __init__(self,
                 scheduled_ir_module: IRModule,
                 source: str,
                 target: Target,
                 device_mod: IRModule | None = None,
                 host_mod: IRModule | None = None,
                 pass_configs: dict[str, Any] | None = None):
        self.mod = scheduled_ir_module
        self.target = target
        self.source = source
        self.pass_configs = pass_configs
        self.device_mod = device_mod
        self.host_mod = host_mod
        self.lib_code = self.update_lib_code(source)

    def update_lib_code(self, code: str):
        self.lib_code = code
        return self.lib_code


class TLWrapper(BaseWrapper):
    """
    A wrapper class for the TileLang backend.
    """
    device_mod: IRModule | None = None
    host_mod: IRModule | None = None
    pass_configs: dict[str, Any] | None = None
    target: Target | None = None
    lib: object | None = None

    def __init__(self, target: Target):
        super().__init__()
        self.scheduled_ir_module = None
        self.pass_configs = None
        self.target = target
        self.lib = None

    def assign_optimized_module(self, scheduled_ir_module: IRModule):
        self.scheduled_ir_module = scheduled_ir_module

    def assign_pass_configs(self, pass_configs: dict[str, Any]):
        self.pass_configs = pass_configs

    def assign_host_module(self, host_mod: IRModule):
        self.host_mod = host_mod

    def assign_device_module(self, device_mod: IRModule):
        self.device_mod = device_mod

    # Get Scheduled Rt Module and return source to be compiled
    def wrap(self, c_source: str):
        assert self.scheduled_ir_module is not None, "Please assign optimized module first."
        if is_cuda_target(self.target):
            wrapper_class = TLCUDASourceWrapper
        elif is_hip_target(self.target):
            wrapper_class = TLHIPSourceWrapper
        elif is_cpu_target(self.target):
            wrapper_class = TLCPUSourceWrapper
        elif is_metal_target(self.target):
            wrapper_class = TLMetalSourceWrapper
        else:
            raise ValueError(f"Unsupported platform: {self.arch.platform}")
        wrapper = wrapper_class(
            scheduled_ir_module=self.scheduled_ir_module,
            source=c_source,
            target=self.target,
            device_mod=self.device_mod,
            host_mod=self.host_mod,
            pass_configs=self.pass_configs)
        return wrapper.lib_code


class TLPyWrapper(TLWrapper):

    def __init__(self, target: Target):
        super().__init__(target)

    def wrap(self, c_source: str):
        # assert self.scheduled_ir_module is not None, "Please assign optimized module first."
        if is_cuda_target(self.target):
            wrapper_class = TLNVRTCSourceWrapper
        else:
            raise ValueError(f"Unsupported platform: {self.arch.platform}")
        wrapper = wrapper_class(
            scheduled_ir_module=self.scheduled_ir_module,
            source=c_source,
            target=self.target,
            device_mod=self.device_mod,
            host_mod=self.host_mod,
            pass_configs=self.pass_configs)
        return wrapper.host_func, wrapper.function_names<|MERGE_RESOLUTION|>--- conflicted
+++ resolved
@@ -1,12 +1,8 @@
 from __future__ import annotations
 from abc import ABC, abstractmethod
 from tilelang import tvm as tvm
-<<<<<<< HEAD
 from tilelang import env
-from typing import Optional, List, Dict, Union, Any
-=======
 from typing import Any
->>>>>>> a148d62a
 from tvm import IRModule
 from tvm.target import Target
 from .utils import (is_metal_target, match_declare_kernel, match_declare_kernel_cpu, is_cuda_target,
@@ -271,23 +267,14 @@
         self.pass_configs = pass_configs
         self.device_mod = device_mod
         self.host_mod = host_mod
-<<<<<<< HEAD
-        self.function_names: Optional[str] = None
-        self.dynamic_smem_buf: Optional[int] = None
-        self.block_info: Union[List[int], Dict] = [1, 1, 1]
-        self.grid_info: Union[List[int], Dict] = [1, 1, 1]
-        self.tma_descriptor_args: Optional[Dict] = None
-        self.use_distributed = env.USE_DISTRIBUTED
-        self.use_nvshmem = env.USE_NVSHMEM
-        self.l2_persistent_map: Optional[Dict[str, Dict]] = {}
-=======
         self.function_names: str | None = None
         self.dynamic_smem_buf: int | None = None
         self.block_info: list[int] | dict = [1, 1, 1]
         self.grid_info: list[int] | dict = [1, 1, 1]
         self.tma_descriptor_args: dict | None = None
+        self.use_distributed = env.USE_DISTRIBUTED
+        self.use_nvshmem = env.USE_NVSHMEM
         self.l2_persistent_map: dict[str, dict] | None = {}
->>>>>>> a148d62a
         self.parse_source_information()
         self.srcpath: str | None = None
         self.libpath: str | None = None
@@ -374,14 +361,8 @@
         kernel_launch_code = """"""
         if has_l2_persistent_map:
             kernel_launch_code += L2_PERSISTENT_MAP_CREATE_HANDLE
-<<<<<<< HEAD
-        # TODO: Pass ptr created by nvshmem_malloc and stream to kernel
-        # TODO: check the impl of TileLink
-        desc_name_map: Dict[str, str] = {}
-=======
         desc_name_map: dict[str, str] = {}
         desc_name_var_map: dict[str, tvm.tir.Var] = {}
->>>>>>> a148d62a
         for function_name, function_info in function_informations.items():
             block_info = function_info["block_info"]
             grid_info = function_info["grid_info"]
@@ -469,12 +450,6 @@
             if len(args) < 3:
                 raise ValueError(
                     f"TMA descriptor args too short: {len(args)} elements, expected at least 3")
-<<<<<<< HEAD
-            _, dtype, tensor_rank, globalAddress, *remaining_args = args[1:]
-            dtype = self._pythonic_expr(dtype)
-            tensor_rank = int(self._pythonic_expr(tensor_rank))
-
-=======
 
             tma_create_str, _, dtype, tensor_rank, globalAddress, *remaining_args = args
 
@@ -482,42 +457,10 @@
             dtype = self._pythonic_expr(dtype)
             tensor_rank = int(self._pythonic_expr(tensor_rank))
 
->>>>>>> a148d62a
             # Validate tensor_rank
             if not isinstance(tensor_rank, int) or tensor_rank <= 0:
                 raise ValueError(f"Invalid tensor_rank: {tensor_rank}. Must be a positive integer")
 
-<<<<<<< HEAD
-            # Calculate required length for remaining_args
-            expected_args_len = 4 * tensor_rank + 4  # 4 groups of tensor_rank size + 4 parameters
-            if len(remaining_args) < expected_args_len:
-                raise ValueError(f"Insufficient remaining args: got {len(remaining_args)}, "
-                                 f"expected {expected_args_len} for tensor_rank {tensor_rank}")
-
-            # Extract dimensions and strides using list slicing
-            global_dim = remaining_args[:tensor_rank]
-            global_stride = remaining_args[tensor_rank:2 * tensor_rank]
-            box_dim = remaining_args[2 * tensor_rank:3 * tensor_rank]
-            element_strides = remaining_args[3 * tensor_rank:4 * tensor_rank]
-
-            global_dim = [self._pythonic_expr(i) for i in global_dim]
-            global_stride = [self._pythonic_expr(i) for i in global_stride]
-            box_dim = [self._pythonic_expr(i) for i in box_dim]
-            element_strides = [self._pythonic_expr(i) for i in element_strides]
-
-            # Extract remaining parameters
-            try:
-                interleave, swizzle, l2Promotion, oobFill = remaining_args[4 * tensor_rank:4 *
-                                                                           tensor_rank + 4]
-                interleave = self._pythonic_expr(interleave)
-                swizzle = self._pythonic_expr(swizzle)
-                l2Promotion = self._pythonic_expr(l2Promotion)
-                oobFill = self._pythonic_expr(oobFill)
-            except ValueError as e:
-                raise ValueError(
-                    "Failed to unpack the final 4 TMA parameters (interleave, swizzle, l2Promotion, oobFill)"
-                ) from e
-=======
             if not is_img2col:
                 # Calculate required length for remaining_args
                 expected_args_len = 4 * tensor_rank + 4  # 4 groups of tensor_rank size + 4 parameters
@@ -592,7 +535,6 @@
                     ",".join(global_stride), ",".join(element_strides), ",".join(lower_corner),
                     ",".join(upper_corner), smem_box_channel, smem_box_pixel, interleave, swizzle,
                     l2Promotion, oobFill)
->>>>>>> a148d62a
 
         return tma_descripter_init
 
@@ -661,11 +603,7 @@
 
     def get_dynamic_symbolic_set(self, prim_func):
         # Determine the set of dynamic symbols used in the function
-<<<<<<< HEAD
-        dynamic_symbolic_set: List[str] = []
-=======
         dynamic_symbolic_set: list[str] = []
->>>>>>> a148d62a
 
         def unique_push_back(name: str):
             if name not in dynamic_symbolic_set:
@@ -755,13 +693,8 @@
         lib_code = self.source + init_func + host_func
         return lib_code
 
-<<<<<<< HEAD
     def get_stream_type(self) -> Dict[str, str]:
         return {"name": "stream", "type": "cudaStream_t"}
-=======
-    def get_stream_type(self) -> dict[str, str]:
-        return {"name": "stream=cudaStreamDefault", "type": "cudaStream_t"}
->>>>>>> a148d62a
 
     @property
     def prim_func(self):
@@ -789,8 +722,6 @@
                     return function
             raise ValueError("Cannot find primary function in the module.")
 
-<<<<<<< HEAD
-=======
     @property
     def host_func(self):
         if len(self.host_mod.get_global_vars()) == 1:
@@ -804,7 +735,6 @@
                     return function
             raise ValueError("Cannot find primary function in the module.")
 
->>>>>>> a148d62a
 
 class TLNVRTCSourceWrapper(TLCUDASourceWrapper):
     """
@@ -1008,13 +938,8 @@
         self.host_func = self.create_dispatch_func(code, function_informations)
         return self.lib_code
 
-<<<<<<< HEAD
     def get_stream_type(self) -> Dict[str, str]:
         return {"name": "stream", "type": "int"}
-=======
-    def get_stream_type(self) -> dict[str, str]:
-        return {"name": "stream=0", "type": "int"}
->>>>>>> a148d62a
 
 
 class TLHIPSourceWrapper(TLCUDASourceWrapper):
