"""The profiler and convert to torch utils"""
from __future__ import annotations

import ctypes
<<<<<<< HEAD
import fcntl
import hashlib
import logging
import site
import sys
import sysconfig
import torch
import os
from pathlib import Path

from typing import List, Optional, Union, Callable, Dict, Tuple, Any
=======
import logging
import torch

from typing import Callable, Any
>>>>>>> a148d62a
from tilelang import tvm as tvm
from tvm.target import Target
from tilelang.engine.param import KernelParam
from tvm import tir
from tvm.relax import TensorType

from tilelang.jit.adapter.base import BaseKernelAdapter
from tilelang.jit.adapter.wrapper import TLWrapper
from tilelang.jit.adapter.libgen import LibraryGenerator
from tilelang.jit.adapter.utils import is_cuda_target, is_hip_target, is_cpu_target, is_metal_target
from tilelang.utils.target import determine_target
from tilelang.utils.language import retrieve_func_from_module
from tilelang.utils.tensor import map_torch_type
<<<<<<< HEAD
from tilelang.contrib.cc import get_cplus_compiler
=======
>>>>>>> a148d62a

logger = logging.getLogger(__name__)

try:
    from tilelang_cython_wrapper import CythonKernelWrapper
except ImportError:
    raise


def is_symbolic_expr(expr) -> bool:
    """Check if the expression is a symbolic expression.
    A symbolic expression can be a simple tvm.Var, or an tvm.PrimExpr containing tvm.Var.
    """
<<<<<<< HEAD

    cython_names = ["cython", "cython3"]

    # Check system PATH
    dirs_in_path = list(os.get_exec_path())

    # Add user site-packages bin directory
    user_base = site.getuserbase()
    if user_base:
        user_bin = os.path.join(user_base, "bin")
        if os.path.exists(user_bin):
            dirs_in_path = [user_bin] + dirs_in_path

    # If in a virtual environment, add its bin directory
    if sys.prefix != sys.base_prefix:
        venv_bin = os.path.join(sys.prefix, "bin")
        if os.path.exists(venv_bin):
            dirs_in_path = [venv_bin] + dirs_in_path

    for cython_name in cython_names:
        for d in dirs_in_path:
            cython_path = os.path.join(d, cython_name)
            if os.path.isfile(cython_path) and os.access(cython_path, os.X_OK):
                return cython_path
    return None


# Add cache management functions at module level
def get_cache_dir() -> Path:
    """Get the cache directory for the current Python version."""
    py_version = f"py{sys.version_info.major}{sys.version_info.minor}"
    # current directory
    current_dir = os.path.dirname(os.path.abspath(__file__))
    cache_dir = Path(current_dir) / ".cycache" / py_version
    cache_dir.mkdir(parents=True, exist_ok=True)
    return cache_dir


def get_cached_lib(source_code: str) -> Tuple[Optional[ctypes.CDLL], Path]:
    """Try to load cached library or return None if not found."""
    code_hash = hashlib.sha256(source_code.encode()).hexdigest()
    cache_path = get_cache_dir() / f"{code_hash}.so"
    lock_file = cache_path.with_suffix('.lock')
    with open(lock_file, 'w') as lock:
        fcntl.flock(lock.fileno(), fcntl.LOCK_EX)
        try:
            if cache_path.exists():
                try:
                    if cache_path.stat().st_size > 1024:
                        return ctypes.CDLL(str(cache_path)), cache_path
                    else:
                        cache_path.unlink()  # remove the incomplete file
                except Exception as e:
                    logger.error(f"Failed to load cached library: {e}")
                    return None, cache_path
            return None, cache_path
        finally:
            fcntl.flock(lock.fileno(), fcntl.LOCK_UN)


# read the cython_wrapper.pyx file
current_dir = os.path.dirname(os.path.abspath(__file__))
cython_wrapper_path = os.path.join(current_dir, "cython_wrapper.pyx")

with open(cython_wrapper_path, "r") as f:
    cython_wrapper_code = f.read()
    cache_dir = get_cache_dir()
    source_path = cache_dir / "cython_wrapper.cpp"
    library_path = cache_dir / "cython_wrapper.so"
    md5_path = cache_dir / "md5.txt"
    code_hash = hashlib.sha256(cython_wrapper_code.encode()).hexdigest()
    cache_path = cache_dir / f"{code_hash}.so"
    lock_file = cache_path.with_suffix('.lock')

    # Check if cached version exists and is valid
    need_compile = True
    if md5_path.exists() and library_path.exists():
        with open(md5_path, "r") as f:
            cached_hash = f.read().strip()
            if cached_hash == code_hash:
                logger.debug("Cython JIT adapter is up to date, no need to compile...")
                need_compile = False
            else:
                logger.info("Cython JIT adapter is out of date, need to recompile...")
    else:
        logger.info("No cached version found for Cython JIT adapter, need to compile...")

    if need_compile:
        logger.info("Waiting for lock to compile Cython JIT adapter...")
        with open(lock_file, 'w') as lock:
            fcntl.flock(lock.fileno(), fcntl.LOCK_EX)
            try:
                # After acquiring the lock, check again if the file has been compiled by another process
                if md5_path.exists() and library_path.exists():
                    with open(md5_path, "r") as f:
                        cached_hash = f.read().strip()
                        if cached_hash == code_hash:
                            logger.info(
                                "Another process has already compiled the file, using it...")
                            need_compile = False

                if need_compile:
                    logger.info("Compiling Cython JIT adapter...")
                    temp_path = cache_dir / f"temp_{code_hash}.so"

                    with open(md5_path, "w") as f:
                        f.write(code_hash)

                    # compile the cython_wrapper.pyx file into .cpp
                    cython = get_cython_compiler()
                    if cython is None:
                        raise Exception("Cython is not installed, please install it first.")
                    os.system(f"{cython} {cython_wrapper_path} --cplus -o {source_path}")
                    python_include_path = sysconfig.get_path("include")
                    cc = get_cplus_compiler()
                    command = f"{cc} -shared -pthread -fPIC -fwrapv -O2 -Wall -fno-strict-aliasing -I{python_include_path} {source_path} -o {temp_path}"
                    os.system(command)

                    # rename the temp file to the library file
                    temp_path.rename(library_path)
            except Exception as e:
                if 'temp_path' in locals() and temp_path.exists():
                    temp_path.unlink()
                raise Exception(f"Failed to compile Cython JIT adapter: {e}") from e
            finally:
                if lock_file.exists():
                    lock_file.unlink()

    # add the .so file to the sys.path
    cache_dir_str = str(cache_dir)
    if cache_dir_str not in sys.path:
        sys.path.append(cache_dir_str)

from cython_wrapper import CythonKernelWrapper
=======
    return not isinstance(expr, tir.IntImm) and isinstance(expr, tir.PrimExpr)
>>>>>>> a148d62a


class CythonKernelAdapter(BaseKernelAdapter):
    """Adapter class that converts TVM/TIR functions to callable CUDA kernels using cython.

    This adapter handles:
    1. Converting TIR functions to compiled CUDA libraries
    2. Managing dynamic shapes in tensor operations
    3. Wrapping C++ kernels for Python/PyTorch usage
    """

    # Class attributes to store compiled kernel information
    target: str | Target = "cuda"
    ir_module: tvm.IRModule | None = None
    # The global source code of the kernel -> global means the source code of the kernel
    # that is not wrapped by the wrapper code
    kernel_global_source: str | None = None
    lib: ctypes.CDLL | None = None  # Compiled library handle
    wrapped_source: str | None = None  # Generated C++ wrapper code
    # Maps symbolic variables to their corresponding buffer and shape indices
    dynamic_symbolic_map: dict[tir.Var, tuple[int, int]] | None = None
    # Maps pointer arguments to their corresponding (buffer_index, shape_dimension)
    ptr_map: dict[int, str] | None = None
    # Maps buffer variables to their corresponding dtypes
<<<<<<< HEAD
    buffer_dtype_map: Optional[Dict[tir.Var, Tuple[int, torch.dtype]]] = None
=======
    buffer_dtype_map: dict[tir.Var, tuple[int, torch.dtype]] | None = None
>>>>>>> a148d62a
    # Maps buffer variables to their corresponding static shapes and strides,
    # e.g., {
    #     "A": [(0, 16), (1, 16)] -> represents A.shape/strides = (16, 16)
    # }
<<<<<<< HEAD
    static_shape_map: Optional[Dict[tir.Var, Tuple[int, List[Tuple[int, int]]]]] = None
    static_strides_map: Optional[Dict[tir.Var, Tuple[int, List[Tuple[int, int]]]]] = None
    # Contains contiguous buffers
    static_contiguous_list: Optional[List[tir.Var]] = None
=======
    static_shape_map: dict[tir.Var, tuple[int, list[tuple[int, int]]]] | None = None
    static_strides_map: dict[tir.Var, tuple[int, list[tuple[int, int]]]] | None = None
    # Contains contiguous buffers
    static_contiguous_list: list[tir.Var] | None = None
>>>>>>> a148d62a
    # Maps buffer variables to their corresponding devices
    buffer_device_map: dict[tir.Var, tuple[int, torch.device]] | None = None
    # Pass configs for the compiler
    pass_configs: dict[str, Any] | None = None

    def __init__(self,
                 params: list[KernelParam],
                 result_idx: list[int],
                 target: str | Target,
                 func_or_mod: tir.PrimFunc | tvm.IRModule,
                 host_mod: tvm.IRModule | None = None,
                 device_mod: tvm.IRModule | None = None,
                 kernel_global_source: str | None = None,
                 verbose: bool = False,
<<<<<<< HEAD
                 pass_configs: Optional[Dict[str, Any]] = None,
                 compile_flags: Optional[List[str]] = None):
=======
                 pass_configs: dict[str, Any] | None = None,
                 compile_flags: list[str] | None = None):
>>>>>>> a148d62a
        """Initialize the adapter with the given TIR function or module.

        Args:
            params: List of tensor types for inputs/outputs
            result_idx: Indices of output tensors
            target: Target platform (e.g., 'cuda')
            func_or_mod: TIR function or module to be compiled
            verbose: Enable verbose logging
        """
        self.params = params
        self.result_idx = self._legalize_result_idx(result_idx)
        self.kernel_global_source = kernel_global_source

        if isinstance(func_or_mod, tir.PrimFunc):
            self.ir_module = tvm.IRModule({func_or_mod.attrs["global_symbol"]: func_or_mod})
        else:
            self.ir_module = func_or_mod

        self.target = Target.canon_target(determine_target(target))

        self.dynamic_symbolic_map = self._process_dynamic_symbolic()
        self.buffer_dtype_map = self._process_buffer_dtype()
        self.ptr_map = self._process_ptr_map()
        self.buffer_device_map = self._process_buffer_device()

        static_buffer_infos = self._process_static_buffer_infos()
        self.static_shape_map = static_buffer_infos[0]
        self.static_strides_map = static_buffer_infos[1]
        self.static_contiguous_list = static_buffer_infos[2]

        self.verbose = verbose
        self.wrapper = TLWrapper(self.target)
        self.lib_generator = LibraryGenerator(self.target, verbose=verbose)
        self.lib_generator.assign_pass_configs(pass_configs)
        self.lib_generator.assign_compile_flags(compile_flags)

        self.wrapper.assign_optimized_module(self.ir_module)
        self.wrapper.assign_pass_configs(pass_configs)
        self.wrapper.assign_host_module(host_mod)
        self.wrapper.assign_device_module(device_mod)
        self.wrapped_source = self.wrapper.wrap(self.get_kernel_source(kernel_only=True))

        self.lib_generator.update_lib_code(self.wrapped_source)
        self.lib_generator.compile_lib()
        self.lib = self.lib_generator.load_lib()

        self.lib.get_last_error.restype = ctypes.c_char_p
        result = self.lib.init()
        if result != 0:
            error_msg = self.lib.get_last_error().decode('utf-8')
            error_msg += f"\n{self.lib_code}"
            raise RuntimeError(f"Initialization failed: {error_msg}")

        self.cython_wrapper = CythonKernelWrapper(self.result_idx, self.params, self.lib)
        self.cython_wrapper.set_dynamic_symbolic_map(self.dynamic_symbolic_map)
        self.cython_wrapper.set_buffer_dtype_map(self.buffer_dtype_map)
        self.cython_wrapper.set_static_shape_map(self.static_shape_map)
        self.cython_wrapper.set_static_strides_map(self.static_strides_map)
        self.cython_wrapper.set_static_contiguous_list(self.static_contiguous_list)
        self.cython_wrapper.set_buffer_device_map(self.buffer_device_map)
        self.cython_wrapper.set_ptr_map(self.ptr_map)
        self._post_init()

    @classmethod
    def from_database(cls,
                      params: list[TensorType],
                      result_idx: list[int],
                      target: str,
                      func_or_mod: tir.PrimFunc | tvm.IRModule,
                      kernel_global_source: str,
                      kernel_lib_path: str,
                      verbose: bool = False,
<<<<<<< HEAD
                      pass_configs: Optional[Dict[str, Any]] = None,
                      compile_flags: Optional[List[str]] = None):
=======
                      pass_configs: dict[str, Any] | None = None,
                      compile_flags: list[str] | None = None):
>>>>>>> a148d62a
        adapter = cls.__new__(cls)
        adapter.params = params
        adapter.result_idx = adapter._legalize_result_idx(result_idx)
        adapter.kernel_global_source = kernel_global_source
        adapter.wrapped_source = kernel_global_source
        adapter.pass_configs = pass_configs

        if isinstance(func_or_mod, tir.PrimFunc):
            adapter.ir_module = tvm.IRModule({func_or_mod.attrs["global_symbol"]: func_or_mod})
        else:
            adapter.ir_module = func_or_mod

        target = determine_target(target, return_object=True)
        adapter.target = Target.canon_target(determine_target(target))

        adapter.dynamic_symbolic_map = adapter._process_dynamic_symbolic()
        adapter.buffer_dtype_map = adapter._process_buffer_dtype()
        adapter.ptr_map = adapter._process_ptr_map()
        adapter.buffer_device_map = adapter._process_buffer_device()

        static_buffer_infos = adapter._process_static_buffer_infos()
        adapter.static_shape_map = static_buffer_infos[0]
        adapter.static_strides_map = static_buffer_infos[1]
        adapter.static_contiguous_list = static_buffer_infos[2]

        adapter.verbose = verbose
        adapter.lib_generator = LibraryGenerator(adapter.target, verbose=verbose)
        adapter.lib_generator.assign_pass_configs(pass_configs)
        adapter.lib_generator.assign_compile_flags(compile_flags)
        adapter.lib = adapter.lib_generator.load_lib(lib_path=kernel_lib_path)

        adapter.lib.get_last_error.restype = ctypes.c_char_p
        result = adapter.lib.init()
        if result != 0:
            error_msg = adapter.lib.get_last_error().decode('utf-8')
            raise RuntimeError(f"Initialization failed: {error_msg}")

        adapter.cython_wrapper = CythonKernelWrapper(adapter.result_idx, adapter.params,
                                                     adapter.lib)
        adapter.cython_wrapper.set_dynamic_symbolic_map(adapter.dynamic_symbolic_map)
        adapter.cython_wrapper.set_buffer_dtype_map(adapter.buffer_dtype_map)
        adapter.cython_wrapper.set_static_shape_map(adapter.static_shape_map)
        adapter.cython_wrapper.set_static_strides_map(adapter.static_strides_map)
        adapter.cython_wrapper.set_static_contiguous_list(adapter.static_contiguous_list)
        adapter.cython_wrapper.set_buffer_device_map(adapter.buffer_device_map)
        adapter.cython_wrapper.set_ptr_map(adapter.ptr_map)

        adapter._post_init()
        return adapter

<<<<<<< HEAD
    def _process_dynamic_symbolic(self) -> Dict[tir.Var, Tuple[int, int, int]]:
        """Extract information about dynamic shapes from the TIR function.
        
=======
    def _process_dynamic_symbolic(self) -> dict[tir.Var, tuple[int, int, int]]:
        """Extract information about dynamic shapes from the TIR function.

>>>>>>> a148d62a
        Maps symbolic variables to their corresponding (id, buffer_index, dimension)
        for runtime shape resolution.
        id represents shape or stride, 0 represents shape, 1 represents stride
        """
        func = self.prim_func
        params = func.params
        buffer_map = func.buffer_map
        dynamic_symbolic_map = {}
        for i, param in enumerate(params):
            if param in buffer_map:
                buffer = buffer_map[param]
                for j, shape in enumerate(buffer.shape):
                    if (isinstance(shape, tir.Var) and (shape not in dynamic_symbolic_map) and
                        (shape not in params)):
                        dynamic_symbolic_map[shape] = (0, i, j)
        for i, param in enumerate(params):
            if param in buffer_map:
                buffer = buffer_map[param]
                for j, stride in enumerate(buffer.strides):
                    if (isinstance(stride, tir.Var) and (stride not in dynamic_symbolic_map) and
                        (stride not in params)):
                        dynamic_symbolic_map[stride] = (1, i, j)
        return dynamic_symbolic_map

    def _process_buffer_dtype(self) -> dict[tir.Var, tuple[int, torch.dtype]]:
        """Extract information about buffer dtypes from the TIR function.

        Maps buffer variables to their corresponding dtypes.
        """
        func = self.prim_func
        params = func.params
        buffer_map = func.buffer_map
        buffer_dtype_map = {}
        for i, param in enumerate(params):
            if param in buffer_map:
                buffer = buffer_map[param]
                name, dtype = buffer.name, buffer.dtype
                buffer_dtype_map[name] = (i, map_torch_type(dtype))
        return buffer_dtype_map

    def _process_ptr_map(self) -> dict[int, str]:
        """Extract information about pointer arguments from the TIR function.

        Maps pointer arguments to their corresponding (buffer_index, shape_dimension)
        for runtime shape resolution.
        """
        func = self.prim_func
        params = func.params
        ptr_map = {}
        for i, param in enumerate(params):
            if param.dtype == 'handle':
                ptr_map[i] = param.name
        return ptr_map

    def _process_static_buffer_infos(self) -> \
<<<<<<< HEAD
            Tuple[Dict[tir.Var, Tuple[int, List[Tuple[int, int]]]],
                  Dict[tir.Var, Tuple[int, List[Tuple[int, int]]]],
                  List[Tuple[tir.Var]]]:
=======
            tuple[dict[tir.Var, tuple[int, list[tuple[int, int]]]],
                  dict[tir.Var, tuple[int, list[tuple[int, int]]]],
                  list[tuple[tir.Var]]]:
>>>>>>> a148d62a
        """Extract information about static shapes from the TIR function.

        Maps buffer variables to their corresponding static shapes.
        """
        func = self.prim_func
        params = func.params
        buffer_map = func.buffer_map
        static_shape_map = {}
        static_strides_map = {}
        static_contiguous_list = list()
        for i, param in enumerate(params):
            if param in buffer_map:
                buffer = buffer_map[param]
                static_shape, static_strides = [], []
                for j, s in enumerate(buffer.shape):
                    if isinstance(s, tir.IntImm):
                        static_shape.append((j, s.value))
<<<<<<< HEAD
=======
                    elif is_symbolic_expr(s):
                        static_shape.append((j, -1))  # -1 for symbolic
                    else:
                        raise ValueError(f"Unsupported shape type: {type(s)}")
>>>>>>> a148d62a
                for j, s in enumerate(buffer.strides):
                    if isinstance(s, tir.IntImm):
                        static_strides.append((j, s.value))
                is_contiguous, prod = True, 1
                for dim, stride in reversed(list(zip(buffer.shape, buffer.strides))):
                    is_contiguous &= bool(stride == prod)
                    prod *= dim
                static_shape_map[buffer.name] = (i, static_shape)
                static_strides_map[buffer.name] = (i, static_strides)
                if is_contiguous:
                    static_contiguous_list.append((i, buffer.name))
        return static_shape_map, static_strides_map, static_contiguous_list

<<<<<<< HEAD
    def _process_buffer_device(self) -> Dict[tir.Var, Tuple[int, torch.device]]:
=======
    def _process_buffer_device(self) -> dict[tir.Var, tuple[int, torch.device]]:
>>>>>>> a148d62a
        """Extract information about buffer devices from the TIR function.

        Maps buffer variables to their corresponding devices.
        """
        func = self.prim_func
        params = func.params
        buffer_map = func.buffer_map
        buffer_device_map = {}
        device = None
        if is_cuda_target(self.target) or is_hip_target(self.target):
            device = torch.device("cuda")
        elif is_cpu_target(self.target):
            device = torch.device("cpu")
        elif is_metal_target(self.target):
            device = torch.device("mps")
        else:
            raise ValueError(f"Unsupported target: {self.target}")

        for i, param in enumerate(params):
            if param in buffer_map:
                buffer = buffer_map[param]
                name = buffer.name
                buffer_device_map[name] = (i, device)
        return buffer_device_map

    def _forward_from_prebuild_lib(self, *args, stream: int | None = None):
        """Low-level function to call the compiled CUDA kernel.

        Converts PyTorch tensor pointers to C void pointers for ctypes interface.
        """
        ctypes_args = [
            ctypes.c_void_p(arr.data_ptr()) if not isinstance(arr, int) else arr for arr in args
        ]
        ctypes_args.append(ctypes.c_void_p(stream))
        self.lib.call(*ctypes_args)

    def _convert_torch_func(self) -> Callable:
        """Returns a PyTorch-compatible function wrapper for the kernel."""

        def lambda_forward(*args, stream: int = -1, skip_tensor_validation: bool = False):
            """
            Args:
                args: List of input tensors
                stream: CUDA stream ID, default to -1, will use the current stream if not specified
                skip_tensor_validation: Whether to skip tensor attributes validation which
                includes shape, dtype, device, etc.
            """
            return self.cython_wrapper.forward([*args],
                                               stream=stream,
                                               skip_tensor_validation=skip_tensor_validation)

        return lambda_forward

    @property
    def prim_func(self) -> tir.PrimFunc:
        """Returns the primary TIR function from the IR module."""
        return retrieve_func_from_module(self.ir_module)

    @property
    def srcpath(self):
        """Returns the source path of the compiled library."""
        return self.lib_generator.srcpath

    @property
    def libpath(self):
        """Returns the path to the compiled library."""
        return self.lib_generator.libpath

    @property
    def lib_code(self):
        """Returns the code of the compiled library."""
        return self.lib_generator.lib_code

    @property
    def is_dynamic(self):
        """Indicates whether the kernel handles dynamic shapes."""
        return self.dynamic_symbolic_map is not None and len(self.dynamic_symbolic_map) > 0

    def get_kernel_source(self, kernel_only: bool = False):
        """Returns the source code of the compiled kernel."""
        if kernel_only:
            return self.kernel_global_source
        else:
            assert self.wrapped_source is not None, "Wrapped source is not available"
            return self.wrapped_source<|MERGE_RESOLUTION|>--- conflicted
+++ resolved
@@ -2,24 +2,10 @@
 from __future__ import annotations
 
 import ctypes
-<<<<<<< HEAD
-import fcntl
-import hashlib
-import logging
-import site
-import sys
-import sysconfig
-import torch
-import os
-from pathlib import Path
-
-from typing import List, Optional, Union, Callable, Dict, Tuple, Any
-=======
 import logging
 import torch
 
 from typing import Callable, Any
->>>>>>> a148d62a
 from tilelang import tvm as tvm
 from tvm.target import Target
 from tilelang.engine.param import KernelParam
@@ -33,10 +19,6 @@
 from tilelang.utils.target import determine_target
 from tilelang.utils.language import retrieve_func_from_module
 from tilelang.utils.tensor import map_torch_type
-<<<<<<< HEAD
-from tilelang.contrib.cc import get_cplus_compiler
-=======
->>>>>>> a148d62a
 
 logger = logging.getLogger(__name__)
 
@@ -50,144 +32,7 @@
     """Check if the expression is a symbolic expression.
     A symbolic expression can be a simple tvm.Var, or an tvm.PrimExpr containing tvm.Var.
     """
-<<<<<<< HEAD
-
-    cython_names = ["cython", "cython3"]
-
-    # Check system PATH
-    dirs_in_path = list(os.get_exec_path())
-
-    # Add user site-packages bin directory
-    user_base = site.getuserbase()
-    if user_base:
-        user_bin = os.path.join(user_base, "bin")
-        if os.path.exists(user_bin):
-            dirs_in_path = [user_bin] + dirs_in_path
-
-    # If in a virtual environment, add its bin directory
-    if sys.prefix != sys.base_prefix:
-        venv_bin = os.path.join(sys.prefix, "bin")
-        if os.path.exists(venv_bin):
-            dirs_in_path = [venv_bin] + dirs_in_path
-
-    for cython_name in cython_names:
-        for d in dirs_in_path:
-            cython_path = os.path.join(d, cython_name)
-            if os.path.isfile(cython_path) and os.access(cython_path, os.X_OK):
-                return cython_path
-    return None
-
-
-# Add cache management functions at module level
-def get_cache_dir() -> Path:
-    """Get the cache directory for the current Python version."""
-    py_version = f"py{sys.version_info.major}{sys.version_info.minor}"
-    # current directory
-    current_dir = os.path.dirname(os.path.abspath(__file__))
-    cache_dir = Path(current_dir) / ".cycache" / py_version
-    cache_dir.mkdir(parents=True, exist_ok=True)
-    return cache_dir
-
-
-def get_cached_lib(source_code: str) -> Tuple[Optional[ctypes.CDLL], Path]:
-    """Try to load cached library or return None if not found."""
-    code_hash = hashlib.sha256(source_code.encode()).hexdigest()
-    cache_path = get_cache_dir() / f"{code_hash}.so"
-    lock_file = cache_path.with_suffix('.lock')
-    with open(lock_file, 'w') as lock:
-        fcntl.flock(lock.fileno(), fcntl.LOCK_EX)
-        try:
-            if cache_path.exists():
-                try:
-                    if cache_path.stat().st_size > 1024:
-                        return ctypes.CDLL(str(cache_path)), cache_path
-                    else:
-                        cache_path.unlink()  # remove the incomplete file
-                except Exception as e:
-                    logger.error(f"Failed to load cached library: {e}")
-                    return None, cache_path
-            return None, cache_path
-        finally:
-            fcntl.flock(lock.fileno(), fcntl.LOCK_UN)
-
-
-# read the cython_wrapper.pyx file
-current_dir = os.path.dirname(os.path.abspath(__file__))
-cython_wrapper_path = os.path.join(current_dir, "cython_wrapper.pyx")
-
-with open(cython_wrapper_path, "r") as f:
-    cython_wrapper_code = f.read()
-    cache_dir = get_cache_dir()
-    source_path = cache_dir / "cython_wrapper.cpp"
-    library_path = cache_dir / "cython_wrapper.so"
-    md5_path = cache_dir / "md5.txt"
-    code_hash = hashlib.sha256(cython_wrapper_code.encode()).hexdigest()
-    cache_path = cache_dir / f"{code_hash}.so"
-    lock_file = cache_path.with_suffix('.lock')
-
-    # Check if cached version exists and is valid
-    need_compile = True
-    if md5_path.exists() and library_path.exists():
-        with open(md5_path, "r") as f:
-            cached_hash = f.read().strip()
-            if cached_hash == code_hash:
-                logger.debug("Cython JIT adapter is up to date, no need to compile...")
-                need_compile = False
-            else:
-                logger.info("Cython JIT adapter is out of date, need to recompile...")
-    else:
-        logger.info("No cached version found for Cython JIT adapter, need to compile...")
-
-    if need_compile:
-        logger.info("Waiting for lock to compile Cython JIT adapter...")
-        with open(lock_file, 'w') as lock:
-            fcntl.flock(lock.fileno(), fcntl.LOCK_EX)
-            try:
-                # After acquiring the lock, check again if the file has been compiled by another process
-                if md5_path.exists() and library_path.exists():
-                    with open(md5_path, "r") as f:
-                        cached_hash = f.read().strip()
-                        if cached_hash == code_hash:
-                            logger.info(
-                                "Another process has already compiled the file, using it...")
-                            need_compile = False
-
-                if need_compile:
-                    logger.info("Compiling Cython JIT adapter...")
-                    temp_path = cache_dir / f"temp_{code_hash}.so"
-
-                    with open(md5_path, "w") as f:
-                        f.write(code_hash)
-
-                    # compile the cython_wrapper.pyx file into .cpp
-                    cython = get_cython_compiler()
-                    if cython is None:
-                        raise Exception("Cython is not installed, please install it first.")
-                    os.system(f"{cython} {cython_wrapper_path} --cplus -o {source_path}")
-                    python_include_path = sysconfig.get_path("include")
-                    cc = get_cplus_compiler()
-                    command = f"{cc} -shared -pthread -fPIC -fwrapv -O2 -Wall -fno-strict-aliasing -I{python_include_path} {source_path} -o {temp_path}"
-                    os.system(command)
-
-                    # rename the temp file to the library file
-                    temp_path.rename(library_path)
-            except Exception as e:
-                if 'temp_path' in locals() and temp_path.exists():
-                    temp_path.unlink()
-                raise Exception(f"Failed to compile Cython JIT adapter: {e}") from e
-            finally:
-                if lock_file.exists():
-                    lock_file.unlink()
-
-    # add the .so file to the sys.path
-    cache_dir_str = str(cache_dir)
-    if cache_dir_str not in sys.path:
-        sys.path.append(cache_dir_str)
-
-from cython_wrapper import CythonKernelWrapper
-=======
     return not isinstance(expr, tir.IntImm) and isinstance(expr, tir.PrimExpr)
->>>>>>> a148d62a
 
 
 class CythonKernelAdapter(BaseKernelAdapter):
@@ -212,26 +57,15 @@
     # Maps pointer arguments to their corresponding (buffer_index, shape_dimension)
     ptr_map: dict[int, str] | None = None
     # Maps buffer variables to their corresponding dtypes
-<<<<<<< HEAD
-    buffer_dtype_map: Optional[Dict[tir.Var, Tuple[int, torch.dtype]]] = None
-=======
     buffer_dtype_map: dict[tir.Var, tuple[int, torch.dtype]] | None = None
->>>>>>> a148d62a
     # Maps buffer variables to their corresponding static shapes and strides,
     # e.g., {
     #     "A": [(0, 16), (1, 16)] -> represents A.shape/strides = (16, 16)
     # }
-<<<<<<< HEAD
-    static_shape_map: Optional[Dict[tir.Var, Tuple[int, List[Tuple[int, int]]]]] = None
-    static_strides_map: Optional[Dict[tir.Var, Tuple[int, List[Tuple[int, int]]]]] = None
-    # Contains contiguous buffers
-    static_contiguous_list: Optional[List[tir.Var]] = None
-=======
     static_shape_map: dict[tir.Var, tuple[int, list[tuple[int, int]]]] | None = None
     static_strides_map: dict[tir.Var, tuple[int, list[tuple[int, int]]]] | None = None
     # Contains contiguous buffers
     static_contiguous_list: list[tir.Var] | None = None
->>>>>>> a148d62a
     # Maps buffer variables to their corresponding devices
     buffer_device_map: dict[tir.Var, tuple[int, torch.device]] | None = None
     # Pass configs for the compiler
@@ -246,13 +80,8 @@
                  device_mod: tvm.IRModule | None = None,
                  kernel_global_source: str | None = None,
                  verbose: bool = False,
-<<<<<<< HEAD
-                 pass_configs: Optional[Dict[str, Any]] = None,
-                 compile_flags: Optional[List[str]] = None):
-=======
                  pass_configs: dict[str, Any] | None = None,
                  compile_flags: list[str] | None = None):
->>>>>>> a148d62a
         """Initialize the adapter with the given TIR function or module.
 
         Args:
@@ -325,13 +154,8 @@
                       kernel_global_source: str,
                       kernel_lib_path: str,
                       verbose: bool = False,
-<<<<<<< HEAD
-                      pass_configs: Optional[Dict[str, Any]] = None,
-                      compile_flags: Optional[List[str]] = None):
-=======
                       pass_configs: dict[str, Any] | None = None,
                       compile_flags: list[str] | None = None):
->>>>>>> a148d62a
         adapter = cls.__new__(cls)
         adapter.params = params
         adapter.result_idx = adapter._legalize_result_idx(result_idx)
@@ -382,15 +206,9 @@
         adapter._post_init()
         return adapter
 
-<<<<<<< HEAD
-    def _process_dynamic_symbolic(self) -> Dict[tir.Var, Tuple[int, int, int]]:
-        """Extract information about dynamic shapes from the TIR function.
-        
-=======
     def _process_dynamic_symbolic(self) -> dict[tir.Var, tuple[int, int, int]]:
         """Extract information about dynamic shapes from the TIR function.
 
->>>>>>> a148d62a
         Maps symbolic variables to their corresponding (id, buffer_index, dimension)
         for runtime shape resolution.
         id represents shape or stride, 0 represents shape, 1 represents stride
@@ -446,15 +264,9 @@
         return ptr_map
 
     def _process_static_buffer_infos(self) -> \
-<<<<<<< HEAD
-            Tuple[Dict[tir.Var, Tuple[int, List[Tuple[int, int]]]],
-                  Dict[tir.Var, Tuple[int, List[Tuple[int, int]]]],
-                  List[Tuple[tir.Var]]]:
-=======
             tuple[dict[tir.Var, tuple[int, list[tuple[int, int]]]],
                   dict[tir.Var, tuple[int, list[tuple[int, int]]]],
                   list[tuple[tir.Var]]]:
->>>>>>> a148d62a
         """Extract information about static shapes from the TIR function.
 
         Maps buffer variables to their corresponding static shapes.
@@ -472,13 +284,10 @@
                 for j, s in enumerate(buffer.shape):
                     if isinstance(s, tir.IntImm):
                         static_shape.append((j, s.value))
-<<<<<<< HEAD
-=======
                     elif is_symbolic_expr(s):
                         static_shape.append((j, -1))  # -1 for symbolic
                     else:
                         raise ValueError(f"Unsupported shape type: {type(s)}")
->>>>>>> a148d62a
                 for j, s in enumerate(buffer.strides):
                     if isinstance(s, tir.IntImm):
                         static_strides.append((j, s.value))
@@ -492,11 +301,7 @@
                     static_contiguous_list.append((i, buffer.name))
         return static_shape_map, static_strides_map, static_contiguous_list
 
-<<<<<<< HEAD
-    def _process_buffer_device(self) -> Dict[tir.Var, Tuple[int, torch.device]]:
-=======
     def _process_buffer_device(self) -> dict[tir.Var, tuple[int, torch.device]]:
->>>>>>> a148d62a
         """Extract information about buffer devices from the TIR function.
 
         Maps buffer variables to their corresponding devices.
