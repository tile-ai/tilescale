"""The language interface for tl programs."""
from __future__ import annotations

<<<<<<< HEAD
from typing import Union, List, Optional, Literal
=======
from typing import Literal
>>>>>>> a148d62a
from tilelang import language as T
from tilelang.utils.language import get_buffer_region_from_load
from tvm import ir, tir
from tilelang.language.utils import buffer_to_tile_region, buffer_region_to_tile_region, buffer_load_to_tile_region


<<<<<<< HEAD
def region(buffer: tir.BufferLoad, access_type: str, *args: tir.PrimExpr):
    """Create a memory region descriptor for tile operations.

    Args:
        buffer (tir.BufferLoad): The buffer to create a region for
        access_type (str): Type of access - 'r' for read, 'w' for write, 'rw' for read-write
        *args (tir.PrimExpr): Extent expressions defining the region size

    Returns:
        tir.Call: A region descriptor for tile operations
    """
    access_type = {"r": 1, "w": 2, "rw": 3}[access_type]
    return tir.call_intrin("handle", tir.op.Op.get("tl.region"), buffer, access_type, *args)


def buffer_to_tile_region(buffer: tir.Buffer, access_type: str):
    """Convert a TVM buffer to a tile region descriptor.

    Args:
        buffer (tir.Buffer): The buffer to convert
        access_type (str): Type of access - 'r' for read, 'w' for write, 'rw' for read-write

    Returns:
        tir.Call: A region descriptor covering the entire buffer
    """
    mins = [0 for _ in buffer.shape]
    extents = [x for x in buffer.shape]
    return region(T.BufferLoad(buffer, mins), access_type, *extents)


def buffer_load_to_tile_region(load: tir.BufferLoad, access_type: str, extents: List[tir.PrimExpr]):
    """Convert a buffer load operation to a tile region descriptor.

    Args:
        load (tir.BufferLoad): The buffer load operation
        access_type (str): Type of access - 'r' for read, 'w' for write, 'rw' for read-write
        extents (List[tir.PrimExpr]): List of expressions defining the region size

    Returns:
        tir.Call: A region descriptor for the loaded area
    """
    indices = load.indices
    if len(indices) > len(extents):
        # (f"mismatch between indices and extents for buffer load {load}: indices = {indices}, extents = {extents}, "
        # f"region will be expanded in the last 2 dimensions")
        new_extents = []
        for _ in range(len(indices) - len(extents)):
            new_extents.append(1)
        for extent in extents:
            new_extents.append(extent)
        extents = new_extents
    assert len(indices) == len(extents), f"indices = {indices}, extents = {extents}"
    return region(load, access_type, *extents)


def buffer_region_to_tile_region(buffer_region: tir.BufferRegion, access_type: str,
                                 extents: List[tir.PrimExpr]):
    """Convert a buffer region to a tile region descriptor.

    Args:
        buffer_region (tir.BufferRegion): The buffer region to convert
        access_type (str): Type of access - 'r' for read, 'w' for write, 'rw' for read-write

    Returns:
        tir.Call: A region descriptor for the specified buffer region
    """
    mins = [x.min for x in buffer_region.region]
    region_extents = [x.extent for x in buffer_region.region]
    assert len(region_extents) >= len(
        extents
    ), f"region_extents must be >= extents, region_extents = {region_extents}, extents = {extents}"

    return region(T.BufferLoad(buffer_region.buffer, mins), access_type, *region_extents)


def copy(src: Union[tir.Buffer, tir.BufferLoad, tir.BufferRegion],
         dst: Union[tir.Buffer, tir.BufferLoad],
         coalesced_width: Optional[int] = None,
         disable_tma: bool = False,
         eviction_policy: Optional[Literal["evict_normal", "evict_first", "evict_last"]] = None):
=======
def copy(src: tir.Buffer | tir.BufferLoad | tir.BufferRegion,
         dst: tir.Buffer | tir.BufferLoad,
         coalesced_width: int | None = None,
         disable_tma: bool = False,
         eviction_policy: Literal["evict_normal", "evict_first", "evict_last"] | None = None):
>>>>>>> a148d62a
    """Copy data between memory regions.

    Args:
        src (Union[tir.Buffer, tir.BufferLoad, tir.BufferRegion]): Source memory region
        dst (Union[tir.Buffer, tir.BufferLoad]): Destination memory region
        coalesced_width (Optional[int], optional): Width for coalesced memory access. Defaults to None.

    Raises:
        TypeError: If copy extents cannot be deduced from arguments

    Returns:
        tir.Call: A handle to the copy operation
    """
    if isinstance(src, tir.Buffer) and isinstance(dst, tir.Buffer):
        ir.assert_structural_equal(src.shape, dst.shape)

    def get_extent(data):
        if isinstance(data, tir.Var) and T.has_let_value(data):
            data = T.get_let_value(data)
        if isinstance(data, tir.Buffer):
            return data.shape
        elif isinstance(data, tir.BufferRegion):
            return [x.extent for x in data.region]
        elif isinstance(data, tir.BufferLoad):
            region = get_buffer_region_from_load(data)
            if region is None:
                return None
            return [x.extent for x in region.region]
        else:
            return None

    src_extent = get_extent(src)
    dst_extent = get_extent(dst)
    # Combine the nested if statements into a single if statement as suggested by SIM102
    if (src_extent is None and dst_extent is None and isinstance(src, tir.BufferLoad) and
            isinstance(dst, tir.BufferLoad)):
        # check if the case is like this:
        # copy(buffer_a[i], buffer_b[i]) where both are BufferLoad nodes
        # In this case, lower it to a simple BufferStore: buffer_b[i] = buffer_a[i]
        return tir.BufferStore(dst.buffer, src, dst.indices)

    assert src_extent or dst_extent, "Can't deduce copy extents from args"
    src_extent = list(src_extent) if src_extent else [1] * len(dst_extent)
    dst_extent = list(dst_extent) if dst_extent else [1] * len(src_extent)
    extent = max(src_extent, dst_extent)

    def _to_region(data, access_type):
        if isinstance(data, tir.Var) and T.has_let_value(data):
            data = T.get_let_value(data)
        if isinstance(data, tir.Buffer):
            return buffer_to_tile_region(data, access_type)
        elif isinstance(data, tir.BufferRegion):
            return buffer_region_to_tile_region(data, access_type, extent)
        elif isinstance(data, tir.BufferLoad):
            region = get_buffer_region_from_load(data)
            if region is None:
                return buffer_load_to_tile_region(data, access_type, extent)
            return buffer_region_to_tile_region(region, access_type, extent)
        else:
            return buffer_load_to_tile_region(data, access_type, extent)

    src = _to_region(src, "r")
    dst = _to_region(dst, "w")

    if coalesced_width is None:
        coalesced_width = -1  # PrimExpr can not be None
    if eviction_policy is None:
        eviction_policy = 0
    else:
        eviction_policy = {"evict_normal": 0, "evict_first": 1, "evict_last": 2}[eviction_policy]
    return tir.call_intrin("handle", tir.op.Op.get("tl.copy"), src, dst, coalesced_width,
                           disable_tma, eviction_policy)


def c2d_im2col(img: tir.Buffer,
               col: tir.Buffer,
               nhw_step: tir.PrimExpr,
               c_step: tir.PrimExpr,
               kernel: int,
               stride: int,
               dilation: int,
               pad: int,
<<<<<<< HEAD
               eviction_policy: Optional[Literal["evict_normal", "evict_first",
                                                 "evict_last"]] = None):
=======
               eviction_policy: Literal["evict_normal", "evict_first", "evict_last"] | None = None):
>>>>>>> a148d62a
    """Perform im2col transformation for 2D convolution.

    Args:
        img (tir.Buffer): Input image buffer
        col (tir.Buffer): Output column buffer
        nhw_step (tir.PrimExpr): Step size for batch and spatial dimensions
        c_step (tir.PrimExpr): Step size for channel dimension
        kernel (int): Kernel size
        stride (int): Stride of the convolution
        dilation (int): Dilation rate
        pad (int): Padding size

    Returns:
        tir.Call: A handle to the im2col operation
    """
    if eviction_policy is None:
        eviction_policy = 0
    else:
        eviction_policy = {"evict_normal": 0, "evict_first": 1, "evict_last": 2}[eviction_policy]
    return tir.call_intrin("handle", tir.op.Op.get("tl.c2d_im2col"), img.access_ptr("r"),
                           col.access_ptr("w"), nhw_step, c_step, kernel, stride, dilation, pad,
                           eviction_policy)<|MERGE_RESOLUTION|>--- conflicted
+++ resolved
@@ -1,105 +1,18 @@
 """The language interface for tl programs."""
 from __future__ import annotations
 
-<<<<<<< HEAD
-from typing import Union, List, Optional, Literal
-=======
 from typing import Literal
->>>>>>> a148d62a
 from tilelang import language as T
 from tilelang.utils.language import get_buffer_region_from_load
 from tvm import ir, tir
 from tilelang.language.utils import buffer_to_tile_region, buffer_region_to_tile_region, buffer_load_to_tile_region
 
 
-<<<<<<< HEAD
-def region(buffer: tir.BufferLoad, access_type: str, *args: tir.PrimExpr):
-    """Create a memory region descriptor for tile operations.
-
-    Args:
-        buffer (tir.BufferLoad): The buffer to create a region for
-        access_type (str): Type of access - 'r' for read, 'w' for write, 'rw' for read-write
-        *args (tir.PrimExpr): Extent expressions defining the region size
-
-    Returns:
-        tir.Call: A region descriptor for tile operations
-    """
-    access_type = {"r": 1, "w": 2, "rw": 3}[access_type]
-    return tir.call_intrin("handle", tir.op.Op.get("tl.region"), buffer, access_type, *args)
-
-
-def buffer_to_tile_region(buffer: tir.Buffer, access_type: str):
-    """Convert a TVM buffer to a tile region descriptor.
-
-    Args:
-        buffer (tir.Buffer): The buffer to convert
-        access_type (str): Type of access - 'r' for read, 'w' for write, 'rw' for read-write
-
-    Returns:
-        tir.Call: A region descriptor covering the entire buffer
-    """
-    mins = [0 for _ in buffer.shape]
-    extents = [x for x in buffer.shape]
-    return region(T.BufferLoad(buffer, mins), access_type, *extents)
-
-
-def buffer_load_to_tile_region(load: tir.BufferLoad, access_type: str, extents: List[tir.PrimExpr]):
-    """Convert a buffer load operation to a tile region descriptor.
-
-    Args:
-        load (tir.BufferLoad): The buffer load operation
-        access_type (str): Type of access - 'r' for read, 'w' for write, 'rw' for read-write
-        extents (List[tir.PrimExpr]): List of expressions defining the region size
-
-    Returns:
-        tir.Call: A region descriptor for the loaded area
-    """
-    indices = load.indices
-    if len(indices) > len(extents):
-        # (f"mismatch between indices and extents for buffer load {load}: indices = {indices}, extents = {extents}, "
-        # f"region will be expanded in the last 2 dimensions")
-        new_extents = []
-        for _ in range(len(indices) - len(extents)):
-            new_extents.append(1)
-        for extent in extents:
-            new_extents.append(extent)
-        extents = new_extents
-    assert len(indices) == len(extents), f"indices = {indices}, extents = {extents}"
-    return region(load, access_type, *extents)
-
-
-def buffer_region_to_tile_region(buffer_region: tir.BufferRegion, access_type: str,
-                                 extents: List[tir.PrimExpr]):
-    """Convert a buffer region to a tile region descriptor.
-
-    Args:
-        buffer_region (tir.BufferRegion): The buffer region to convert
-        access_type (str): Type of access - 'r' for read, 'w' for write, 'rw' for read-write
-
-    Returns:
-        tir.Call: A region descriptor for the specified buffer region
-    """
-    mins = [x.min for x in buffer_region.region]
-    region_extents = [x.extent for x in buffer_region.region]
-    assert len(region_extents) >= len(
-        extents
-    ), f"region_extents must be >= extents, region_extents = {region_extents}, extents = {extents}"
-
-    return region(T.BufferLoad(buffer_region.buffer, mins), access_type, *region_extents)
-
-
-def copy(src: Union[tir.Buffer, tir.BufferLoad, tir.BufferRegion],
-         dst: Union[tir.Buffer, tir.BufferLoad],
-         coalesced_width: Optional[int] = None,
-         disable_tma: bool = False,
-         eviction_policy: Optional[Literal["evict_normal", "evict_first", "evict_last"]] = None):
-=======
 def copy(src: tir.Buffer | tir.BufferLoad | tir.BufferRegion,
          dst: tir.Buffer | tir.BufferLoad,
          coalesced_width: int | None = None,
          disable_tma: bool = False,
          eviction_policy: Literal["evict_normal", "evict_first", "evict_last"] | None = None):
->>>>>>> a148d62a
     """Copy data between memory regions.
 
     Args:
@@ -182,12 +95,7 @@
                stride: int,
                dilation: int,
                pad: int,
-<<<<<<< HEAD
-               eviction_policy: Optional[Literal["evict_normal", "evict_first",
-                                                 "evict_last"]] = None):
-=======
                eviction_policy: Literal["evict_normal", "evict_first", "evict_last"] | None = None):
->>>>>>> a148d62a
     """Perform im2col transformation for 2D convolution.
 
     Args:
