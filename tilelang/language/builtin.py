"""The language interface for tl programs."""
from __future__ import annotations

from tilelang import tvm as tvm
from tilelang.language import ptx_arrive_barrier, evaluate, address_of
from tilelang.language.kernel import get_thread_bindings, get_block_extents
from tilelang.utils.target import check_hip_availability
from tvm import tir
<<<<<<< HEAD
from typing import Union, Any
from tvm.tir import PrimExpr, Var, Call
import tilelang.language as T
=======
from typing import Any
from tvm.tir import PrimExpr, Var, Call, Buffer, BufferLoad

_IS_HIP_AVAILABLE = check_hip_availability()


def _normalize_index_arg(value: int | PrimExpr | None) -> PrimExpr | None:
    """
    Normalize warp sizing arguments so both Python ints and PrimExpr values
    are accepted uniformly.
    """
    if value is None:
        return None
    if isinstance(value, PrimExpr):
        return value
    if isinstance(value, int):
        return tir.IntImm("int32", value)
    raise TypeError(f"Expect warp sizing argument to be int or PrimExpr, but got {type(value)}.")
>>>>>>> a148d62a


def create_list_of_mbarrier(*args: Any) -> Call:
    """
    Create a list of memory barrier handles.

    Parameters
    ----------
    *args : list or Any
        Either a single list of arguments, or multiple arguments directly.

    Returns
    -------
    tvm.tir.Call
        Handle to the created list of memory barriers.

    Raises
    ------
    TypeError
        If the input is not a list or variadic arguments.

    Examples
    --------
    >>> create_list_of_mbarrier([128, 128])
    >>> create_list_of_mbarrier(128, 128)
    """
    if len(args) == 1 and isinstance(args[0], list):
        return tir.call_intrin("handle", tir.op.Op.get("tl.create_list_of_mbarrier"), *args[0])
    elif len(args) >= 1:
        return tir.call_intrin("handle", tir.op.Op.get("tl.create_list_of_mbarrier"), *args)
    else:
        raise TypeError("create_list_of_mbarrier expects a list or one or more arguments.")


def get_mbarrier(*args):
    """Retrieve a memory barrier operation.

    Args:
        *args: Variable arguments to specify which memory barrier to retrieve

    Returns:
        tir.Call: A handle to the requested memory barrier
    """
    return tir.call_intrin("handle", tir.op.Op.get("tl.get_mbarrier"), *args)


def create_tma_descriptor(*args):
    """Create a Tensor Memory Access (TMA) descriptor.

    Args:
        *args: Variable arguments defining the TMA descriptor configuration

    Returns:
        tir.Call: A handle to the created TMA descriptor
    """
    return tir.call_intrin("handle", tir.op.Op.get("tl.create_tma_descriptor"), *args)


def tma_load(*args):
    """Perform a Tensor Memory Access (TMA) load operation.

    Args:
        *args: Variable arguments specifying the TMA load parameters

    Returns:
        tir.Call: A handle to the TMA load operation
    """
    return tir.call_intrin("handle", tir.op.Op.get("tl.tma_load"), *args)


def fence_proxy_async(*args):
    """Create a fence for asynchronous proxy operations.

    Args:
        *args: Variable arguments for fence configuration

    Returns:
        tir.Call: A handle to the fence operation
    """
    return tir.call_intrin("handle", tir.op.Op.get("tl.fence_proxy_async"), *args)


def tma_store_arrive(*args):
    """Signal the arrival of a TMA store operation.

    Args:
        *args: Variable arguments for the store arrival operation

    Returns:
        tir.Call: A handle to the store arrive operation
    """
    return tir.call_intrin("handle", tir.op.Op.get("tl.tma_store_arrive"), *args)


def tma_store_wait(*args):
    """Wait for completion of TMA store operations.

    Args:
        *args: Variable arguments specifying which store operations to wait for

    Returns:
        tir.Call: A handle to the store wait operation
    """
    return tir.call_intrin("handle", tir.op.Op.get("tl.tma_store_wait"), *args)


def set_max_nreg(reg_count: int, is_inc: int):
    """Set the maximum number of registers to use.
    Detailed Documentation:
    https://docs.nvidia.com/cuda/parallel-thread-execution/#miscellaneous-instructions-setmaxnreg

    Args:
        reg_count: int
            The number of registers to allocate
        is_inc: int
            Whether to increment or decrement the register count
            0 if decrement, 1 if increment

    Returns:
        tir.Call: A handle to the register setting operation
    """
    return tir.call_intrin("handle", tir.op.Op.get("tl.set_max_nreg"), reg_count, is_inc)


def inc_max_nreg(reg_count: int):
    """Increment the maximum number of registers to use.
    """
    return set_max_nreg(reg_count, 1)


def dec_max_nreg(reg_count: int):
    """Decrement the maximum number of registers to use.
    """
    return set_max_nreg(reg_count, 0)


def annotate_producer_reg_dealloc(reg_count: int = 24):
    """Annotate the producer reg dealloc.
    """
    return dec_max_nreg(reg_count)


def annotate_consumer_reg_alloc(reg_count: int = 240):
    """Annotate the consumer reg alloc.
    """
    return inc_max_nreg(reg_count)


def no_set_max_nreg():
    """Disable the maximum register limit setting.
    """
    return tir.call_intrin("handle", tir.op.Op.get("tl.no_set_max_nreg"))


def disable_warp_group_reg_alloc():
    """Disable the warp group reg alloc.
    """
    return no_set_max_nreg()


<<<<<<< HEAD
def mbarrier_wait_parity(mbarrier: Union[int, PrimExpr, tir.Call], parity: Union[int, Var]):
=======
def mbarrier_wait_parity(mbarrier: int | PrimExpr | tir.Call, parity: int | Var):
>>>>>>> a148d62a
    """Wait for memory barrier parity condition.

    Args:
        mbarrier: Optional[int, PrimExpr]
            The memory barrier to wait on
        parity: Optional[int, Var]
            The parity value to wait for
    Examples:
        .. code-block:: python

            # Wait for parity 0 on barrier 0
            T.mbarrier_wait_parity(0, 0)

            # Wait for parity value in variable ko on barrier 1
            T.mbarrier_wait_parity(1, ko)

            # Wait using barrier handle
            barrier = T.get_mbarrier(0)
            T.mbarrier_wait_parity(barrier, 1)

            # Common usage in pipelined kernels:
            for ko in range(num_stages):
                # Producer waits for consumer to finish previous iteration
                T.mbarrier_wait_parity(1, ko ^ 1)
                # Producer copies data
                T.copy(A_global, A_shared)
                # Producer signals data ready
                T.mbarrier_arrive(0)

                # Consumer waits for producer data
                T.mbarrier_wait_parity(0, ko)
                # Consumer computes
                T.gemm(A_shared, B_shared, C_local)
                # Consumer signals completion
                T.mbarrier_arrive(1)
    Returns:
        tir.Call: A handle to the barrier wait operation
    """
    if isinstance(mbarrier, (tir.Call, tir.BufferLoad)):
        mbarrier = mbarrier
    elif isinstance(mbarrier, (tir.PrimExpr, int)):
        mbarrier = get_mbarrier(mbarrier)
    elif isinstance(mbarrier, tir.Buffer):
        mbarrier = tir.BufferLoad(mbarrier, [0])
    else:
        raise TypeError(f"mbarrier must be an integer or a tir.Call, but got {type(mbarrier)}")
    return tir.call_intrin("handle", tir.op.Op.get("tl.mbarrier_wait_parity"), mbarrier, parity)


def mbarrier_arrive(mbarrier: int | PrimExpr | tir.Call):
    """Arrive at memory barrier.

    Args:
        mbarrier: Optional[int, PrimExpr]
            The memory barrier to arrive at
    """
    if isinstance(mbarrier, (tir.Call, tir.BufferLoad)):
        mbarrier = mbarrier
    elif isinstance(mbarrier, (tir.PrimExpr, int)):
        mbarrier = get_mbarrier(mbarrier)
    elif isinstance(mbarrier, tir.Buffer):
        mbarrier = tir.BufferLoad(mbarrier, [0])
    else:
        raise TypeError(f"mbarrier must be an integer or a tir.Call, but got {type(mbarrier)}")
    return ptx_arrive_barrier(mbarrier)


def mbarrier_expect_tx(*args):
    """Set expected transaction count for memory barrier.

    Args:
        *args: Variable arguments specifying the expected transaction count

    Returns:
        tir.Call: A handle to the barrier expectation operation
    """
    return tir.call_intrin("handle", tir.op.Op.get("tl.mbarrier_expect_tx"), *args)


def warpgroup_arrive():
    """Signal warpgroup readiness for subsequent WGMMA operations.

    Returns:
        tir.Call: A handle to the warpgroup arrive operation.
    """
    return tir.call_intrin("handle", tir.op.Op.get("tl.warpgroup_arrive"))


def warpgroup_commit_batch():
    """Commit the current warpgroup batch for WGMMA operations.

    Returns:
        tir.Call: A handle to the warpgroup commit batch operation.
    """
    return tir.call_intrin("handle", tir.op.Op.get("tl.warpgroup_commit_batch"))


def warpgroup_wait(num_mma: int):
    """Wait for completion of the specified warpgroup batch.

    Args:
        num_mma: int
            Identifier of the warpgroup MMA batch to wait on.

    Returns:
        tir.Call: A handle to the warpgroup wait operation.
    """
    return tir.call_intrin("handle", tir.op.Op.get("tl.warpgroup_wait"), num_mma)


def get_lane_idx(warp_size: int | PrimExpr | None = None,) -> PrimExpr:
    """Return the logical lane index of the calling thread within a warp.

    Parameters
    ----------
    warp_size : Optional[int, PrimExpr]
        Logical warp (or wavefront) size. Defaults to 32 on NVIDIA and 64 on AMD.

    Example
    -------
    >>> lane = T.get_lane_idx()
    >>> custom_lane = T.get_lane_idx(64)  # override warp size explicitly

    Implementation Notes
    --------------------
    Lowers to the CUDA helper `tl::get_lane_idx(warp_size)` defined in
    `src/tl_templates/cuda/intrin.h`, which computes the lane index from the
    linear thread id using the provided `warp_size`.
    """
    warp_size_expr = _normalize_index_arg(warp_size)
    if warp_size_expr is None:
        return tir.call_intrin("int32", tir.op.Op.get("tl.get_lane_idx"))
    return tir.call_intrin("int32", tir.op.Op.get("tl.get_lane_idx"), warp_size_expr)


def get_warp_idx_sync(warp_size: int | PrimExpr | None = None,) -> PrimExpr:
    """Return the canonical warp index, assuming the warp's threads are converged.

    Parameters
    ----------
    warp_size : Optional[int, PrimExpr]
        Logical warp size used for the index calculation.

    Example
    -------
    >>> warp = T.get_warp_idx_sync()
    >>> custom_warp = T.get_warp_idx_sync(64)

    Implementation Notes
    --------------------
    Emits `tl::get_warp_idx_sync(warp_size)` which divides the block-linear
    thread id by `warp_size`, matching the semantics of CUTLASS' canonical helpers.
    """
    warp_size_expr = _normalize_index_arg(warp_size)
    if warp_size_expr is None:
        return tir.call_intrin("int32", tir.op.Op.get("tl.get_warp_idx_sync"))
    return tir.call_intrin("int32", tir.op.Op.get("tl.get_warp_idx_sync"), warp_size_expr)


def get_warp_idx(warp_size: int | PrimExpr | None = None,) -> PrimExpr:
    """Return the canonical warp index without synchronizing the warp.

    Parameters
    ----------
    warp_size : Optional[int, PrimExpr]
        Logical warp size used for the index calculation.

    Example
    -------
    >>> warp = T.get_warp_idx()
    >>> custom_warp = T.get_warp_idx(64)

    Implementation Notes
    --------------------
    Lowers to `tl::get_warp_idx(warp_size)` which divides the block-linear
    thread id by the provided `warp_size` without requiring warp convergence.
    """
    warp_size_expr = _normalize_index_arg(warp_size)
    if warp_size_expr is None:
        return tir.call_intrin("int32", tir.op.Op.get("tl.get_warp_idx"))
    return tir.call_intrin("int32", tir.op.Op.get("tl.get_warp_idx"), warp_size_expr)


def get_warp_group_idx(
    warp_size: int | PrimExpr | None = None,
    warps_per_group: int | PrimExpr | None = None,
) -> PrimExpr:
    """Return the canonical warp group index for the calling thread.

    Parameters
    ----------
    warp_size : Optional[int, PrimExpr]
        Logical warp size to use (defaults to 32 on NVIDIA / 64 on AMD).
    warps_per_group : Optional[int, PrimExpr]
        Number of warps per warp-group. Defaults to 4 on NVIDIA architectures.

    Example
    -------
    >>> group = T.get_warp_group_idx()
    >>> custom_group = T.get_warp_group_idx(32, 6)  # treat 6 warps as a group

    Implementation Notes
    --------------------
    Generates `tl::get_warp_group_idx(warp_size, warps_per_group)` which
    divides the block-linear thread id by `warp_size * warps_per_group`,
    matching the canonical ordering while allowing architecture-specific overrides.
    """
    warp_size_expr = _normalize_index_arg(warp_size)
    warps_per_group_expr = _normalize_index_arg(warps_per_group)
    args = []
    if warp_size_expr is not None:
        args.append(warp_size_expr)
    if warps_per_group_expr is not None:
        if warp_size_expr is None:
            raise ValueError("get_warp_group_idx expects `warp_size` when specifying "
                             "`warps_per_group`.")
        args.append(warps_per_group_expr)
    return tir.call_intrin("int32", tir.op.Op.get("tl.get_warp_group_idx"), *args)


def shuffle_elect(thread_extent: int) -> PrimExpr:
    """Elect exactly one lane within a logical thread group.

    Parameters
    ----------
    thread_extent : int
        Size (in threads) of the group in which a single lane should be elected.
        Passing 0 elects a single lane in the entire thread block.

    Example
    -------
    >>> is_leader = T.shuffle_elect(64)
    >>> T.if_then_else(is_leader, do_leader_work(), T.evaluate(0))

    Implementation Notes
    --------------------
    Lowered to the CUDA helper `tl::tl_shuffle_elect<thread_extent>()` defined in
    `src/tl_templates/cuda/intrin.h`, which relies on
    `cutlass::canonical_warp_idx_sync()` and `cute::elect_one_sync()` (or
    `__shfl_sync`) to pick one lane per group.
    """
    return tir.call_intrin("bool", tir.op.Op.get("tl.tl_shuffle_elect"), thread_extent)


def wait_wgmma(id: int):
    """Wait for WGMMA (Warp Group Matrix Multiply-Accumulate) operations to complete.

    Args:
        id: int
            The id of the WGMMA operation to wait for

    Returns:
        tir.Call: A handle to the WGMMA wait operation
    """
    return tir.call_intrin("handle", tir.op.Op.get("tl.wait_wgmma"), id)


def barrier_wait(barrier_id: int | PrimExpr | tir.Call, parity: int | Var | None = None):
    """Wait for a memory barrier to complete.

    Args:
        barrier_id: Optional[int, PrimExpr]
            The memory barrier to wait on
        parity: Optional[int, Var]
            The parity value to wait for
    Returns:
        tir.Call: A handle to the barrier wait operation
    Current implementation is a sugar syntax for mbarrier_wait_parity, as we only support parity 0 and 1.
    """
    return mbarrier_wait_parity(barrier_id, parity)


def barrier_arrive(barrier_id: int | PrimExpr | tir.Call):
    """Arrive at a memory barrier.

    Args:
        barrier_id: Optional[int, PrimExpr]
            The memory barrier to arrive at
    """
    return mbarrier_arrive(barrier_id)


def shfl_xor(value: int | PrimExpr | tir.Call, offset: int | PrimExpr | tir.Call):
    """Perform a shuffle operation with XOR offset.

    Args:
        value: Optional[int, PrimExpr]
            The value to shuffle
        offset: Optional[int, PrimExpr]
            The offset for the shuffle operation
    Returns:
        tir.Call: A handle to the shuffle operation
    """
    if _IS_HIP_AVAILABLE:
        return tir.call_extern(value.dtype, "__shfl_xor", value, offset)
    else:
        return tir.call_extern(value.dtype, "__shfl_xor_sync", 0xffffffff, value, offset)


def shfl_down(value: int | PrimExpr | tir.Call, offset: int | PrimExpr | tir.Call):
    """Perform a shuffle operation with down offset.

    Args:
        value: Optional[int, PrimExpr]
            The value to shuffle
    """
    if _IS_HIP_AVAILABLE:
        return tir.call_extern(value.dtype, "__shfl_down", value, offset)
    else:
        return tir.call_extern(value.dtype, "__shfl_down_sync", 0xffffffff, value, offset)


def shfl_up(value: int | PrimExpr | tir.Call, offset: int | PrimExpr | tir.Call):
    """Perform a shuffle operation with up offset.

    Args:
        value: Optional[int, PrimExpr]
            The value to shuffle
    """
    if _IS_HIP_AVAILABLE:
        return tir.call_extern(value.dtype, "__shfl_up", value, offset)
    else:
        return tir.call_extern(value.dtype, "__shfl_up_sync", 0xffffffff, value, offset)

<<<<<<< HEAD
=======

def sync_threads(barrier_id: int = None, arrive_count: int = None):
    """Synchronize all threads in a block.
    """
    args = []
    if barrier_id is not None:
        args.append(barrier_id)
    if arrive_count is not None:
        args.append(arrive_count)
    return tir.call_intrin("int32", "tir.tvm_storage_sync", "shared", *args)


>>>>>>> a148d62a
def sync_global():
    """Synchronize all threads in the entire grid.
    """
    tx, ty, tz = get_thread_bindings()
    ex, ey, ez = get_block_extents()
    print(tx, ty, tz, ex, ey, ez)
    args = ["global", tx == 0 and ty == 0 and tz == 0, ex * ey * ez]
    return evaluate(tir.Call("handle", "tir.tvm_storage_sync", args))


def sync_grid_cg():
    """Synchronize all threads in a grid.
    """
<<<<<<< HEAD
    return tir.call_intrin("handle", tir.op.Op.get("tl.sync_grid_cg"))


def copy_unrolled(dst: PrimExpr, src: PrimExpr, size: int, unroll_factor: int = 4):
    """Copy between two global memory buffers with unrolled loop.

    Args:
        dst: tir.Buffer
            The destination buffer
        src: tir.Buffer
            The source buffer
        unroll_factor: int
            The unroll factor
    """
    return tir.call_intrin("handle", tir.op.Op.get("tl.copy_unrolled"), dst, src, size,
                           unroll_factor)


# Device-level barrier synchronization


def alloc_barrier_gpu():
    """Allocate a barrier for GPU-level synchronization.

    Returns:
        T.Buffer: A single-element TVM buffer object allocated as a barrier
    """
    return T.alloc_buffer([1], "uint32", scope="global")


def init_barrier_gpu(barrier: PrimExpr, expected: int):
    """Initialize a barrier for GPU-level synchronization.
    
    Args:
        barrier: The barrier to initialize
        expected (int): The number of threads that need to arrive at the barrier.
    """
    return tir.call_intrin("handle", tir.op.Op.get("tl.init_barrier_gpu"), address_of(barrier),
                           expected)


def arrive_barrier_gpu(barrier: PrimExpr):
    """Arrive at a barrier for GPU-level synchronization.

    Args:
        barrier: The barrier to arrive at
    """
    return tir.call_intrin("handle", tir.op.Op.get("tl.arrive_barrier_gpu"), address_of(barrier))


def wait_barrier_gpu(barrier: PrimExpr):
    """Wait at a barrier for GPU-level synchronization.

    Args:
        barrier: The barrier to wait at
    """
    return tir.call_intrin("handle", tir.op.Op.get("tl.wait_barrier_gpu"), address_of(barrier))


def wait_eq(barrier: PrimExpr, expected: PrimExpr):
    """Wait until *barrier == expected* for GPU-level synchronization.

    Args:
        barrier: The barrier to wait at
        expected: The expected value to wait for
    """
    return tir.call_intrin("handle", tir.op.Op.get("tl.wait_eq"), address_of(barrier), expected)


def sync_barrier_gpu(barrier: PrimExpr):
    """Synchronize at a barrier for GPU-level synchronization.

    Args:
        barrier: The barrier to synchronize at
    """
    return tir.call_intrin("handle", tir.op.Op.get("tl.sync_barrier_gpu"), address_of(barrier))


def sync_grid(barrier: PrimExpr):
    """Synchronize at a barrier for GPU-level synchronization in cooperative group style.

    Args:
        barrier: The barrier to synchronize at
    """
    return tir.call_intrin("handle", tir.op.Op.get("tl.sync_grid"), address_of(barrier))


def barrier_all_blocks_sys(barrier: PrimExpr):
    """Synchronize all blocks at a system-level barrier.

    Args:
        barrier: The barrier to synchronize at, should be [num_ranks] of int32
    """
    return tir.call_intrin("handle", tir.op.Op.get("tl.barrier_all_blocks_sys"),
                           address_of(barrier))


def fence_cta():
    """Create a memory fence at the block level (visible to all threads in the current block)."""
    return tir.call_intrin("handle", tir.op.Op.get("tl.fence_cta"))


def fence_gpu():
    """Synchronize all threads at the GPU level (visible to all blocks on the current device)."""
    return tir.call_intrin("handle", tir.op.Op.get("tl.fence_gpu"))


def fence_sys():
    """Synchronize all threads at the system level (visible in a node)."""
    return tir.call_intrin("handle", tir.op.Op.get("tl.fence_sys"))


def get_clock():
    """Get the current clock cycle count.

    Returns:
        tir.Call: A handle to the clock cycle count operation
    """
    return tir.call_intrin("int64", tir.op.Op.get("tl.get_clock"))
=======
    return tir.call_intrin("handle", tir.op.Op.get("tl.sync_grid"))


def initialize_descriptor(descriptor: Buffer,
                          start_address: PrimExpr,
                          layout_type_: int = 0,
                          leading_byte_offset: int = 0,
                          stride_byte_offset: int = 0) -> PrimExpr:
    """
    Initialize a memory descriptor with the given parameters.

    Parameters:
        descriptor (Buffer): The memory descriptor to initialize.
        start_address (PrimExpr): The starting address of the memory region.
        layout_type_ (int, optional): Layout type identifier. Defaults to 0.
        leading_byte_offset (int, optional): Leading byte offset. Defaults to 0.
        stride_byte_offset (int, optional): Stride byte offset. Defaults to 0.

    Returns:
        PrimExpr: A handle representing the initialized descriptor.
    """

    if not isinstance(descriptor, (BufferLoad, Buffer)):
        raise TypeError("Descriptor must be a tvm.tir.Buffer or tvm.tir.BufferLoad.")

    if isinstance(descriptor, Buffer) and len(descriptor.shape) != 1 or descriptor.shape[0] != 1:
        raise ValueError("Descriptor must be a 1D buffer of size 1.")

    descriptor = descriptor if isinstance(descriptor, BufferLoad) else tir.BufferLoad(
        descriptor, [0])

    return evaluate(
        tir.call_intrin("handle", tir.op.Op.get("tl.initialize_descriptor"), descriptor,
                        start_address, layout_type_, int(leading_byte_offset),
                        int(stride_byte_offset)))


def increase_descriptor_offset(descriptor: PrimExpr, offset: PrimExpr) -> PrimExpr:
    """
    Increase the offset of a memory descriptor.

    Parameters:
        descriptor (PrimExpr): The memory descriptor to modify.
        offset (PrimExpr): The offset value to increase.

    Returns:
        PrimExpr: A handle representing the modified descriptor.
    """
    if not isinstance(descriptor, (BufferLoad, Buffer)):
        raise TypeError("Descriptor must be a tvm.tir.Buffer or tvm.tir.BufferLoad.")

    if isinstance(descriptor, Buffer) and len(descriptor.shape) != 1 or descriptor.shape[0] != 1:
        raise ValueError("Descriptor must be a 1D buffer of size 1.")

    descriptor = descriptor if isinstance(descriptor, BufferLoad) else tir.BufferLoad(
        descriptor, [0])

    return evaluate(
        tir.call_intrin("handle", tir.op.Op.get("tl.increase_descriptor_offset"), descriptor,
                        offset))


def loop_break():
    """Break out of the innermost loop.
    """
    return tir.call_intrin("handle", tir.op.Op.get("tl.loop_break"))


def cp_async_barrier_noinc(barrier_id: int | PrimExpr | tir.Call):
    """Perform a ptx async copy barrier using cp.async.mbarrier.arrive.noinc.
    """
    return tir.call_intrin("handle", tir.op.Op.get("tl.ptx_cp_async_barrier_noinc"), barrier_id)
>>>>>>> a148d62a
<|MERGE_RESOLUTION|>--- conflicted
+++ resolved
@@ -6,12 +6,8 @@
 from tilelang.language.kernel import get_thread_bindings, get_block_extents
 from tilelang.utils.target import check_hip_availability
 from tvm import tir
-<<<<<<< HEAD
 from typing import Union, Any
-from tvm.tir import PrimExpr, Var, Call
 import tilelang.language as T
-=======
-from typing import Any
 from tvm.tir import PrimExpr, Var, Call, Buffer, BufferLoad
 
 _IS_HIP_AVAILABLE = check_hip_availability()
@@ -29,7 +25,6 @@
     if isinstance(value, int):
         return tir.IntImm("int32", value)
     raise TypeError(f"Expect warp sizing argument to be int or PrimExpr, but got {type(value)}.")
->>>>>>> a148d62a
 
 
 def create_list_of_mbarrier(*args: Any) -> Call:
@@ -190,11 +185,7 @@
     return no_set_max_nreg()
 
 
-<<<<<<< HEAD
-def mbarrier_wait_parity(mbarrier: Union[int, PrimExpr, tir.Call], parity: Union[int, Var]):
-=======
 def mbarrier_wait_parity(mbarrier: int | PrimExpr | tir.Call, parity: int | Var):
->>>>>>> a148d62a
     """Wait for memory barrier parity condition.
 
     Args:
@@ -519,8 +510,6 @@
     else:
         return tir.call_extern(value.dtype, "__shfl_up_sync", 0xffffffff, value, offset)
 
-<<<<<<< HEAD
-=======
 
 def sync_threads(barrier_id: int = None, arrive_count: int = None):
     """Synchronize all threads in a block.
@@ -533,7 +522,6 @@
     return tir.call_intrin("int32", "tir.tvm_storage_sync", "shared", *args)
 
 
->>>>>>> a148d62a
 def sync_global():
     """Synchronize all threads in the entire grid.
     """
@@ -547,7 +535,6 @@
 def sync_grid_cg():
     """Synchronize all threads in a grid.
     """
-<<<<<<< HEAD
     return tir.call_intrin("handle", tir.op.Op.get("tl.sync_grid_cg"))
 
 
@@ -667,8 +654,6 @@
         tir.Call: A handle to the clock cycle count operation
     """
     return tir.call_intrin("int64", tir.op.Op.get("tl.get_clock"))
-=======
-    return tir.call_intrin("handle", tir.op.Op.get("tl.sync_grid"))
 
 
 def initialize_descriptor(descriptor: Buffer,
@@ -739,5 +724,4 @@
 def cp_async_barrier_noinc(barrier_id: int | PrimExpr | tir.Call):
     """Perform a ptx async copy barrier using cp.async.mbarrier.arrive.noinc.
     """
-    return tir.call_intrin("handle", tir.op.Op.get("tl.ptx_cp_async_barrier_noinc"), barrier_id)
->>>>>>> a148d62a
+    return tir.call_intrin("handle", tir.op.Op.get("tl.ptx_cp_async_barrier_noinc"), barrier_id)