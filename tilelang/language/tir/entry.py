--- conflicted
+++ resolved
@@ -1,11 +1,6 @@
-<<<<<<< HEAD
-import inspect
-from typing import Callable, Optional, Union
-=======
 from __future__ import annotations
 import inspect
 from typing import Callable
->>>>>>> a148d62a
 
 import tvm.script.parser.tir.entry as _tir_entry
 from tvm.tir.function import PrimFunc
@@ -14,11 +9,7 @@
 
 def prim_func(func: Callable | None = None,
               private: bool = False,
-<<<<<<< HEAD
-              check_well_formed: bool = False) -> Union[PrimFunc, Callable]:
-=======
               check_well_formed: bool = False) -> PrimFunc | Callable:
->>>>>>> a148d62a
     """The parsing method for tir prim func, by using `@prim_func` as decorator.
 
     Parameters
