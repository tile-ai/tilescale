--- conflicted
+++ resolved
@@ -4,162 +4,8 @@
 from __future__ import annotations
 
 import tilelang.language as T
-<<<<<<< HEAD
-from tvm import ir
-from tvm.tir import PrimExpr, Buffer, BufferLoad, BufferRegion, Var, op
-from typing import List, Union
-
-
-def region(buffer: BufferLoad, access_type: str, *args: PrimExpr):
-    """Create a memory region descriptor for tile operations.
-
-    Args:
-        buffer (tir.BufferLoad): The buffer to create a region for
-        access_type (str): Type of access - 'r' for read, 'w' for write, 'rw' for read-write
-        *args (tir.PrimExpr): Extent expressions defining the region size
-
-    Returns:
-        tir.Call: A region descriptor for tile operations
-    """
-    access_type = {"r": 1, "w": 2, "rw": 3}[access_type]
-    return T.call_intrin("handle", op.Op.get("tl.region"), buffer, access_type, *args)
-
-
-def buffer_to_tile_region(buffer: Buffer, access_type: str):
-    """Convert a TVM buffer to a tile region descriptor.
-
-    Args:
-        buffer (tir.Buffer): The buffer to convert
-        access_type (str): Type of access - 'r' for read, 'w' for write, 'rw' for read-write
-
-    Returns:
-        tir.Call: A region descriptor covering the entire buffer
-    """
-    mins = [0 for _ in buffer.shape]
-    extents = [x for x in buffer.shape]
-    return region(T.BufferLoad(buffer, mins), access_type, *extents)
-
-
-def buffer_load_to_tile_region(load: BufferLoad, access_type: str, extents: List[PrimExpr]):
-    """Convert a buffer load operation to a tile region descriptor.
-
-    Args:
-        load (tir.BufferLoad): The buffer load operation
-        access_type (str): Type of access - 'r' for read, 'w' for write, 'rw' for read-write
-        extents (List[tir.PrimExpr]): List of expressions defining the region size
-
-    Returns:
-        tir.Call: A region descriptor for the loaded area
-    """
-    indices = load.indices
-    if len(indices) > len(extents):
-        # (f"mismatch between indices and extents for buffer load {load}: indices = {indices}, extents = {extents}, "
-        # f"region will be expanded in the last 2 dimensions")
-        new_extents = []
-        for _ in range(len(indices) - len(extents)):
-            new_extents.append(1)
-        for extent in extents:
-            new_extents.append(extent)
-        extents = new_extents
-    assert len(indices) == len(extents), f"indices = {indices}, extents = {extents}"
-    return region(load, access_type, *extents)
-
-
-def buffer_region_to_tile_region(buffer_region: BufferRegion, access_type: str,
-                                 extents: List[PrimExpr]):
-    """Convert a buffer region to a tile region descriptor.
-
-    Args:
-        buffer_region (tir.BufferRegion): The buffer region to convert
-        access_type (str): Type of access - 'r' for read, 'w' for write, 'rw' for read-write
-
-    Returns:
-        tir.Call: A region descriptor for the specified buffer region
-    """
-    mins = [x.min for x in buffer_region.region]
-    region_extents = [x.extent for x in buffer_region.region]
-    assert len(region_extents) >= len(
-        extents
-    ), f"region_extents must be >= extents, region_extents = {region_extents}, extents = {extents}"
-
-    return region(T.BufferLoad(buffer_region.buffer, mins), access_type, *region_extents)
-
-
-def atomic_add(dst: Buffer, value: PrimExpr) -> PrimExpr:
-    """Perform an atomic addition operation.
-
-    Args:
-        dst (Buffer): Destination buffer where the atomic addition will be performed
-        value (PrimExpr): Value to be atomically added
-
-    Returns:
-        PrimExpr: Handle to the atomic addition operation
-    """
-    if isinstance(dst, BufferLoad) and isinstance(value, BufferLoad):
-        return T.call_extern("handle", "AtomicAdd", T.address_of(dst), value)
-    if isinstance(dst, Buffer) and isinstance(value, Buffer):
-        ir.assert_structural_equal(dst.shape, value.shape)
-
-    def get_extent(data):
-        if isinstance(data, Var) and T.has_let_value(data):
-            data = T.get_let_value(data)
-        if isinstance(data, Buffer):
-            return data.shape
-        elif isinstance(data, BufferRegion):
-            return [x.extent for x in data.region]
-        else:
-            return None
-
-    src_extent = get_extent(value)
-    dst_extent = get_extent(dst)
-    assert src_extent or dst_extent, "Can't deduce atomicadd extents from args"
-    src_extent = list(src_extent) if src_extent else [1] * len(dst_extent)
-    dst_extent = list(dst_extent) if dst_extent else [1] * len(src_extent)
-    extent = max(src_extent, dst_extent)
-
-    def _to_region(data, access_type):
-        if isinstance(data, Var) and T.has_let_value(data):
-            data = T.get_let_value(data)
-        if isinstance(data, Buffer):
-            return buffer_to_tile_region(data, access_type)
-        elif isinstance(data, BufferRegion):
-            return buffer_region_to_tile_region(data, access_type, extent)
-        else:
-            return buffer_load_to_tile_region(data, access_type, extent)
-
-    value = _to_region(value, "r")
-    dst = _to_region(dst, "w")
-    return T.call_intrin("handle", op.Op.get("tl.atomicadd"), value, dst)
-
-
-def atomic_addx2(dst: Buffer, value: PrimExpr) -> PrimExpr:
-    """Perform an atomic addition operation with double-width operands.
-
-    Args:
-        dst (Buffer): Destination buffer where the atomic addition will be performed
-        value (PrimExpr): Value to be atomically added (double-width)
-
-    Returns:
-        PrimExpr: Handle to the double-width atomic addition operation
-    """
-    return T.call_extern("handle", "AtomicAddx2", T.address_of(dst), T.address_of(value))
-
-
-def atomic_addx4(dst: Buffer, value: PrimExpr) -> PrimExpr:
-    """Perform an atomic addition operation with quad-width operands.
-
-    Args:
-        dst (Buffer): Destination buffer where the atomic addition will be performed
-        value (PrimExpr): Value to be atomically added (quad-width)
-
-    Returns:
-        PrimExpr: Handle to the quad-width atomic addition operation
-    """
-    return T.call_extern("handle", "AtomicAddx4", T.address_of(dst), T.address_of(value))
-=======
 from tvm.tir import PrimExpr, Buffer, op
 from .atomic import atomic_max, atomic_min, atomic_add, atomic_addx2, atomic_addx4, atomic_load, atomic_store  # noqa: F401
->>>>>>> a148d62a
 
 
 def dp4a(A: Buffer, B: Buffer, C: Buffer) -> PrimExpr:
