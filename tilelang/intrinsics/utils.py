from tvm import DataType
from typing import Literal
from .mma_layout import (
    ldmatrix_32x4_to_shared_16x8_layout_a,
    ldmatrix_32x4_to_shared_16x8_layout_b,
    ldmatrix_32x8_to_shared_16x16_layout,
    ldmatrix_trans_32x8_to_shared_16x16_layout,
    ldmatrix_32x16_to_shared_16x32_layout_a,
    ldmatrix_32x16_to_shared_16x32_layout_b,
    mma_store_32x8_to_shared_16x16_layout,
)
from .mfma_layout import (thread_id_shared_access_64x4_to_16x16_layout_C_n_m)

from .mma_layout import get_swizzle_layout  # noqa: F401
from .mma_layout import make_mma_swizzle_layout  # noqa: F401
from .mfma_layout import make_mfma_swizzle_layout  # noqa: F401


# the original implementation and insight is from the following code snippet
# 3rdparty/tvm/python/tvm/tir/tensor_intrin/cuda.py#get_ldmatrix_intrin
def get_ldmatrix_offset(
    matrix: Literal["A", "B"],
    row_idx,
    col_idx,
    stride,
    dtype: Literal["float16", "int8"] = "float16",
    transposed: bool = False,
):
    assert matrix in ["A", "B"], "matrix should be either A or B"
    dtype_bits = DataType(dtype).bits
    if dtype_bits == 32:
        if matrix == "B" and transposed:
            transform_func = ldmatrix_32x4_to_shared_16x8_layout_b
            new_row_idx, new_col_idx = transform_func(row_idx, col_idx)
            return new_row_idx * stride + new_col_idx
        elif matrix == "A" and not transposed:
            transform_func = ldmatrix_32x4_to_shared_16x8_layout_a
            new_row_idx, new_col_idx = transform_func(row_idx, col_idx)
            return new_row_idx * stride + new_col_idx
        else:
            raise ValueError("ldmatrix only supports B transposed and A non-transposed for int8")
    elif dtype_bits == 16:
        transform_func = ldmatrix_32x8_to_shared_16x16_layout
        transform_func_trans = ldmatrix_trans_32x8_to_shared_16x16_layout
        if transposed:
            new_row_idx, new_col_idx = transform_func_trans(row_idx, col_idx)
            return new_row_idx * stride + new_col_idx
        else:
            new_row_idx, new_col_idx = transform_func(row_idx, col_idx)
            return new_row_idx * stride + new_col_idx
    elif dtype_bits == 8:
        if matrix == "B" and transposed:
            transform_func = ldmatrix_32x16_to_shared_16x32_layout_b
            new_row_idx, new_col_idx = transform_func(row_idx, col_idx)
            return new_row_idx * stride + new_col_idx
        elif matrix == "A" and not transposed:
            transform_func = ldmatrix_32x16_to_shared_16x32_layout_a
            new_row_idx, new_col_idx = transform_func(row_idx, col_idx)
            return new_row_idx * stride + new_col_idx
        else:
            raise ValueError("ldmatrix only supports B transposed and A non-transposed for int8")
    else:
        raise ValueError(f"Unsupported dtype {dtype}")


def shared_16x16_to_mma_32x8_layout(i, j):
    thread_id = 4 * (i % 8) + (j % 8) // 2
    return thread_id, 4 * (j // 8) + (i // 8) * 2 + (j % 2)


def shared_16x32_to_mma_32x16_layout(i, j):
    thread_id = 4 * (i % 8) + (j % 16) // 4
    return thread_id, 8 * (j // 16) + (i // 8) * 4 + j % 4


def shared_32x16_to_mma_32x16_layout(i, j):
    thread_id = (i % 16) // 4 + 4 * (j % 8)
    return thread_id, 8 * (j // 8) + (i // 16) * 4 + i % 4


def mma_store_index_map(thread_id, local_id):
    return mma_store_32x8_to_shared_16x16_layout(thread_id, local_id)


def mfma_store_index_map(thread_id, local_id):
    return thread_id_shared_access_64x4_to_16x16_layout_C_n_m(thread_id, local_id)


def get_mma_micro_size(dtype: Literal["float16", "int8"]):
    # TODO(lei): FP8 related precision support.
    # Basic Tensor Core Matrix Multiply operation Unit
    """
    Return the MMA (Tensor Core) micro-tile dimensions for a given data type.
<<<<<<< HEAD
    
=======

>>>>>>> a148d62a
    This function returns the micro tile sizes (x, y, k) used by MMA/Tensor Core operations.
    - x: tile width in the output/result dimension
    - y: tile height in the output/result dimension
    - k: tile depth in the reduction/K dimension
<<<<<<< HEAD
    
    Accepted dtype strings include "float16", "int8" and some FP8 identifiers ("float8_e4m3", "float8_e5m2"). For FP8 and int8 types the reduction depth (`k`) is 32; for float16 it is 16.
    
=======

    Accepted dtype strings include "float16", "int8" and some FP8 identifiers ("float8_e4m3", "float8_e5m2"). For FP8 and int8 types the reduction depth (`k`) is 32; for float16 it is 16.

>>>>>>> a148d62a
    Returns:
        tuple[int, int, int]: (micro_size_x, micro_size_y, micro_size_k)
    """
    micro_size_x = micro_size_y = 16
    micro_size_k = 16
    if dtype in {"float8_e4m3", "float8_e5m2", "int8"}:
        micro_size_k = 32
    return micro_size_x, micro_size_y, micro_size_k<|MERGE_RESOLUTION|>--- conflicted
+++ resolved
@@ -91,24 +91,13 @@
     # Basic Tensor Core Matrix Multiply operation Unit
     """
     Return the MMA (Tensor Core) micro-tile dimensions for a given data type.
-<<<<<<< HEAD
-    
-=======
-
->>>>>>> a148d62a
     This function returns the micro tile sizes (x, y, k) used by MMA/Tensor Core operations.
     - x: tile width in the output/result dimension
     - y: tile height in the output/result dimension
     - k: tile depth in the reduction/K dimension
-<<<<<<< HEAD
-    
-    Accepted dtype strings include "float16", "int8" and some FP8 identifiers ("float8_e4m3", "float8_e5m2"). For FP8 and int8 types the reduction depth (`k`) is 32; for float16 it is 16.
-    
-=======
 
     Accepted dtype strings include "float16", "int8" and some FP8 identifiers ("float8_e4m3", "float8_e5m2"). For FP8 and int8 types the reduction depth (`k`) is 32; for float16 it is 16.
 
->>>>>>> a148d62a
     Returns:
         tuple[int, int, int]: (micro_size_x, micro_size_y, micro_size_k)
     """
