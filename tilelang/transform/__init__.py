"""Wrapping transformations."""
# pylint: disable=invalid-name, unsupported-binary-operation

from . import _ffi_api
from .simplify import Simplify, simplify_prim_func, LetInline  # noqa: F401
from .pass_config import PassConfigKey  # noqa: F401
from tilelang import tvm as tvm  # noqa: F401
from tvm.ir.transform import PassContext  # noqa: F401
from .add_bufstore_wrapper import AddWrapperForSingleBufStore  # noqa: F401


def get_pass_context():
    """Get the current pass context"""
    return PassContext.current()


def ClusterPlanning():
    """ClusterPlanning

    Returns
    -------
    fpass : tvm.transform.Pass
        The result pass
    """
    return _ffi_api.ClusterPlanning()  # type: ignore


def PipelinePlanning():
    """infer the fragment/shared memory layout

    Returns
    -------
    fpass : tvm.transform.Pass
        The result pass
    """
    return _ffi_api.PipelinePlanning()  # type: ignore


def LayoutInference():
    """LayoutInference

    Returns
    -------
    fpass : tvm.transform.Pass
        The result pass
    """
    return _ffi_api.LayoutInference()  # type: ignore


def LowerTileOp():
    """LowerTileOp

    Returns
    -------
    fpass : tvm.transform.Pass
        The result pass
    """
    return _ffi_api.LowerTileOp()  # type: ignore


def InjectSoftwarePipeline():
    """InjectSoftwarePipeline

    Returns
    -------
    fpass : tvm.transform.Pass
        The result pass
    """
    return _ffi_api.InjectSoftwarePipeline()  # type: ignore


def FrontendLegalize():
    """FrontendLegalize

    Returns
    -------
    fpass : tvm.transform.Pass
        The result pass
    """
    return _ffi_api.FrontendLegalize()  # type: ignore


def InjectAssumes():
    """Inject Assumes

    Returns:
    -------
    fpass : tvm.transform.Pass
        The result pass
    """
    return _ffi_api.InjectAssumes()


def LowerHopperIntrin():
    """LowerHopperIntrin

    Returns
    -------
    fpass : tvm.transform.Pass
        The result pass
    """
    return (_ffi_api.LowerHopperIntrin() if hasattr(_ffi_api, "LowerHopperIntrin") else lambda f: f
           )  # type: ignore
<<<<<<< HEAD


def LowerCpengineIntrin():
    """LowerCpengineIntrin

    Returns
    -------
    fpass : tvm.transform.Pass
        The result pass
    """
    return _ffi_api.LowerCpengineIntrin()  # type: ignore
=======
>>>>>>> a148d62a


def WarpSpecializedPipeline():
    """WarpSpecializedPipeline

    Returns
    -------
    fpass : tvm.transform.Pass
        The result pass
    """
    return _ffi_api.WarpSpecializedPipeline()  # type: ignore


def RewriteWgmmaSync():
    """RewriteWgmmaSync

    Returns
    -------
    fpass : tvm.transform.Pass
        The result pass
    """
    return _ffi_api.RewriteWgmmaSync()  # type: ignore


def ThreadSync(storage_scope: str):
    """Insert sync between parallel read/write of shared buffers.

    Parameters
    ----------
    storage_scope: str
        The target storage scope.

    Returns
    -------
    fpass : tvm.transform.Pass
        The result pass
    """
    return _ffi_api.ThreadSync(storage_scope)  # type: ignore


def ThreadPartialSync(storage_scope: str):
    """Insert partial sync.

    Parameters
    ----------
    storage_scope: str
        The target storage scope.

    Returns
    -------
    fpass : tvm.transform.Pass
        The result pass
    """
    return _ffi_api.ThreadPartialSync(storage_scope)  # type: ignore


def IfStmtBinding():
    """IfStmtBinding

    Returns
    -------
    fpass : tvm.transform.Pass
        The result pass
    """
    return _ffi_api.IfStmtBinding()  # type: ignore


def MergeIfStmt():
    """MergeIfStmt

    Returns
    -------
    fpass : tvm.transform.Pass
        The result pass
    """
    return _ffi_api.MergeIfStmt()  # type: ignore


def MultiVersionBuffer():
    """WarpSpecializedPipeline

    Returns
    -------
    fpass : tvm.transform.Pass
        The result pass
    """
    return _ffi_api.MultiVersionBuffer()  # type: ignore


def WarpSpecialized():
    """WarpSpecializedPipeline

    Returns
    -------
    fpass : tvm.transform.Pass
        The result pass
    """
    return _ffi_api.WarpSpecialized()  # type: ignore


def AnnotateWarpGroupRegAlloc():
    """Inject set_max_nreg calls into warp-specialized functions.

    This pass analyzes the function to collect register hints from set_max_nreg
    and no_set_max_nreg calls, then injects appropriate set_max_nreg calls into
    producer and consumer branches of warp-specialized code.

    Returns
    -------
    fpass : tvm.transform.Pass
        The result pass
    """
    return _ffi_api.AnnotateWarpGroupRegAlloc()  # type: ignore


def InjectTmaBarrier():
    """InjectTmaBarrier

    Returns
    -------
    fpass : tvm.transform.Pass
        The result pass
    """
    return _ffi_api.InjectTmaBarrier()  # type: ignore


def InjectFenceProxy():
    """InjectFenceProxy

    Returns
    -------
    fpass : tvm.transform.Pass
        The result pass
    """
    return _ffi_api.InjectFenceProxy()  # type: ignore


def LegalizeVectorizedLoop():
    """LegalizeLoopVectorize

    Returns
    -------
    fpass : tvm.transform.Pass
        The result pass
    """
    return _ffi_api.LegalizeVectorizedLoop()  # type: ignore


def LegalizeSafeMemoryAccess():
    """LegalizeLoopVectorize

    Returns
    -------
    fpass : tvm.transform.Pass
        The result pass
    """
    return _ffi_api.LegalizeSafeMemoryAccess()  # type: ignore


def MakePackedAPI():
    """MakePackedAPI

    Returns
    -------
    fpass : tvm.transform.Pass
        The result pass
    """
    return _ffi_api.MakePackedAPI()  # type: ignore


def AnnotateDeviceRegions():
    """AnnotateDeviceRegions

    Returns
    -------
    fpass : tvm.transform.Pass
        The result pass
    """
    return _ffi_api.AnnotateDeviceRegions()  # type: ignore


def SplitHostDevice():
    """Split host/device functions even for empty kernels.

    Returns
    -------
    fpass : tvm.transform.Pass
        The result pass
    """
    return _ffi_api.SplitHostDevice()  # type: ignore


def VectorizeLoop(enable_vectorize: bool = True):
    """VectorizeLoop

    Returns
    -------
    fpass : tvm.transform.Pass
        The result pass
    """
    return _ffi_api.VectorizeLoop(enable_vectorize)  # type: ignore


def InjectPTXAsyncCopy():
    """Rewrite global to shared memory copy on CUDA with asynchronous copy.

    Returns
    -------
    fpass : tvm.transform.Pass
        The result pass
    """
    return _ffi_api.InjectPTXAsyncCopy()  # type: ignore


def LowerDeviceStorageAccessInfo():
    """Lower attached storage access information on device.

    Returns
    -------
    fpass : tvm.transform.Pass
        The result pass

    Note
    ----
    Run this pass after all storage access analysis finish.
    """
    return _ffi_api.LowerDeviceStorageAccessInfo()  # type: ignore


def LoopVectorizeDynamic():
    """Try to vectorize loop with dynamic shape.

    Returns
    -------
    fpass : tvm.transform.Pass
        The result pass
    ----
    """
    return _ffi_api.LoopVectorizeDynamic()  # type: ignore


def ConfigIndexBitwidth():
    """Config index bitwidth.

    Returns
    -------
    fpass : tvm.transform.Pass
        The result pass
    ----
    """
    return _ffi_api.ConfigIndexBitwidth()  # type: ignore


def FlattenBuffer():
    """FlattenBuffer

    Returns
    -------
    fpass : tvm.transform.Pass
        The result pass
    """
    return _ffi_api.FlattenBuffer()  # type: ignore


def EliminateStorageSyncForMBarrier():
    """EliminateStorageSyncForMBarrier
    """
    return _ffi_api.EliminateStorageSyncForMBarrier()  # type: ignore


def MergeSharedMemoryAllocations(enable_aggressive_merge: bool = False, align_bytes: int = 16):
    """MergeSharedMemoryAllocations

    Returns
    -------
    fpass : tvm.transform.Pass
        The result pass
    """
    return _ffi_api.MergeSharedMemoryAllocations(enable_aggressive_merge,
                                                 align_bytes)  # type: ignore


def LowerL2Persistent():
    """LowerL2Persistent
    """
    return _ffi_api.LowerL2Persistent()  # type: ignore


def PersistThreadblock():
    """PersistThreadblock
    """
    return _ffi_api.PersistThreadblock()  # type: ignore


def AlignDynamicSharedMemoryAllocations(align_bytes: int = 16):
    """AlignDynamicSharedMemoryAllocations

    Parameters
    ----------
    align_bytes: int
        The alignment bytes.

    Returns
    -------
    """
    return _ffi_api.AlignDynamicSharedMemoryAllocations(align_bytes)  # type: ignore


def LowerSharedBarrier():
    """LowerSharedBarrier
    """
    return _ffi_api.LowerSharedBarrier()  # type: ignore


def StorageRewrite():
    """StorageRewrite

    Returns
    -------
    fpass : tvm.transform.Pass
        The result pass
    """
    return _ffi_api.StorageRewrite()  # type: ignore


def LowerOpaqueBlock():
    """LowerOpaqueBlock
    """
    return _ffi_api.LowerOpaqueBlock()  # type: ignore


def LowerThreadAllreduce():
    """LowerThreadAllreduce
    """
    return _ffi_api.LowerThreadAllreduce()  # type: ignore


<<<<<<< HEAD
def LowerDeviceKernelLaunch():
    """LowerDeviceKernelLaunch
    """
    return _ffi_api.LowerDeviceKernelLaunch()  # type: ignore
=======
def LowerIntrin():
    """LowerIntrin
    """
    return _ffi_api.LowerIntrin()  # type: ignore


def LowerDeviceKernelLaunch():
    """
    Create and return a transform pass that lowers device kernel launch constructs to target-specific IR.

    This pass transforms high-level device kernel launch and related intrinsics into lower-level
    IR suitable for backend code generation and device-side lowering.

    Returns:
        tvm.transform.Pass: The transform pass that performs device kernel launch lowering.
    """
    return _ffi_api.LowerDeviceKernelLaunch()  # type: ignore


def LowerSharedTmem():
    """LowerSharedTmem
    """
    return _ffi_api.LowerSharedTmem()  # type: ignore


def LayoutReducer():
    """
    Return a TVM transform pass that performs layout reduction/normalization.

    This wrapper delegates to the underlying FFI implementation and returns a pass object suitable for use in a PassContext or pass pipeline. The pass is intended to simplify or reduce tensor/layout-related representations during relay/tile transformations.

    Returns:
        The transform pass object produced by the FFI backend.
    """
    return _ffi_api.LayoutReducer()  # type: ignore
>>>>>>> a148d62a
<|MERGE_RESOLUTION|>--- conflicted
+++ resolved
@@ -101,7 +101,6 @@
     """
     return (_ffi_api.LowerHopperIntrin() if hasattr(_ffi_api, "LowerHopperIntrin") else lambda f: f
            )  # type: ignore
-<<<<<<< HEAD
 
 
 def LowerCpengineIntrin():
@@ -113,8 +112,6 @@
         The result pass
     """
     return _ffi_api.LowerCpengineIntrin()  # type: ignore
-=======
->>>>>>> a148d62a
 
 
 def WarpSpecializedPipeline():
@@ -452,12 +449,6 @@
     return _ffi_api.LowerThreadAllreduce()  # type: ignore
 
 
-<<<<<<< HEAD
-def LowerDeviceKernelLaunch():
-    """LowerDeviceKernelLaunch
-    """
-    return _ffi_api.LowerDeviceKernelLaunch()  # type: ignore
-=======
 def LowerIntrin():
     """LowerIntrin
     """
@@ -492,5 +483,4 @@
     Returns:
         The transform pass object produced by the FFI backend.
     """
-    return _ffi_api.LayoutReducer()  # type: ignore
->>>>>>> a148d62a
+    return _ffi_api.LayoutReducer()  # type: ignore