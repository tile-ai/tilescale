--- conflicted
+++ resolved
@@ -359,7 +359,6 @@
     return _ffi_api.MergeSharedMemoryAllocations()  # type: ignore
 
 
-<<<<<<< HEAD
 def LowerThreadAllreduce():
     """LowerThreadAllreduce
 
@@ -379,7 +378,7 @@
         The result pass
     """
     return _ffi_api.StorageRewrite()  # type: ignore
-=======
+
 def LowerL2Persistent():
     """LowerL2Persistent
     """
@@ -389,5 +388,4 @@
 def PersistThreadblock():
     """PersistThreadblock
     """
-    return _ffi_api.PersistThreadblock()  # type: ignore
->>>>>>> b55d8999
+    return _ffi_api.PersistThreadblock()  # type: ignore