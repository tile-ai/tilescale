--- conflicted
+++ resolved
@@ -8,11 +8,7 @@
 import threading
 import uuid
 from hashlib import sha256
-<<<<<<< HEAD
-from typing import Callable, List, Literal, Optional, Union
-=======
 from typing import Callable, Literal
->>>>>>> a148d62a
 
 import cloudpickle
 from tvm.target import Target
@@ -124,11 +120,7 @@
         execution_backend: Literal["dlpack", "ctypes", "cython", "nvrtc"] = "cython",
         verbose: bool = False,
         pass_configs: dict = None,
-<<<<<<< HEAD
-        compile_flags: Optional[List[str]] = None,
-=======
         compile_flags: list[str] | str | None = None,
->>>>>>> a148d62a
     ) -> JITKernel:
         """
         Caches and reuses compiled kernels to avoid redundant compilation.
@@ -177,12 +169,8 @@
 
             # Then check disk cache
             kernel = self._load_kernel_from_disk(key, target, target_host, out_idx,
-<<<<<<< HEAD
-                                                 execution_backend, pass_configs, func, verbose)
-=======
                                                  execution_backend, pass_configs, compile_flags,
                                                  func, verbose)
->>>>>>> a148d62a
             if kernel is not None:
                 if verbose:
                     self.logger.debug(
@@ -280,15 +268,9 @@
             kernel_path = os.path.join(cache_path, KERNEL_PATH)
             if verbose:
                 self.logger.debug(f"Saving kernel source code to file: {kernel_path}")
-<<<<<<< HEAD
-            if kernel.artifact.kernel_source is not None:
-                KernelCache._safe_write_file(kernel_path, "w",
-                                             lambda file: file.write(kernel.artifact.kernel_source))
-=======
             if kernel.kernel_source is not None:
                 KernelCache._safe_write_file(kernel_path, "w",
                                              lambda file: file.write(kernel.kernel_source))
->>>>>>> a148d62a
         except Exception as e:
             self.logger.error(f"Error saving kernel source code to disk: {e}")
 
@@ -349,11 +331,7 @@
         compile_flags: list[str] | str | None = None,
         func: Callable = None,
         verbose: bool = False,
-<<<<<<< HEAD
-    ) -> Optional[JITKernel]:
-=======
     ) -> JITKernel | None:
->>>>>>> a148d62a
         """
         Loads a previously compiled kernel from disk cache.
 
@@ -386,11 +364,7 @@
             if verbose:
                 self.logger.debug(
                     f"Loading wrapped kernel source code from file: {wrapped_kernel_path}")
-<<<<<<< HEAD
-            with open(wrapped_kernel_path, "r") as f:
-=======
             with open(wrapped_kernel_path) as f:
->>>>>>> a148d62a
                 kernel_global_source = f.read()
         except Exception as e:
             self.logger.error(f"Error loading wrapped kernel source code from disk: {e}")
