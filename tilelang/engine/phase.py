from __future__ import annotations
from tvm import tir, IRModule
from tvm.target import Target
import tilelang
from tilelang.transform import PassContext
from tilelang.contrib.nvcc import have_tma, is_hopper


def allow_warp_specialized(pass_ctx: PassContext | None = None,
                           target: Target | None = None) -> bool:
    # avoid circular import
    from tilelang.jit.adapter.utils import is_cuda_target

    if pass_ctx is None:
        pass_ctx = tilelang.transform.get_pass_context()
    if (not is_cuda_target(target)) or (not have_tma(target)):
        return False
    disable_warp_specialized = pass_ctx.config.get("tl.disable_warp_specialized", False)
    return not disable_warp_specialized


def allow_tma_and_warp_specialized(pass_ctx: PassContext | None = None,
                                   target: Target | None = None) -> bool:
    if pass_ctx is None:
        pass_ctx = tilelang.transform.get_pass_context()
    if not have_tma(target):
        return False
    disable_tma_lower = pass_ctx.config.get("tl.disable_tma_lower", False)
    return not disable_tma_lower and allow_warp_specialized(pass_ctx=pass_ctx, target=target)


def allow_fence_proxy(target: Target | None = None) -> bool:
    return have_tma(target)


def allow_vectorize(pass_ctx: PassContext | None = None) -> bool:
    if pass_ctx is None:
        pass_ctx = tilelang.transform.get_pass_context()
    disable_vectorize = pass_ctx.config.get("tir.disable_vectorize", False)
    return not disable_vectorize


def allow_global_thread_synchronization(pass_ctx: PassContext | None = None) -> bool:
    if pass_ctx is None:
        pass_ctx = tilelang.transform.get_pass_context()
    enable_global_thread_sync = pass_ctx.config.get("tir.detect_global_barrier", False)
    return enable_global_thread_sync


def should_enable_aggressive_merge(pass_ctx: PassContext | None = None,
                                   target: Target | None = None) -> bool:
    if pass_ctx is None:
        pass_ctx = tilelang.transform.get_pass_context()
    enable_aggressive_merge = bool(
        pass_ctx.config.get(tilelang.PassConfigKey.TL_ENABLE_AGGRESSIVE_SHARED_MEMORY_MERGE, False))
    if allow_warp_specialized(pass_ctx=pass_ctx, target=target):
        # This is a workaround to avoid the bug in the MergeSharedMemoryAllocations pass
        # when warp specialization is enabled, as different warp threads may access different
        # buffers, but the liveness analysis is hard because we need to do pipeline.
        enable_aggressive_merge = False
    return enable_aggressive_merge


def should_force_let_inline(pass_ctx: PassContext | None = None) -> bool:
    if pass_ctx is None:
        pass_ctx = tilelang.transform.get_pass_context()
    return bool(pass_ctx and pass_ctx.config.get(tilelang.PassConfigKey.TL_FORCE_LET_INLINE, False))


def LowerAndLegalize(mod: IRModule, target: Target) -> IRModule:
    # Bind the target device information to the module
    """
    Bind target information and progressively legalize and lower frontend Tile IR into a form suitable for downstream optimization and codegen.

    This pass pipeline:
    - Binds the provided target to the module.
    - Legalizes frontend Tile IR into TVM-compatible constructs.
    - Simplifies expressions.
    - Configures reducer layouts and performs layout inference for fragments and shared memory.
    - Lowers high-level tile operations and L2 persistent maps.
    - Legalizes vectorized loops and inserts safety checks for memory accesses.
    - Re-simplifies to remove redundancies introduced by safety checks.
    - Attempts loop vectorization for dynamic-shaped loops.

    Parameters:
        mod (IRModule): The input IR module containing frontend Tile IR.
        target (Target): Target device information to bind into the module.

    Returns:
        IRModule: The transformed module, ready for target-specific optimization passes.
    """
    mod = tir.transform.BindTarget(target)(mod)

    if should_force_let_inline():
        # Force-let inline whenever the pass config requests it.
        mod = tilelang.transform.LetInline()(mod)
    # Add wrapper for single buf store
    mod = tilelang.transform.AddWrapperForSingleBufStore()(mod)
    # Inject assumes to speedup tvm prover
    mod = tilelang.transform.InjectAssumes()(mod)
    # Simplify the IR expressions
    mod = tilelang.transform.Simplify()(mod)
    # Set layouts for reducers
    mod = tilelang.transform.LayoutReducer()(mod)
    # Infer memory layouts for fragments and shared memory
    mod = tilelang.transform.LayoutInference()(mod)
    # Lower high-level tile operations to low-level operations
    mod = tilelang.transform.LowerTileOp()(mod)
    # Lower l2 persistent map
    mod = tilelang.transform.LowerL2Persistent()(mod)
    # Legalize vectorized loops to ensure they are valid
    mod = tilelang.transform.LegalizeVectorizedLoop()(mod)
    # Add safety checks for memory accesses
    mod = tilelang.transform.LegalizeSafeMemoryAccess()(mod)
    # Simplify again to clean up any duplicated conditions
    # that may have been introduced by safety checks
    # use an enhanced pass to simplify the dynamic symbolics
    # TODO(lei): return to tir pass when kSymbolicBound simplification
    # is merged into tvm.
    mod = tilelang.transform.Simplify()(mod)
    # Try to vectorize loop with dynamic shape
    mod = tilelang.transform.LoopVectorizeDynamic()(mod)
    return mod


def OptimizeForTarget(mod: IRModule, target: Target) -> IRModule:
    pass_ctx = tilelang.transform.get_pass_context()
    # Lower the barrier.arrive into specific initialization slot
    mod = tilelang.transform.LowerSharedBarrier()(mod)
    # Lower the shared.tmem into specific initialization slot
    mod = tilelang.transform.LowerSharedTmem()(mod)
    # which may be introduced by the LegalizeSafeMemoryAccess
    if allow_tma_and_warp_specialized(pass_ctx=pass_ctx, target=target):
        mod = tilelang.transform.IfStmtBinding()(mod)
        mod = tilelang.transform.MultiVersionBuffer()(mod)
        mod = tilelang.transform.WarpSpecialized()(mod)
        mod = tilelang.transform.InjectTmaBarrier()(mod)
        mod = tilelang.transform.AnnotateWarpGroupRegAlloc()(mod)
        # if tma is not enabled, we can also do pipeline planning
        # to get better performance with async copy
        mod = tilelang.transform.PipelinePlanning()(mod)
        mod = tilelang.transform.InjectSoftwarePipeline()(mod)
        # warp_specialized pass will pack the if stmt into the block
        # so we need to lower the opaque block first
        mod = tilelang.transform.LowerOpaqueBlock()(mod)
        mod = tilelang.transform.MergeIfStmt()(mod)
        if is_hopper(target):
            mod = tilelang.transform.RewriteWgmmaSync()(mod)
        mod = tilelang.transform.InjectFenceProxy()(mod)
    else:
        mod = tilelang.transform.IfStmtBinding()(mod)
        mod = tir.transform.PlanAndUpdateBufferAllocationLocation()(mod)
        mod = tilelang.transform.PipelinePlanning()(mod)
        mod = tilelang.transform.InjectSoftwarePipeline()(mod)
        mod = tilelang.transform.MergeIfStmt()(mod)
        if allow_fence_proxy(target=target):
            # in hopper device, wgmma is an async proxy
            # so we need to inject a fence proxy before it
            mod = tilelang.transform.InjectFenceProxy()(mod)
<<<<<<< HEAD
=======

>>>>>>> a148d62a
    mod = tilelang.transform.LowerOpaqueBlock()(mod)
    mod = tir.transform.NarrowDataType(32)(mod)
    mod = tilelang.transform.FlattenBuffer()(mod)
    # ConfigIndexBitwidth must be applied after FlattenBuffer
    # as it will flatten index computing
    mod = tilelang.transform.ConfigIndexBitwidth()(mod)
    mod = tir.transform.Simplify()(mod)
    mod = tilelang.transform.VectorizeLoop(enable_vectorize=allow_vectorize(pass_ctx=pass_ctx))(mod)
    mod = tilelang.transform.StorageRewrite()(mod)
    mod = tir.transform.UnrollLoop()(mod)
    mod = tir.transform.RenormalizeSplitPattern()(mod)
    mod = tir.transform.Simplify()(mod)
    mod = tir.transform.RemoveNoOp()(mod)
    mod = tir.transform.RewriteUnsafeSelect()(mod)
    mod = tir.transform.HoistIfThenElse()(mod)

    mod = tir.transform.VerifyMemory()(mod)
    mod = tir.transform.AnnotateEntryFunc()(mod)
    # TODO(lei): This is a hack to make sure the
    # thread level allreduce pass can be applied
    # in TL. As Tl only use one thread dimension
    # the var binding information will be lost
    # in the lowering process with Legalization
    # and Simplify pass.
    # We can find a way better to create var instead
    # of putting the LowerThreadAllreduce before
    # the Legalization.
    mod = tir.transform.InferFragment()(mod)
    mod = tilelang.transform.LowerThreadAllreduce()(mod)

    mod = tilelang.transform.LowerHopperIntrin()(mod)
    # Global Barrier Synchronization must be applied before
    # SplitHostDevice pass, as the global barrier
    if allow_global_thread_synchronization():
        mod = tilelang.transform.ThreadSync("global")(mod)
    mod = tilelang.transform.AnnotateDeviceRegions()(mod)
    mod = tilelang.transform.SplitHostDevice()(mod)
    # MergeSharedMemoryAllocations must be applied after SplitHostDevice
    # because the merged allocation site is at the beginning of each device function
    enable_aggressive_merge = should_enable_aggressive_merge(pass_ctx=pass_ctx, target=target)
    mod = tilelang.transform.MergeSharedMemoryAllocations(
        enable_aggressive_merge=enable_aggressive_merge)(
            mod)
    mod = tilelang.transform.ThreadSync("shared")(mod)
    mod = tilelang.transform.ThreadSync("shared.dyn")(mod)
    # Inject PTX async copy must behind the thread sync pass
    # as ptx async copy won't be recognized as a valid buffer load
    mod = tilelang.transform.InjectPTXAsyncCopy()(mod)
<<<<<<< HEAD
=======
    if allow_tma_and_warp_specialized(pass_ctx=pass_ctx, target=target):
        mod = tilelang.transform.AnnotateWarpGroupRegAlloc()(mod)
>>>>>>> a148d62a
    mod = tilelang.transform.MakePackedAPI()(mod)
    mod = tilelang.transform.LowerDeviceKernelLaunch()(mod)

    # Transform threadblock to persistent threadblock
    mod = tilelang.transform.PersistThreadblock()(mod)

    return mod<|MERGE_RESOLUTION|>--- conflicted
+++ resolved
@@ -157,10 +157,7 @@
             # in hopper device, wgmma is an async proxy
             # so we need to inject a fence proxy before it
             mod = tilelang.transform.InjectFenceProxy()(mod)
-<<<<<<< HEAD
-=======
-
->>>>>>> a148d62a
+
     mod = tilelang.transform.LowerOpaqueBlock()(mod)
     mod = tir.transform.NarrowDataType(32)(mod)
     mod = tilelang.transform.FlattenBuffer()(mod)
@@ -209,11 +206,8 @@
     # Inject PTX async copy must behind the thread sync pass
     # as ptx async copy won't be recognized as a valid buffer load
     mod = tilelang.transform.InjectPTXAsyncCopy()(mod)
-<<<<<<< HEAD
-=======
     if allow_tma_and_warp_specialized(pass_ctx=pass_ctx, target=target):
         mod = tilelang.transform.AnnotateWarpGroupRegAlloc()(mod)
->>>>>>> a148d62a
     mod = tilelang.transform.MakePackedAPI()(mod)
     mod = tilelang.transform.LowerDeviceKernelLaunch()(mod)
 
