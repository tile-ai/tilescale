--- conflicted
+++ resolved
@@ -66,15 +66,12 @@
         cutlass_path = os.environ["TL_CUTLASS_PATH"]
     else:
         cutlass_path = osp.abspath(osp.join(project_root, "3rdparty/cutlass/include"))
-<<<<<<< HEAD
     if env.USE_DISTRIBUTED:
         if os.environ.get("NVSHMEM_SRC", None) is not None:
             nvshmem_include_path = os.environ["NVSHMEM_SRC"] + "/build/src/include"
             nvshmem_lib_path = os.environ["NVSHMEM_SRC"] + "/build/src/lib"
         else:
             raise ValueError("NVSHMEM_SRC is not set")
-=======
->>>>>>> a148d62a
     target_arch = nvcc.get_target_arch(nvcc.get_target_compute_version(target))
 
     arch = [f"-arch=sm_{target_arch}"]
@@ -203,11 +200,8 @@
         device_mod = tvm.ffi.get_global_func("target.build.llvm")(device_mod, target)
     elif target.kind.name == "webgpu":
         device_mod = tvm.ffi.get_global_func("target.build.tilelang_webgpu")(device_mod, target)
-<<<<<<< HEAD
-=======
     elif target.kind.name == "metal":
         device_mod = tvm.ffi.get_global_func("target.build.metal")(device_mod, target)
->>>>>>> a148d62a
     else:
         raise ValueError(f"Target {target.kind.name} is not supported")
 
