from __future__ import annotations
import sys
import os
import pathlib
import logging
import shutil
import glob
from dataclasses import dataclass
<<<<<<< HEAD
from typing import Optional
=======
>>>>>>> a148d62a

logger = logging.getLogger(__name__)

# SETUP ENVIRONMENT VARIABLES
CUTLASS_NOT_FOUND_MESSAGE = ("CUTLASS is not installed or found in the expected path")
", which may lead to compilation bugs when utilize tilelang backend."
COMPOSABLE_KERNEL_NOT_FOUND_MESSAGE = (
    "Composable Kernel is not installed or found in the expected path")
", which may lead to compilation bugs when utilize tilelang backend."
TL_TEMPLATE_NOT_FOUND_MESSAGE = ("TileLang is not installed or found in the expected path")
", which may lead to compilation bugs when utilize tilelang backend."
TVM_LIBRARY_NOT_FOUND_MESSAGE = ("TVM is not installed or found in the expected path")

<<<<<<< HEAD
=======
TL_ROOT = os.path.dirname(os.path.abspath(__file__))
TL_LIBS = [TL_ROOT, os.path.join(TL_ROOT, 'lib')]
TL_LIBS = [i for i in TL_LIBS if os.path.exists(i)]

DEV = False
THIRD_PARTY_ROOT = os.path.join(TL_ROOT, '3rdparty')
if not os.path.exists(THIRD_PARTY_ROOT):
    DEV = True
    tl_dev_root = os.path.dirname(TL_ROOT)

    dev_lib_root = os.path.join(tl_dev_root, 'build')
    TL_LIBS = [dev_lib_root, os.path.join(dev_lib_root, 'tvm')]
    THIRD_PARTY_ROOT = os.path.join(tl_dev_root, '3rdparty')
    logger.warning(f'Loading tilelang libs from dev root: {dev_lib_root}')

assert TL_LIBS and all(
    os.path.exists(i) for i in TL_LIBS), f'tilelang lib root do not exists: {TL_LIBS}'

for lib in TL_LIBS:
    if lib not in sys.path:
        sys.path.insert(0, lib)

>>>>>>> a148d62a

def _find_cuda_home() -> str:
    """Find the CUDA install path.

    Adapted from https://github.com/pytorch/pytorch/blob/main/torch/utils/cpp_extension.py
    """
    # Guess #1
    cuda_home = os.environ.get('CUDA_HOME') or os.environ.get('CUDA_PATH')
    if cuda_home is None:
        # Guess #2
        nvcc_path = shutil.which("nvcc")
        if nvcc_path is not None:
            # Standard CUDA pattern
            if "cuda" in nvcc_path.lower():
                cuda_home = os.path.dirname(os.path.dirname(nvcc_path))
            # NVIDIA HPC SDK pattern
            elif "hpc_sdk" in nvcc_path.lower():
                # Navigate to the root directory of nvhpc
                cuda_home = os.path.dirname(os.path.dirname(os.path.dirname(nvcc_path)))
            # Generic fallback for non-standard or symlinked installs
            else:
                cuda_home = os.path.dirname(os.path.dirname(nvcc_path))

        else:
            # Guess #3
            if sys.platform == 'win32':
                cuda_homes = glob.glob('C:/Program Files/NVIDIA GPU Computing Toolkit/CUDA/v*.*')
                cuda_home = '' if len(cuda_homes) == 0 else cuda_homes[0]
            else:
                # Linux/macOS
                if os.path.exists('/usr/local/cuda'):
                    cuda_home = '/usr/local/cuda'
                elif os.path.exists('/opt/nvidia/hpc_sdk/Linux_x86_64'):
                    cuda_home = '/opt/nvidia/hpc_sdk/Linux_x86_64'

            # Validate found path
            if cuda_home is None or not os.path.exists(cuda_home):
                cuda_home = None

    return cuda_home if cuda_home is not None else ""


def _find_rocm_home() -> str:
    """Find the ROCM install path."""
    rocm_home = os.environ.get('ROCM_PATH') or os.environ.get('ROCM_HOME')
    if rocm_home is None:
        rocmcc_path = shutil.which("hipcc")
        if rocmcc_path is not None:
            rocm_home = os.path.dirname(os.path.dirname(rocmcc_path))
        else:
            rocm_home = '/opt/rocm'
            if not os.path.exists(rocm_home):
                rocm_home = None
    return rocm_home if rocm_home is not None else ""


# Cache control
class CacheState:
    """Class to manage global kernel caching state."""
    _enabled = True

    @classmethod
    def enable(cls):
        """Enable kernel caching globally."""
        cls._enabled = True

    @classmethod
    def disable(cls):
        """Disable kernel caching globally."""
        cls._enabled = False

    @classmethod
    def is_enabled(cls) -> bool:
        """Return current cache state."""
        return cls._enabled


@dataclass
class EnvVar:
    """
    Descriptor for managing access to a single environment variable.

    Purpose
    -------
    In many projects, access to environment variables is scattered across the codebase:
        * `os.environ.get(...)` calls are repeated everywhere
        * Default values are hard-coded in multiple places
        * Overriding env vars for tests/debugging is messy
        * There's no central place to see all environment variables a package uses

    This descriptor solves those issues by:
        1. Centralizing the definition of the variable's **key** and **default value**
        2. Allowing *dynamic* reads from `os.environ` so changes take effect immediately
        3. Supporting **forced overrides** at runtime (for unit tests or debugging)
        4. Logging a warning when a forced value is used (helps detect unexpected overrides)
        5. Optionally syncing forced values back to `os.environ` if global consistency is desired

    How it works
    ------------
    - This is a `dataclass` implementing the descriptor protocol (`__get__`, `__set__`)
    - When used as a class attribute, `instance.attr` triggers `__get__()`
        → returns either the forced override or the live value from `os.environ`
    - Assigning to the attribute (`instance.attr = value`) triggers `__set__()`
        → stores `_forced_value` for future reads
    - You may uncomment the `os.environ[...] = value` line in `__set__` if you want
      the override to persist globally in the process

    Example
    -------
    ```python
    class Environment:
        TILELANG_PRINT_ON_COMPILATION = EnvVar("TILELANG_PRINT_ON_COMPILATION", "0")

    env = Environment()
    print(cfg.TILELANG_PRINT_ON_COMPILATION)  # Reads from os.environ (with default fallback)
    cfg.TILELANG_PRINT_ON_COMPILATION = "1"   # Forces value to "1" until changed/reset
    ```

    Benefits
    --------
    * Centralizes all env-var keys and defaults in one place
    * Live, up-to-date reads (no stale values after `import`)
    * Testing convenience (override without touching the real env)
    * Improves IDE discoverability and type hints
    * Avoids hardcoding `os.environ.get(...)` in multiple places
    """

    key: str  # Environment variable name (e.g. "TILELANG_PRINT_ON_COMPILATION")
    default: str  # Default value if the environment variable is not set
<<<<<<< HEAD
    _forced_value: Optional[str] = None  # Temporary runtime override (mainly for tests/debugging)
=======
    _forced_value: str | None = None  # Temporary runtime override (mainly for tests/debugging)
>>>>>>> a148d62a

    def get(self):
        if self._forced_value is not None:
            return self._forced_value
        return os.environ.get(self.key, self.default)

    def __get__(self, instance, owner):
        """
        Called when the attribute is accessed.
        1. If a forced value is set, return it and log a warning
        2. Otherwise, look up the value in os.environ; return the default if missing
        """
        return self.get()

    def __set__(self, instance, value):
        """
        Called when the attribute is assigned to.
        Stores the value as a runtime override (forced value).
        Optionally, you can also sync this into os.environ for global effect.
        """
        self._forced_value = value
        # Uncomment the following line if you want the override to persist globally:
        # os.environ[self.key] = value


# Cache control API (wrap CacheState)
enable_cache = CacheState.enable
disable_cache = CacheState.disable
is_cache_enabled = CacheState.is_enabled


# Utility function for environment variables with defaults
# Assuming EnvVar and CacheState are defined elsewhere
class Environment:
    """
    Environment configuration for TileLang.
    Handles CUDA/ROCm detection, integration paths, template/cache locations,
    auto-tuning configs, and build options.
    """

    # CUDA/ROCm home directories
    CUDA_HOME = _find_cuda_home()
    ROCM_HOME = _find_rocm_home()
<<<<<<< HEAD

    # Path to the TileLang package root
    TILELANG_PACKAGE_PATH = pathlib.Path(__file__).resolve().parent

    # External library include paths
    CUTLASS_INCLUDE_DIR = EnvVar("TL_CUTLASS_PATH", None)
    COMPOSABLE_KERNEL_INCLUDE_DIR = EnvVar("TL_COMPOSABLE_KERNEL_PATH", None)

    # TVM integration
    TVM_PYTHON_PATH = EnvVar("TVM_IMPORT_PYTHON_PATH", None)
    TVM_LIBRARY_PATH = EnvVar("TVM_LIBRARY_PATH", None)

    # TileLang resources
    TILELANG_TEMPLATE_PATH = EnvVar("TL_TEMPLATE_PATH", None)
    TILELANG_CACHE_DIR = EnvVar("TILELANG_CACHE_DIR", os.path.expanduser("~/.tilelang/cache"))
    TILELANG_TMP_DIR = EnvVar("TILELANG_TMP_DIR", os.path.join(TILELANG_CACHE_DIR.get(), "tmp"))

    # Kernel Build options
    TILELANG_PRINT_ON_COMPILATION = EnvVar("TILELANG_PRINT_ON_COMPILATION",
                                           "1")  # print kernel name on compile
    TILELANG_CLEAR_CACHE = EnvVar("TILELANG_CLEAR_CACHE", "0")  # clear cache automatically if set

    # Auto-tuning settings
    TILELANG_AUTO_TUNING_CPU_UTILITIES = EnvVar("TILELANG_AUTO_TUNING_CPU_UTILITIES",
                                                "0.9")  # percent of CPUs used
    TILELANG_AUTO_TUNING_CPU_COUNTS = EnvVar("TILELANG_AUTO_TUNING_CPU_COUNTS",
                                             "-1")  # -1 means auto
    TILELANG_AUTO_TUNING_MAX_CPU_COUNT = EnvVar("TILELANG_AUTO_TUNING_MAX_CPU_COUNT",
                                                "-1")  # -1 means no limit

    # TVM integration
    SKIP_LOADING_TILELANG_SO = EnvVar("SKIP_LOADING_TILELANG_SO", "0")
    TVM_IMPORT_PYTHON_PATH = EnvVar("TVM_IMPORT_PYTHON_PATH", None)

    # Distributed settings
    USE_DISTRIBUTED = EnvVar("TILELANG_USE_DISTRIBUTED", "0").get().lower() in ("1", "true", "on")
    USE_NVSHMEM = EnvVar("TILELANG_USE_NVSHMEM", "0").get().lower() in ("1", "true", "on")
    if USE_DISTRIBUTED:
        if EnvVar("NVSHMEM_SRC", None).get() is not None:
            NVSHMEM_SRC = EnvVar("NVSHMEM_SRC", None).get()
        else:
            NVSHMEM_SRC = os.path.join(
                os.path.dirname(os.path.abspath(__file__)), "..", "3rdparty", "nvshmem_src")
        NVSHMEM_INCLUDE_DIR: str = NVSHMEM_SRC + "/build/src/include"
        NVSHMEM_LIB_PATH: str = NVSHMEM_SRC + "/build/src/lib"
    else:
        NVSHMEM_INCLUDE_DIR = None
        NVSHMEM_LIB_PATH = None

    def _initialize_torch_cuda_arch_flags(self) -> None:
        """
        Detect target CUDA architecture and set TORCH_CUDA_ARCH_LIST
        to ensure PyTorch extensions are built for the proper GPU arch.
        """
        from tilelang.contrib import nvcc
        from tilelang.utils.target import determine_target

=======

    # Path to the TileLang package root
    TILELANG_PACKAGE_PATH = pathlib.Path(__file__).resolve().parent

    # External library include paths
    CUTLASS_INCLUDE_DIR = EnvVar("TL_CUTLASS_PATH", None)
    COMPOSABLE_KERNEL_INCLUDE_DIR = EnvVar("TL_COMPOSABLE_KERNEL_PATH", None)

    # TVM integration
    TVM_PYTHON_PATH = EnvVar("TVM_IMPORT_PYTHON_PATH", None)
    TVM_LIBRARY_PATH = EnvVar("TVM_LIBRARY_PATH", None)

    # TileLang resources
    TILELANG_TEMPLATE_PATH = EnvVar("TL_TEMPLATE_PATH", None)
    TILELANG_CACHE_DIR = EnvVar("TILELANG_CACHE_DIR", os.path.expanduser("~/.tilelang/cache"))
    TILELANG_TMP_DIR = EnvVar("TILELANG_TMP_DIR", os.path.join(TILELANG_CACHE_DIR.get(), "tmp"))

    # Kernel Build options
    TILELANG_PRINT_ON_COMPILATION = EnvVar("TILELANG_PRINT_ON_COMPILATION",
                                           "1")  # print kernel name on compile
    TILELANG_CLEAR_CACHE = EnvVar("TILELANG_CLEAR_CACHE", "0")  # clear cache automatically if set

    # Auto-tuning settings
    TILELANG_AUTO_TUNING_CPU_UTILITIES = EnvVar("TILELANG_AUTO_TUNING_CPU_UTILITIES",
                                                "0.9")  # percent of CPUs used
    TILELANG_AUTO_TUNING_CPU_COUNTS = EnvVar("TILELANG_AUTO_TUNING_CPU_COUNTS",
                                             "-1")  # -1 means auto
    TILELANG_AUTO_TUNING_MAX_CPU_COUNT = EnvVar("TILELANG_AUTO_TUNING_MAX_CPU_COUNT",
                                                "-1")  # -1 means no limit

    # TVM integration
    SKIP_LOADING_TILELANG_SO = EnvVar("SKIP_LOADING_TILELANG_SO", "0")
    TVM_IMPORT_PYTHON_PATH = EnvVar("TVM_IMPORT_PYTHON_PATH", None)

    def _initialize_torch_cuda_arch_flags(self) -> None:
        """
        Detect target CUDA architecture and set TORCH_CUDA_ARCH_LIST
        to ensure PyTorch extensions are built for the proper GPU arch.
        """
        from tilelang.contrib import nvcc
        from tilelang.utils.target import determine_target

>>>>>>> a148d62a
        target = determine_target(return_object=True)  # get target GPU
        compute_version = nvcc.get_target_compute_version(target)  # e.g. "8.6"
        major, minor = nvcc.parse_compute_version(compute_version)  # split to (8, 6)
        os.environ["TORCH_CUDA_ARCH_LIST"] = f"{major}.{minor}"  # set env var for PyTorch

    # Cache control API (wrap CacheState)
    def is_cache_enabled(self) -> bool:
        return CacheState.is_enabled()

    def enable_cache(self) -> None:
        CacheState.enable()

    def disable_cache(self) -> None:
        CacheState.disable()
<<<<<<< HEAD

    def is_print_on_compilation_enabled(self) -> bool:
        return self.TILELANG_PRINT_ON_COMPILATION.lower() in ("1", "true", "yes", "on")


# Instantiate as a global configuration object
env = Environment()

=======

    def is_print_on_compilation_enabled(self) -> bool:
        return self.TILELANG_PRINT_ON_COMPILATION.lower() in ("1", "true", "yes", "on")


# Instantiate as a global configuration object
env = Environment()

>>>>>>> a148d62a
# Export CUDA_HOME and ROCM_HOME, both are static variables
# after initialization.
CUDA_HOME = env.CUDA_HOME
ROCM_HOME = env.ROCM_HOME

<<<<<<< HEAD
# Initialize TVM paths
if env.TVM_IMPORT_PYTHON_PATH is not None:
    os.environ["PYTHONPATH"] = env.TVM_IMPORT_PYTHON_PATH + ":" + os.environ.get("PYTHONPATH", "")
    sys.path.insert(0, env.TVM_IMPORT_PYTHON_PATH)
else:
    install_tvm_path = os.path.join(os.path.dirname(os.path.abspath(__file__)), "3rdparty", "tvm")
    if os.path.exists(install_tvm_path) and install_tvm_path not in sys.path:
        os.environ["PYTHONPATH"] = (
            install_tvm_path + "/python:" + os.environ.get("PYTHONPATH", ""))
        sys.path.insert(0, install_tvm_path + "/python")
        env.TVM_IMPORT_PYTHON_PATH = install_tvm_path + "/python"

    develop_tvm_path = os.path.join(
        os.path.dirname(os.path.abspath(__file__)), "..", "3rdparty", "tvm")
    if os.path.exists(develop_tvm_path) and develop_tvm_path not in sys.path:
        os.environ["PYTHONPATH"] = (
            develop_tvm_path + "/python:" + os.environ.get("PYTHONPATH", ""))
        sys.path.insert(0, develop_tvm_path + "/python")
        env.TVM_IMPORT_PYTHON_PATH = develop_tvm_path + "/python"

    develop_tvm_library_path = os.path.join(
        os.path.dirname(os.path.abspath(__file__)), "..", "build", "tvm")
    install_tvm_library_path = os.path.join(os.path.dirname(os.path.abspath(__file__)), "lib")
    if os.environ.get("TVM_LIBRARY_PATH") is None:
        if os.path.exists(develop_tvm_library_path):
            os.environ["TVM_LIBRARY_PATH"] = develop_tvm_library_path
        elif os.path.exists(install_tvm_library_path):
            os.environ["TVM_LIBRARY_PATH"] = install_tvm_library_path
        else:
            logger.warning(TVM_LIBRARY_NOT_FOUND_MESSAGE)
        # pip install build library path
        lib_path = os.path.join(env.TILELANG_PACKAGE_PATH, "lib")
        existing_path = os.environ.get("TVM_LIBRARY_PATH")
        if existing_path:
            os.environ["TVM_LIBRARY_PATH"] = f"{existing_path}:{lib_path}"
        else:
            os.environ["TVM_LIBRARY_PATH"] = lib_path
        env.TVM_LIBRARY_PATH = os.environ.get("TVM_LIBRARY_PATH", None)

# Initialize CUTLASS paths
if os.environ.get("TL_CUTLASS_PATH", None) is None:
    install_cutlass_path = os.path.join(
        os.path.dirname(os.path.abspath(__file__)), "3rdparty", "cutlass")
    develop_cutlass_path = os.path.join(
        os.path.dirname(os.path.abspath(__file__)), "..", "3rdparty", "cutlass")
    if os.path.exists(install_cutlass_path):
        os.environ["TL_CUTLASS_PATH"] = install_cutlass_path + "/include"
        env.CUTLASS_INCLUDE_DIR = install_cutlass_path + "/include"
    elif (os.path.exists(develop_cutlass_path) and develop_cutlass_path not in sys.path):
        os.environ["TL_CUTLASS_PATH"] = develop_cutlass_path + "/include"
        env.CUTLASS_INCLUDE_DIR = develop_cutlass_path + "/include"
=======

def prepend_pythonpath(path):
    if not os.environ.get("PYTHONPATH", None):
        os.environ["PYTHONPATH"] = path
    else:
        os.environ["PYTHONPATH"] = path + os.pathsep + os.environ["PYTHONPATH"]

    sys.path.insert(0, path)


# Initialize TVM paths
if env.TVM_IMPORT_PYTHON_PATH is not None:
    prepend_pythonpath(env.TVM_IMPORT_PYTHON_PATH)
else:
    tvm_path = os.path.join(THIRD_PARTY_ROOT, "tvm")
    assert os.path.exists(tvm_path), tvm_path
    if tvm_path not in sys.path:
        tvm_python_binding = os.path.join(tvm_path, 'python')
        prepend_pythonpath(tvm_python_binding)
        env.TVM_IMPORT_PYTHON_PATH = tvm_python_binding

    if os.environ.get("TVM_LIBRARY_PATH") is None:
        os.environ['TVM_LIBRARY_PATH'] = env.TVM_LIBRARY_PATH = os.pathsep.join(TL_LIBS)

# Initialize CUTLASS paths
if os.environ.get("TL_CUTLASS_PATH", None) is None:
    cutlass_inc_path = os.path.join(THIRD_PARTY_ROOT, 'cutlass', 'include')
    if os.path.exists(cutlass_inc_path):
        os.environ["TL_CUTLASS_PATH"] = env.CUTLASS_INCLUDE_DIR = cutlass_inc_path
>>>>>>> a148d62a
    else:
        logger.warning(CUTLASS_NOT_FOUND_MESSAGE)

# Initialize COMPOSABLE_KERNEL paths
if os.environ.get("TL_COMPOSABLE_KERNEL_PATH", None) is None:
<<<<<<< HEAD
    install_ck_path = os.path.join(
        os.path.dirname(os.path.abspath(__file__)), "3rdparty", "composable_kernel")
    develop_ck_path = os.path.join(
        os.path.dirname(os.path.abspath(__file__)), "..", "3rdparty", "composable_kernel")
    if os.path.exists(install_ck_path):
        os.environ["TL_COMPOSABLE_KERNEL_PATH"] = install_ck_path + "/include"
        env.COMPOSABLE_KERNEL_INCLUDE_DIR = install_ck_path + "/include"
    elif (os.path.exists(develop_ck_path) and develop_ck_path not in sys.path):
        os.environ["TL_COMPOSABLE_KERNEL_PATH"] = develop_ck_path + "/include"
        env.COMPOSABLE_KERNEL_INCLUDE_DIR = develop_ck_path + "/include"
=======
    ck_inc_path = os.path.join(THIRD_PARTY_ROOT, 'composable_kernel', 'include')
    if os.path.exists(ck_inc_path):
        os.environ["TL_COMPOSABLE_KERNEL_PATH"] = env.COMPOSABLE_KERNEL_INCLUDE_DIR = ck_inc_path
>>>>>>> a148d62a
    else:
        logger.warning(COMPOSABLE_KERNEL_NOT_FOUND_MESSAGE)

# Initialize TL_TEMPLATE_PATH
if os.environ.get("TL_TEMPLATE_PATH", None) is None:
<<<<<<< HEAD
    install_tl_template_path = os.path.join(os.path.dirname(os.path.abspath(__file__)), "src")
    develop_tl_template_path = os.path.join(os.path.dirname(os.path.abspath(__file__)), "..", "src")
    if os.path.exists(install_tl_template_path):
        os.environ["TL_TEMPLATE_PATH"] = install_tl_template_path
        env.TILELANG_TEMPLATE_PATH = install_tl_template_path
    elif (os.path.exists(develop_tl_template_path) and develop_tl_template_path not in sys.path):
        os.environ["TL_TEMPLATE_PATH"] = develop_tl_template_path
        env.TILELANG_TEMPLATE_PATH = develop_tl_template_path
=======
    tl_template_path = os.path.join(THIRD_PARTY_ROOT, "..", "src")
    if os.path.exists(tl_template_path):
        os.environ["TL_TEMPLATE_PATH"] = env.TILELANG_TEMPLATE_PATH = tl_template_path
>>>>>>> a148d62a
    else:
        logger.warning(TL_TEMPLATE_NOT_FOUND_MESSAGE)

# Export static variables after initialization.
CUTLASS_INCLUDE_DIR = env.CUTLASS_INCLUDE_DIR
COMPOSABLE_KERNEL_INCLUDE_DIR = env.COMPOSABLE_KERNEL_INCLUDE_DIR
TILELANG_TEMPLATE_PATH = env.TILELANG_TEMPLATE_PATH<|MERGE_RESOLUTION|>--- conflicted
+++ resolved
@@ -6,10 +6,6 @@
 import shutil
 import glob
 from dataclasses import dataclass
-<<<<<<< HEAD
-from typing import Optional
-=======
->>>>>>> a148d62a
 
 logger = logging.getLogger(__name__)
 
@@ -23,8 +19,6 @@
 ", which may lead to compilation bugs when utilize tilelang backend."
 TVM_LIBRARY_NOT_FOUND_MESSAGE = ("TVM is not installed or found in the expected path")
 
-<<<<<<< HEAD
-=======
 TL_ROOT = os.path.dirname(os.path.abspath(__file__))
 TL_LIBS = [TL_ROOT, os.path.join(TL_ROOT, 'lib')]
 TL_LIBS = [i for i in TL_LIBS if os.path.exists(i)]
@@ -47,7 +41,6 @@
     if lib not in sys.path:
         sys.path.insert(0, lib)
 
->>>>>>> a148d62a
 
 def _find_cuda_home() -> str:
     """Find the CUDA install path.
@@ -177,11 +170,7 @@
 
     key: str  # Environment variable name (e.g. "TILELANG_PRINT_ON_COMPILATION")
     default: str  # Default value if the environment variable is not set
-<<<<<<< HEAD
-    _forced_value: Optional[str] = None  # Temporary runtime override (mainly for tests/debugging)
-=======
     _forced_value: str | None = None  # Temporary runtime override (mainly for tests/debugging)
->>>>>>> a148d62a
 
     def get(self):
         if self._forced_value is not None:
@@ -225,7 +214,6 @@
     # CUDA/ROCm home directories
     CUDA_HOME = _find_cuda_home()
     ROCM_HOME = _find_rocm_home()
-<<<<<<< HEAD
 
     # Path to the TileLang package root
     TILELANG_PACKAGE_PATH = pathlib.Path(__file__).resolve().parent
@@ -283,50 +271,6 @@
         from tilelang.contrib import nvcc
         from tilelang.utils.target import determine_target
 
-=======
-
-    # Path to the TileLang package root
-    TILELANG_PACKAGE_PATH = pathlib.Path(__file__).resolve().parent
-
-    # External library include paths
-    CUTLASS_INCLUDE_DIR = EnvVar("TL_CUTLASS_PATH", None)
-    COMPOSABLE_KERNEL_INCLUDE_DIR = EnvVar("TL_COMPOSABLE_KERNEL_PATH", None)
-
-    # TVM integration
-    TVM_PYTHON_PATH = EnvVar("TVM_IMPORT_PYTHON_PATH", None)
-    TVM_LIBRARY_PATH = EnvVar("TVM_LIBRARY_PATH", None)
-
-    # TileLang resources
-    TILELANG_TEMPLATE_PATH = EnvVar("TL_TEMPLATE_PATH", None)
-    TILELANG_CACHE_DIR = EnvVar("TILELANG_CACHE_DIR", os.path.expanduser("~/.tilelang/cache"))
-    TILELANG_TMP_DIR = EnvVar("TILELANG_TMP_DIR", os.path.join(TILELANG_CACHE_DIR.get(), "tmp"))
-
-    # Kernel Build options
-    TILELANG_PRINT_ON_COMPILATION = EnvVar("TILELANG_PRINT_ON_COMPILATION",
-                                           "1")  # print kernel name on compile
-    TILELANG_CLEAR_CACHE = EnvVar("TILELANG_CLEAR_CACHE", "0")  # clear cache automatically if set
-
-    # Auto-tuning settings
-    TILELANG_AUTO_TUNING_CPU_UTILITIES = EnvVar("TILELANG_AUTO_TUNING_CPU_UTILITIES",
-                                                "0.9")  # percent of CPUs used
-    TILELANG_AUTO_TUNING_CPU_COUNTS = EnvVar("TILELANG_AUTO_TUNING_CPU_COUNTS",
-                                             "-1")  # -1 means auto
-    TILELANG_AUTO_TUNING_MAX_CPU_COUNT = EnvVar("TILELANG_AUTO_TUNING_MAX_CPU_COUNT",
-                                                "-1")  # -1 means no limit
-
-    # TVM integration
-    SKIP_LOADING_TILELANG_SO = EnvVar("SKIP_LOADING_TILELANG_SO", "0")
-    TVM_IMPORT_PYTHON_PATH = EnvVar("TVM_IMPORT_PYTHON_PATH", None)
-
-    def _initialize_torch_cuda_arch_flags(self) -> None:
-        """
-        Detect target CUDA architecture and set TORCH_CUDA_ARCH_LIST
-        to ensure PyTorch extensions are built for the proper GPU arch.
-        """
-        from tilelang.contrib import nvcc
-        from tilelang.utils.target import determine_target
-
->>>>>>> a148d62a
         target = determine_target(return_object=True)  # get target GPU
         compute_version = nvcc.get_target_compute_version(target)  # e.g. "8.6"
         major, minor = nvcc.parse_compute_version(compute_version)  # split to (8, 6)
@@ -341,7 +285,6 @@
 
     def disable_cache(self) -> None:
         CacheState.disable()
-<<<<<<< HEAD
 
     def is_print_on_compilation_enabled(self) -> bool:
         return self.TILELANG_PRINT_ON_COMPILATION.lower() in ("1", "true", "yes", "on")
@@ -350,74 +293,11 @@
 # Instantiate as a global configuration object
 env = Environment()
 
-=======
-
-    def is_print_on_compilation_enabled(self) -> bool:
-        return self.TILELANG_PRINT_ON_COMPILATION.lower() in ("1", "true", "yes", "on")
-
-
-# Instantiate as a global configuration object
-env = Environment()
-
->>>>>>> a148d62a
 # Export CUDA_HOME and ROCM_HOME, both are static variables
 # after initialization.
 CUDA_HOME = env.CUDA_HOME
 ROCM_HOME = env.ROCM_HOME
 
-<<<<<<< HEAD
-# Initialize TVM paths
-if env.TVM_IMPORT_PYTHON_PATH is not None:
-    os.environ["PYTHONPATH"] = env.TVM_IMPORT_PYTHON_PATH + ":" + os.environ.get("PYTHONPATH", "")
-    sys.path.insert(0, env.TVM_IMPORT_PYTHON_PATH)
-else:
-    install_tvm_path = os.path.join(os.path.dirname(os.path.abspath(__file__)), "3rdparty", "tvm")
-    if os.path.exists(install_tvm_path) and install_tvm_path not in sys.path:
-        os.environ["PYTHONPATH"] = (
-            install_tvm_path + "/python:" + os.environ.get("PYTHONPATH", ""))
-        sys.path.insert(0, install_tvm_path + "/python")
-        env.TVM_IMPORT_PYTHON_PATH = install_tvm_path + "/python"
-
-    develop_tvm_path = os.path.join(
-        os.path.dirname(os.path.abspath(__file__)), "..", "3rdparty", "tvm")
-    if os.path.exists(develop_tvm_path) and develop_tvm_path not in sys.path:
-        os.environ["PYTHONPATH"] = (
-            develop_tvm_path + "/python:" + os.environ.get("PYTHONPATH", ""))
-        sys.path.insert(0, develop_tvm_path + "/python")
-        env.TVM_IMPORT_PYTHON_PATH = develop_tvm_path + "/python"
-
-    develop_tvm_library_path = os.path.join(
-        os.path.dirname(os.path.abspath(__file__)), "..", "build", "tvm")
-    install_tvm_library_path = os.path.join(os.path.dirname(os.path.abspath(__file__)), "lib")
-    if os.environ.get("TVM_LIBRARY_PATH") is None:
-        if os.path.exists(develop_tvm_library_path):
-            os.environ["TVM_LIBRARY_PATH"] = develop_tvm_library_path
-        elif os.path.exists(install_tvm_library_path):
-            os.environ["TVM_LIBRARY_PATH"] = install_tvm_library_path
-        else:
-            logger.warning(TVM_LIBRARY_NOT_FOUND_MESSAGE)
-        # pip install build library path
-        lib_path = os.path.join(env.TILELANG_PACKAGE_PATH, "lib")
-        existing_path = os.environ.get("TVM_LIBRARY_PATH")
-        if existing_path:
-            os.environ["TVM_LIBRARY_PATH"] = f"{existing_path}:{lib_path}"
-        else:
-            os.environ["TVM_LIBRARY_PATH"] = lib_path
-        env.TVM_LIBRARY_PATH = os.environ.get("TVM_LIBRARY_PATH", None)
-
-# Initialize CUTLASS paths
-if os.environ.get("TL_CUTLASS_PATH", None) is None:
-    install_cutlass_path = os.path.join(
-        os.path.dirname(os.path.abspath(__file__)), "3rdparty", "cutlass")
-    develop_cutlass_path = os.path.join(
-        os.path.dirname(os.path.abspath(__file__)), "..", "3rdparty", "cutlass")
-    if os.path.exists(install_cutlass_path):
-        os.environ["TL_CUTLASS_PATH"] = install_cutlass_path + "/include"
-        env.CUTLASS_INCLUDE_DIR = install_cutlass_path + "/include"
-    elif (os.path.exists(develop_cutlass_path) and develop_cutlass_path not in sys.path):
-        os.environ["TL_CUTLASS_PATH"] = develop_cutlass_path + "/include"
-        env.CUTLASS_INCLUDE_DIR = develop_cutlass_path + "/include"
-=======
 
 def prepend_pythonpath(path):
     if not os.environ.get("PYTHONPATH", None):
@@ -447,47 +327,22 @@
     cutlass_inc_path = os.path.join(THIRD_PARTY_ROOT, 'cutlass', 'include')
     if os.path.exists(cutlass_inc_path):
         os.environ["TL_CUTLASS_PATH"] = env.CUTLASS_INCLUDE_DIR = cutlass_inc_path
->>>>>>> a148d62a
     else:
         logger.warning(CUTLASS_NOT_FOUND_MESSAGE)
 
 # Initialize COMPOSABLE_KERNEL paths
 if os.environ.get("TL_COMPOSABLE_KERNEL_PATH", None) is None:
-<<<<<<< HEAD
-    install_ck_path = os.path.join(
-        os.path.dirname(os.path.abspath(__file__)), "3rdparty", "composable_kernel")
-    develop_ck_path = os.path.join(
-        os.path.dirname(os.path.abspath(__file__)), "..", "3rdparty", "composable_kernel")
-    if os.path.exists(install_ck_path):
-        os.environ["TL_COMPOSABLE_KERNEL_PATH"] = install_ck_path + "/include"
-        env.COMPOSABLE_KERNEL_INCLUDE_DIR = install_ck_path + "/include"
-    elif (os.path.exists(develop_ck_path) and develop_ck_path not in sys.path):
-        os.environ["TL_COMPOSABLE_KERNEL_PATH"] = develop_ck_path + "/include"
-        env.COMPOSABLE_KERNEL_INCLUDE_DIR = develop_ck_path + "/include"
-=======
     ck_inc_path = os.path.join(THIRD_PARTY_ROOT, 'composable_kernel', 'include')
     if os.path.exists(ck_inc_path):
         os.environ["TL_COMPOSABLE_KERNEL_PATH"] = env.COMPOSABLE_KERNEL_INCLUDE_DIR = ck_inc_path
->>>>>>> a148d62a
     else:
         logger.warning(COMPOSABLE_KERNEL_NOT_FOUND_MESSAGE)
 
 # Initialize TL_TEMPLATE_PATH
 if os.environ.get("TL_TEMPLATE_PATH", None) is None:
-<<<<<<< HEAD
-    install_tl_template_path = os.path.join(os.path.dirname(os.path.abspath(__file__)), "src")
-    develop_tl_template_path = os.path.join(os.path.dirname(os.path.abspath(__file__)), "..", "src")
-    if os.path.exists(install_tl_template_path):
-        os.environ["TL_TEMPLATE_PATH"] = install_tl_template_path
-        env.TILELANG_TEMPLATE_PATH = install_tl_template_path
-    elif (os.path.exists(develop_tl_template_path) and develop_tl_template_path not in sys.path):
-        os.environ["TL_TEMPLATE_PATH"] = develop_tl_template_path
-        env.TILELANG_TEMPLATE_PATH = develop_tl_template_path
-=======
     tl_template_path = os.path.join(THIRD_PARTY_ROOT, "..", "src")
     if os.path.exists(tl_template_path):
         os.environ["TL_TEMPLATE_PATH"] = env.TILELANG_TEMPLATE_PATH = tl_template_path
->>>>>>> a148d62a
     else:
         logger.warning(TL_TEMPLATE_NOT_FOUND_MESSAGE)
 
