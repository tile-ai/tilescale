# Installation Guide

<<<<<<< HEAD
=======
## Installing with pip

**Prerequisites for installation via wheel or PyPI:**

- **glibc**: 2.28 (Ubuntu 20.04 or later)
- **Python Version**: >= 3.8
- **CUDA Version**: 12.0 <= CUDA < 13

The easiest way to install **tile-lang** is directly from PyPI using pip. To install the latest version, run the following command in your terminal:

```bash
pip install tilelang
```

Alternatively, you may choose to install **tile-lang** using prebuilt packages available on the Release Page:

```bash
pip install tilelang-0.0.0.dev0+ubuntu.20.4.cu120-py3-none-any.whl
```

To install the latest version of **tile-lang** from the GitHub repository, you can run the following command:

```bash
pip install git+https://github.com/tile-ai/tilelang.git
```

After installing **tile-lang**, you can verify the installation by running:

```bash
python -c "import tilelang; print(tilelang.__version__)"
```

>>>>>>> a148d62a
## Building from Source

**Prerequisites for building from source:**

- **Operating System**: Linux
<<<<<<< HEAD
- **Python Version**: >= 3.7
- **CUDA Version**: >= 12.1
- **LLVM**: < 20 if you are using the bundled TVM submodule

We currently provide three methods to install **TileScale**:
=======
- **Python Version**: >= 3.8
- **CUDA Version**: >= 10.0

```bash
docker run -it --rm --ipc=host nvcr.io/nvidia/pytorch:23.01-py3
```

To build and install **tile-lang** directly from source, follow these steps. This process requires certain pre-requisites from Apache TVM, which can be installed on Ubuntu/Debian-based systems using the following commands:

```bash
apt-get update
apt-get install -y python3 python3-dev python3-setuptools gcc zlib1g-dev build-essential cmake libedit-dev
```

After installing the prerequisites, you can clone the **tile-lang** repository and install it using pip:

```bash
git clone --recursive https://github.com/tile-ai/tilelang.git
cd tilelang
pip install . -v
```

If you want to install **tile-lang** in development mode, you can run the following command:

```bash
pip install -e . -v
```

If you prefer to work directly from the source tree via `PYTHONPATH`, make sure the native extension is built first:

```bash
mkdir -p build
cd build
cmake .. -DUSE_CUDA=ON
make -j
```
Then add the repository root to `PYTHONPATH` before importing `tilelang`, for example:

```bash
export PYTHONPATH=/path/to/tilelang:$PYTHONPATH
python -c "import tilelang; print(tilelang.__version__)"
```

Some useful CMake options you can toggle while configuring:
- `-DUSE_CUDA=ON|OFF` builds against NVIDIA CUDA (default ON when CUDA headers are found).
- `-DUSE_ROCM=ON` selects ROCm support when building on AMD GPUs.
- `-DNO_VERSION_LABEL=ON` disables the backend/git suffix in `tilelang.__version__`.
>>>>>>> a148d62a

We currently provide four methods to install **tile-lang**:

1. [Install Using Docker](#install-method-1) (Recommended)
2. [Install from Source (using the bundled TVM submodule)](#install-method-2)
3. [Install from Source (using your own TVM installation)](#install-method-3)

(install-method-1)=

### Method 1: Install Using Docker (Recommended)

For users who prefer a containerized environment with all dependencies pre-configured, **tile-lang** provides Docker images for different CUDA versions. This method is particularly useful for ensuring consistent environments across different systems and is the **recommended approach** for most users.

**Prerequisites:**
- Docker installed on your system
- NVIDIA Docker runtime or GPU is not necessary for building tilelang, you can build on a host without GPU and use that built image on other machine.

1. **Clone the Repository**:

```bash
git clone --recursive https://github.com/tile-ai/tilescale
cd tilescale
```

2. **Build Docker Image**:

Navigate to the docker directory and build the image for your desired CUDA version:

```bash
cd docker
docker build -f Dockerfile.cu120 -t tilelang-cu120 .
```

Available Dockerfiles:
- `Dockerfile.cu120` - For CUDA 12.0
- Other CUDA versions may be available in the docker directory

3. **Run Docker Container**:

Start the container with GPU access and volume mounting:

```bash
docker run -itd \
  --shm-size 32g \
  --gpus all \
  -v /home/tilelang:/home/tilelang \
  --name tilelang_b200 \
  tilelang-cu120 \
  /bin/zsh
```

**Command Parameters Explanation:**
- `--shm-size 32g`: Increases shared memory size for better performance
- `--gpus all`: Enables access to all available GPUs
- `-v /home/tilelang:/home/tilelang`: Mounts host directory to container (adjust path as needed)
- `--name tilelang_b200`: Assigns a name to the container for easy management
- `/bin/zsh`: Uses zsh as the default shell

4. **Access the Container**:

```bash
docker exec -it tilelang_b200 /bin/zsh
```

5. **Verify Installation**:

Once inside the container, verify that **tile-lang** is working correctly:

```bash
python -c "import tilelang; print(tilelang.__version__)"
```

You can now run TileLang examples and develop your applications within the containerized environment. The Docker image comes with all necessary dependencies pre-installed, including CUDA toolkit, TVM, and TileLang itself.

**Example Usage:**

After accessing the container, you can run TileLang examples:

```bash
<<<<<<< HEAD
git clone --recursive https://github.com/tile-ai/tilescale
cd tilescale
=======
cd /home/tilelang/examples
python elementwise/test_example_elementwise.py
>>>>>>> a148d62a
```

This Docker-based installation method provides a complete, isolated environment that works seamlessly on systems with compatible NVIDIA GPUs like the B200, ensuring optimal performance for TileLang applications.

(install-method-2)=

### Method 2: Install from Source (Using the Bundled TVM Submodule)

If you already have a compatible TVM installation, follow these steps:

1. **Clone the Repository**:

```bash
git clone --recursive https://github.com/tile-ai/tilelang
cd tilelang
```

**Note**: Use the `--recursive` flag to include necessary submodules.

2. **Configure Build Options**:

Create a build directory and specify your existing TVM path:

```bash
pip install . -v
```

(install-method-3)=

### Method 3: Install from Source (Using Your Own TVM Installation)

If you prefer to use the built-in TVM version, follow these instructions:

1. **Clone the Repository**:

```bash
git clone --recursive https://github.com/tile-ai/tilescale
cd tilescale
```

**Note**: Ensure the `--recursive` flag is included to fetch submodules.

2. **Configure Build Options**:

Copy the configuration file and enable the desired backends (e.g., LLVM and CUDA):

```bash
TVM_ROOT=<your-tvm-repo> pip install . -v
```


## To use NVSHMEM APIs

Before running the examples using NVSHMEM APIs (e.g., [example_allgather.py](../../examples/distributed/example_allgather.py)), you need to build NVSHMEM library for device-side code generation.

```bash 
pip install mpich  # building NVSHMEM needs MPI
export NVSHMEM_SRC="your_custom_nvshmem_dir" # default to 3rdparty/nvshmem_src
cd tilelang/distributed
source build_nvshmem.sh
```
You also need to install the `pynvshmem` package, which provides wrapped host-side Python API for NVSHMEM.

```bash
cd ./pynvshmem
python setup.py install
export LD_LIBRARY_PATH="$NVSHMEM_SRC/build/src/lib:$LD_LIBRARY_PATH"
```

<<<<<<< HEAD
Then you can test python import:
```bash
python -c "import pynvshmem"
=======
> **Note:** Nightly builds contain the most recent code changes but may be less stable than official releases. They're ideal for testing new features or if you need a specific bugfix that hasn't been released yet.

## Install Configs

### Build-time environment variables
`USE_CUDA`: If to enable CUDA support, default: `ON` on Linux, set to `OFF` to build a CPU version. By default, we'll use `/usr/local/cuda` for building tilelang. Set `CUDAToolkit_ROOT` to use different cuda toolkit.

`USE_ROCM`: If to enable ROCm support, default: `OFF`. If your ROCm SDK does not located in `/opt/rocm`, set `USE_ROCM=<rocm_sdk>` to enable build ROCm against custom sdk path.

`USE_METAL`: If to enable Metal support, default: `ON` on Darwin.

`TVM_ROOT`: TVM source root to use.

`NO_VERSION_LABEL` and `NO_TOOLCHAIN_VERSION`:
When building tilelang, we'll try to embed SDK and version information into package version as below,
where local version label could look like `<sdk>.git<git_hash>`. Set `NO_VERSION_LABEL=ON` to disable this behavior.
```
$ python -mbuild -w
...
Successfully built tilelang-0.1.6.post1+cu116.git0d4a74be-cp38-abi3-linux_x86_64.whl
```

where `<sdk>={cuda,rocm,metal}`. Specifically, when `<sdk>=cuda` and `CUDA_VERSION` is provided via env,
`<sdk>=cu<cuda_major><cuda_minor>`, similar with this part in pytorch.
Set `NO_TOOLCHAIN_VERSION=ON` to disable this.

### Run-time environment variables

<!-- TODO: tvm -->

## IDE Configs

Building tilelang locally will automatically `compile_commands.json` file in `build` dir.
VSCode with clangd and [clangd extension](https://marketplace.visualstudio.com/items?itemName=llvm-vs-code-extensions.vscode-clangd) should be able to index that without extra configuration.

## Compile cache

`ccache` will be automatically used if found.

## Repairing wheels

If you plan to use your wheel in other environment,
it's recommend to use auditwheel (on Linux) or delocate (on Darwin)
to repair them.

## Faster rebuild for developers

`pip install` introduces extra [un]packaging and takes ~30 sec to complete,
even if no source change.

Developers who needs to recompile frequently could use:

```bash
pip install -r requirements-dev.txt
pip install -e . -v --no-build-isolation

cd build; ninja
```

When running in editable/developer mode,
you'll see logs like below:

```console
$ python -c 'import tilelang'
2025-10-14 11:11:29  [TileLang:tilelang.env:WARNING]: Loading tilelang libs from dev root: /Users/yyc/repo/tilelang/build
>>>>>>> a148d62a
```<|MERGE_RESOLUTION|>--- conflicted
+++ resolved
@@ -1,81 +1,15 @@
 # Installation Guide
 
-<<<<<<< HEAD
-=======
-## Installing with pip
-
-**Prerequisites for installation via wheel or PyPI:**
-
-- **glibc**: 2.28 (Ubuntu 20.04 or later)
-- **Python Version**: >= 3.8
-- **CUDA Version**: 12.0 <= CUDA < 13
-
-The easiest way to install **tile-lang** is directly from PyPI using pip. To install the latest version, run the following command in your terminal:
-
-```bash
-pip install tilelang
-```
-
-Alternatively, you may choose to install **tile-lang** using prebuilt packages available on the Release Page:
-
-```bash
-pip install tilelang-0.0.0.dev0+ubuntu.20.4.cu120-py3-none-any.whl
-```
-
-To install the latest version of **tile-lang** from the GitHub repository, you can run the following command:
-
-```bash
-pip install git+https://github.com/tile-ai/tilelang.git
-```
-
-After installing **tile-lang**, you can verify the installation by running:
-
-```bash
-python -c "import tilelang; print(tilelang.__version__)"
-```
-
->>>>>>> a148d62a
 ## Building from Source
 
 **Prerequisites for building from source:**
 
 - **Operating System**: Linux
-<<<<<<< HEAD
 - **Python Version**: >= 3.7
 - **CUDA Version**: >= 12.1
 - **LLVM**: < 20 if you are using the bundled TVM submodule
 
 We currently provide three methods to install **TileScale**:
-=======
-- **Python Version**: >= 3.8
-- **CUDA Version**: >= 10.0
-
-```bash
-docker run -it --rm --ipc=host nvcr.io/nvidia/pytorch:23.01-py3
-```
-
-To build and install **tile-lang** directly from source, follow these steps. This process requires certain pre-requisites from Apache TVM, which can be installed on Ubuntu/Debian-based systems using the following commands:
-
-```bash
-apt-get update
-apt-get install -y python3 python3-dev python3-setuptools gcc zlib1g-dev build-essential cmake libedit-dev
-```
-
-After installing the prerequisites, you can clone the **tile-lang** repository and install it using pip:
-
-```bash
-git clone --recursive https://github.com/tile-ai/tilelang.git
-cd tilelang
-pip install . -v
-```
-
-If you want to install **tile-lang** in development mode, you can run the following command:
-
-```bash
-pip install -e . -v
-```
-
-If you prefer to work directly from the source tree via `PYTHONPATH`, make sure the native extension is built first:
 
 ```bash
 mkdir -p build
@@ -94,7 +28,6 @@
 - `-DUSE_CUDA=ON|OFF` builds against NVIDIA CUDA (default ON when CUDA headers are found).
 - `-DUSE_ROCM=ON` selects ROCm support when building on AMD GPUs.
 - `-DNO_VERSION_LABEL=ON` disables the backend/git suffix in `tilelang.__version__`.
->>>>>>> a148d62a
 
 We currently provide four methods to install **tile-lang**:
 
@@ -115,8 +48,8 @@
 1. **Clone the Repository**:
 
 ```bash
-git clone --recursive https://github.com/tile-ai/tilescale
-cd tilescale
+git clone --recursive https://github.com/tile-ai/tilelang
+cd tilelang
 ```
 
 2. **Build Docker Image**:
@@ -174,28 +107,23 @@
 After accessing the container, you can run TileLang examples:
 
 ```bash
-<<<<<<< HEAD
+cd /home/tilelang/examples
+python elementwise/test_example_elementwise.py
+```
+
+This Docker-based installation method provides a complete, isolated environment that works seamlessly on systems with compatible NVIDIA GPUs like the B200, ensuring optimal performance for TileLang applications.
+
+(install-method-2)=
+
+### Method 2: Install from Source (Using the Bundled TVM Submodule)
+
+If you already have a compatible TVM installation, follow these steps:
+
+1. **Clone the Repository**:
+
+```bash
 git clone --recursive https://github.com/tile-ai/tilescale
 cd tilescale
-=======
-cd /home/tilelang/examples
-python elementwise/test_example_elementwise.py
->>>>>>> a148d62a
-```
-
-This Docker-based installation method provides a complete, isolated environment that works seamlessly on systems with compatible NVIDIA GPUs like the B200, ensuring optimal performance for TileLang applications.
-
-(install-method-2)=
-
-### Method 2: Install from Source (Using the Bundled TVM Submodule)
-
-If you already have a compatible TVM installation, follow these steps:
-
-1. **Clone the Repository**:
-
-```bash
-git clone --recursive https://github.com/tile-ai/tilelang
-cd tilelang
 ```
 
 **Note**: Use the `--recursive` flag to include necessary submodules.
@@ -228,7 +156,44 @@
 Copy the configuration file and enable the desired backends (e.g., LLVM and CUDA):
 
 ```bash
-TVM_ROOT=<your-tvm-repo> pip install . -v
+mkdir build
+cp 3rdparty/tvm/cmake/config.cmake build
+cd build
+# echo "set(USE_LLVM ON)"  # set USE_LLVM to ON if using LLVM
+echo "set(USE_CUDA ON)" >> config.cmake 
+# or echo "set(USE_ROCM ON)" >> config.cmake to enable ROCm runtime
+cmake ..
+make -j 16
+```
+
+The build outputs (e.g., `libtilelang.so`, `libtvm.so`, `libtvm_runtime.so`) will be generated in the `build` directory.
+
+3. **Set Environment Variables**:
+
+Ensure the `tile-lang` Python package is in your `PYTHONPATH`:
+
+```bash
+export PYTHONPATH=/your/path/to/tilelang/:$PYTHONPATH
+```
+
+(install-method-3)=
+
+### Method 3: Install Using the Provided Script
+
+For a simplified installation, use the provided script:
+
+1. **Clone the Repository**:
+
+```bash
+git clone --recursive https://github.com/tile-ai/tilescale
+cd tilescale
+```
+
+2. **Run the Installation Script**:
+
+```bash
+bash install_cuda.sh
+# or bash `install_amd.sh` if you want to enable ROCm runtime
 ```
 
 
@@ -250,75 +215,7 @@
 export LD_LIBRARY_PATH="$NVSHMEM_SRC/build/src/lib:$LD_LIBRARY_PATH"
 ```
 
-<<<<<<< HEAD
 Then you can test python import:
 ```bash
 python -c "import pynvshmem"
-=======
-> **Note:** Nightly builds contain the most recent code changes but may be less stable than official releases. They're ideal for testing new features or if you need a specific bugfix that hasn't been released yet.
-
-## Install Configs
-
-### Build-time environment variables
-`USE_CUDA`: If to enable CUDA support, default: `ON` on Linux, set to `OFF` to build a CPU version. By default, we'll use `/usr/local/cuda` for building tilelang. Set `CUDAToolkit_ROOT` to use different cuda toolkit.
-
-`USE_ROCM`: If to enable ROCm support, default: `OFF`. If your ROCm SDK does not located in `/opt/rocm`, set `USE_ROCM=<rocm_sdk>` to enable build ROCm against custom sdk path.
-
-`USE_METAL`: If to enable Metal support, default: `ON` on Darwin.
-
-`TVM_ROOT`: TVM source root to use.
-
-`NO_VERSION_LABEL` and `NO_TOOLCHAIN_VERSION`:
-When building tilelang, we'll try to embed SDK and version information into package version as below,
-where local version label could look like `<sdk>.git<git_hash>`. Set `NO_VERSION_LABEL=ON` to disable this behavior.
-```
-$ python -mbuild -w
-...
-Successfully built tilelang-0.1.6.post1+cu116.git0d4a74be-cp38-abi3-linux_x86_64.whl
-```
-
-where `<sdk>={cuda,rocm,metal}`. Specifically, when `<sdk>=cuda` and `CUDA_VERSION` is provided via env,
-`<sdk>=cu<cuda_major><cuda_minor>`, similar with this part in pytorch.
-Set `NO_TOOLCHAIN_VERSION=ON` to disable this.
-
-### Run-time environment variables
-
-<!-- TODO: tvm -->
-
-## IDE Configs
-
-Building tilelang locally will automatically `compile_commands.json` file in `build` dir.
-VSCode with clangd and [clangd extension](https://marketplace.visualstudio.com/items?itemName=llvm-vs-code-extensions.vscode-clangd) should be able to index that without extra configuration.
-
-## Compile cache
-
-`ccache` will be automatically used if found.
-
-## Repairing wheels
-
-If you plan to use your wheel in other environment,
-it's recommend to use auditwheel (on Linux) or delocate (on Darwin)
-to repair them.
-
-## Faster rebuild for developers
-
-`pip install` introduces extra [un]packaging and takes ~30 sec to complete,
-even if no source change.
-
-Developers who needs to recompile frequently could use:
-
-```bash
-pip install -r requirements-dev.txt
-pip install -e . -v --no-build-isolation
-
-cd build; ninja
-```
-
-When running in editable/developer mode,
-you'll see logs like below:
-
-```console
-$ python -c 'import tilelang'
-2025-10-14 11:11:29  [TileLang:tilelang.env:WARNING]: Loading tilelang libs from dev root: /Users/yyc/repo/tilelang/build
->>>>>>> a148d62a
 ```