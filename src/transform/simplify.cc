--- conflicted
+++ resolved
@@ -5,10 +5,7 @@
  */
 
 #include <tvm/ffi/reflection/registry.h>
-<<<<<<< HEAD
-=======
 #include <tvm/tir/analysis.h>
->>>>>>> a148d62a
 #include <tvm/tir/buffer.h>
 #include <tvm/tir/builtin.h>
 #include <tvm/tir/stmt_functor.h>
@@ -29,19 +26,11 @@
 using namespace arith;
 
 struct SimplifyConfigNode : public AttrsNodeReflAdapter<SimplifyConfigNode> {
-<<<<<<< HEAD
-  bool transitively_prove_inequalities;
-  bool propagate_knowns_to_prove_conditional;
-  bool propagate_knowns_to_simplify_expressions;
-  bool convert_boolean_to_and_of_ors;
-  bool apply_constraints_to_boolean_branches;
-=======
   bool transitively_prove_inequalities{};
   bool propagate_knowns_to_prove_conditional{};
   bool propagate_knowns_to_simplify_expressions{};
   bool convert_boolean_to_and_of_ors{};
   bool apply_constraints_to_boolean_branches{};
->>>>>>> a148d62a
 
   static void RegisterReflection() {
     namespace refl = tvm::ffi::reflection;
@@ -230,16 +219,10 @@
 
 class StmtSimplifier : public IRMutatorWithAnalyzer {
 public:
-<<<<<<< HEAD
-  static PrimFunc Apply(PrimFunc func, Analyzer *analyzer,
-                        Optional<SimplifyConfig> config_opt = std::nullopt,
-                        bool simplify_arguments = false) {
-=======
   static PrimFunc
   Apply(PrimFunc func, Analyzer *analyzer,
         const Optional<SimplifyConfig> &config_opt = std::nullopt,
         bool simplify_arguments = false) {
->>>>>>> a148d62a
     auto config = config_opt.value_or(AttrsWithDefaultValues<SimplifyConfig>());
     analyzer->rewrite_simplify.SetEnabledExtensions(
         config->GetEnabledExtensions());
