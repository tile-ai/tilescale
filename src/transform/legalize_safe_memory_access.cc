--- conflicted
+++ resolved
@@ -336,13 +336,8 @@
     for (auto buffer : op->alloc_buffers) {
       buffer_data_to_buffer_.Set(buffer->data, buffer);
     }
-<<<<<<< HEAD
-    if (op->annotations.count(attr::kPaddingMap)) {
-      auto map = op->annotations.Get(attr::kPaddingMap)
-=======
     if (op->annotations.count(attr::kSafeValueMap)) {
       auto map = op->annotations.Get(attr::kSafeValueMap)
->>>>>>> a148d62a
                      ->as<Map<Var, PrimExpr>>()
                      .value();
       for (const auto &[var, safe_value] : map) {
