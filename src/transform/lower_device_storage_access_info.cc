--- conflicted
+++ resolved
@@ -44,13 +44,8 @@
 public:
   Stmt VisitStmt_(const AllocateNode *op) final {
     auto scope = StorageScope::Create(GetPtrStorageScope(op->buffer_var));
-<<<<<<< HEAD
-    if (scope.tag.length() != 0 && scope.tag != ".dyn" && scope.tag != ".var" &&
-        scope.tag != ".barrier") {
-=======
     if (!scope.tag.empty() && scope.tag != ".dyn" && scope.tag != ".var" &&
         scope.tag != ".barrier" && scope.tag != ".descriptor") {
->>>>>>> a148d62a
       auto info = GetMemoryInfo(GetPtrStorageScope(op->buffer_var));
       ICHECK(info.defined())
           << "Cannot find memory info of " << scope.to_string();
