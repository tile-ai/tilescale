--- conflicted
+++ resolved
@@ -143,11 +143,7 @@
 using namespace tir::transform;
 
 tvm::transform::Pass LowerHopperIntrin() {
-<<<<<<< HEAD
-  auto pass_func = [=](PrimFunc f, IRModule m, PassContext ctx) {
-=======
   auto pass_func = [=](PrimFunc f, const IRModule &m, PassContext ctx) {
->>>>>>> a148d62a
     bool disable_shuffle_elect =
         ctx->GetConfig<Bool>(kDisableShuffleElect, Bool(false)).value();
     return LowerHopperIntrin::Substitute(f, disable_shuffle_elect);
