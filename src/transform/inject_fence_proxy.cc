--- conflicted
+++ resolved
@@ -4,11 +4,8 @@
  */
 
 #include <tvm/ffi/reflection/registry.h>
-<<<<<<< HEAD
-=======
 #include <tvm/ir/transform.h>
 #include <tvm/runtime/logging.h>
->>>>>>> a148d62a
 #include <tvm/tir/analysis.h>
 #include <tvm/tir/builtin.h>
 #include <tvm/tir/op.h>
@@ -42,18 +39,6 @@
 inline bool IsAsync(ProxyKind kind) { return kind == ProxyKind::kAsync; }
 inline bool IsGeneric(ProxyKind kind) { return kind == ProxyKind::kGeneric; }
 
-<<<<<<< HEAD
-  void VisitStmt_(const EvaluateNode *op) final {
-    Proxy proxy = Proxy::kAsync;
-    if (auto call = op->value.as<CallNode>()) {
-      if (call->op.same_as(ptx_ldmatrix()) ||
-          call->op.same_as(ptx_stmatrix())) {
-        proxy = Proxy::kGeneric;
-      }
-    }
-    SetProxy(op, proxy);
-  }
-=======
 // Merge two proxy kinds to represent the aggregate behaviour of a compound
 // node.
 inline ProxyKind CombineProxy(ProxyKind a, ProxyKind b) {
@@ -69,7 +54,6 @@
     return a;
   return ProxyKind::kMixed;
 }
->>>>>>> a148d62a
 
 // We only need a fence when transitioning from generic operations to async
 // ones.
