--- conflicted
+++ resolved
@@ -24,11 +24,7 @@
 public:
   static Stmt Rewrite(Stmt body, bool disable_shuffle_elect = false) {
     SharedBarrierRewriter rewriter(disable_shuffle_elect);
-<<<<<<< HEAD
-    return rewriter(body);
-=======
     return rewriter(std::move(body));
->>>>>>> a148d62a
   }
 
 private:
@@ -133,16 +129,11 @@
     } else {
       condition = EQ(thread_var_->var, 0);
     }
-<<<<<<< HEAD
-    new_body.push_back(
-        IfThenElse(condition, SeqStmt(init_mbarrier_calls_), Stmt()));
-=======
     new_body.push_back(IfThenElse(condition,
                                   init_mbarrier_calls_.size() == 1
                                       ? init_mbarrier_calls_.back()
                                       : SeqStmt(init_mbarrier_calls_),
                                   Stmt()));
->>>>>>> a148d62a
     new_body.push_back(
         Evaluate(Call(DataType::Handle(), builtin::tvm_storage_sync(),
                       {StringImm("shared")})));
@@ -205,11 +196,7 @@
 using namespace tir::transform;
 
 tvm::transform::Pass LowerSharedBarrier() {
-<<<<<<< HEAD
-  auto pass_func = [=](PrimFunc f, IRModule m, PassContext ctx) {
-=======
   auto pass_func = [=](PrimFunc f, const IRModule &m, PassContext ctx) {
->>>>>>> a148d62a
     bool disable_shuffle_elect =
         ctx->GetConfig<Bool>(kDisableShuffleElect, Bool(false)).value();
     return tl::LowerSharedBarrier(std::move(f), disable_shuffle_elect);
