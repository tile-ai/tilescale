--- conflicted
+++ resolved
@@ -675,10 +675,7 @@
       }
       new_block = Downcast<Block>(Substitute(
           new_block, {{pipeline_loop_->loop_var, normalized_access_index}}));
-<<<<<<< HEAD
-=======
-
->>>>>>> a148d62a
+
       if (pipeline_info_[block].async) {
         auto &local_state = async_states_local[stage];
         local_state.producer_head = normalized_access_index;
@@ -849,12 +846,8 @@
     // Step 2: Find the body and buffer allocations of the pipeline. The body
     // can be direct child of the for-loop. If the for-loop has BlockRealize as
     // its child, the pipeline body will be the child of the block.
-<<<<<<< HEAD
-    Stmt pipeline_body{nullptr};
-=======
     Stmt pipeline_body_root{nullptr};
     bool pipeline_body_from_block = false;
->>>>>>> a148d62a
     Array<Buffer> pipeline_allocs;
     if (const auto *realize = for_node->body.as<BlockRealizeNode>()) {
       const auto &block = realize->block;
@@ -862,11 +855,7 @@
         ICHECK(buffer->IsInstance<BufferNode>());
         buffer_data_to_buffer_.Set(buffer->data, buffer);
       }
-<<<<<<< HEAD
-      pipeline_body = block->body;
-=======
       pipeline_body_root = block->body;
->>>>>>> a148d62a
       pipeline_allocs = block->alloc_buffers;
       pipeline_body_from_block = true;
     } else {
@@ -994,8 +983,6 @@
     Stmt pipeline = PipelineRewriter(buffer_data_to_buffer_, pipeline_allocs,
                                      GetRef<For>(op), pipeline_info)
                         .BuildPipeline();
-<<<<<<< HEAD
-=======
     auto apply_wrappers = [&](Stmt stmt) {
       for (auto it = rewrap_fns.rbegin(); it != rewrap_fns.rend(); ++it) {
         stmt = (*it)(stmt);
@@ -1017,7 +1004,6 @@
         pipeline = apply_wrappers(pipeline);
       }
     }
->>>>>>> a148d62a
 
     if (const auto *realize = op->body.as<BlockRealizeNode>()) {
       const auto &block = realize->block;
