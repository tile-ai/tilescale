--- conflicted
+++ resolved
@@ -3,24 +3,7 @@
  * \brief Warp specialized Pipeline for cuda GPU (sm90+)
  */
 
-<<<<<<< HEAD
-#include "arith/ir_visitor_with_analyzer.h"
-#include "tir/analysis/var_use_def_analysis.h"
-#include <tvm/ffi/reflection/registry.h>
-#include <tvm/tir/analysis.h>
-#include <tvm/tir/builtin.h>
-#include <tvm/tir/op.h>
-#include <tvm/tir/stmt_functor.h>
-#include <tvm/tir/transform.h>
-
-#include "../op/builtin.h"
-#include "../op/sync.h"
-#include "./common/collector.h"
-#include "runtime/thread_storage_scope.h"
-#include "tir/transforms/ir_utils.h"
-=======
 #include "warp_specialized_rewriter.h"
->>>>>>> a148d62a
 
 namespace tvm {
 namespace tl {
@@ -35,21 +18,13 @@
   PrimExpr min;
 };
 
-<<<<<<< HEAD
-enum class Role { kConsumer, kProducer, kBoth };
-=======
 enum class Role : uint8_t { kConsumer, kProducer, kBoth };
->>>>>>> a148d62a
 
 class ProducerBufferDetector : public StmtExprVisitor {
 public:
   ProducerBufferDetector(
       std::unordered_set<const BufferNode *> cur_producer_buffers)
-<<<<<<< HEAD
-      : cur_producer_buffers_(cur_producer_buffers) {}
-=======
       : cur_producer_buffers_(std::move(cur_producer_buffers)) {}
->>>>>>> a148d62a
 
   void clear() { has_producer_buffer_ = false; }
 
@@ -73,11 +48,7 @@
 
 class ProducerUsedBufferFinder : public StmtExprVisitor {
 public:
-<<<<<<< HEAD
-  auto FindProducerusedBuffer(Stmt stmt) {
-=======
   auto FindProducerusedBuffer(const Stmt &stmt) {
->>>>>>> a148d62a
     producer_buffers_.clear();
     std::unordered_set<const BufferNode *> last_producer_buffers_;
     for (;;) {
@@ -272,13 +243,8 @@
 }
 
 static Stmt makeArriveBarrier(PrimExpr barrier_id, int cta_id = -1,
-<<<<<<< HEAD
-                              PrimExpr pred = 1) {
-  Array<PrimExpr> args = {makeGetBarrier(barrier_id)};
-=======
                               const PrimExpr &pred = 1) {
   Array<PrimExpr> args = {makeGetBarrier(std::move(barrier_id))};
->>>>>>> a148d62a
   if (cta_id != -1) {
     args.push_back(cta_id);
     args.push_back(pred);
@@ -370,26 +336,16 @@
   static Stmt Rewrite(Stmt stmt, Var thread_var, PrimExpr replaced,
                       PrimExpr thread_extent, bool do_shuffle = false) {
     auto rewriter =
-<<<<<<< HEAD
-        ThreadIdxRewriter(thread_var, replaced, thread_extent, do_shuffle);
-    return rewriter(stmt);
-=======
         ThreadIdxRewriter(std::move(thread_var), std::move(replaced),
                           std::move(thread_extent), do_shuffle);
     return rewriter(std::move(stmt));
->>>>>>> a148d62a
   }
 
 private:
   ThreadIdxRewriter(Var thread_var, PrimExpr replaced, PrimExpr thread_extent,
                     bool do_shuffle)
-<<<<<<< HEAD
-      : thread_var_(thread_var), replaced_(replaced),
-        thread_extent_(thread_extent), do_shuffle_(do_shuffle) {}
-=======
       : thread_var_(std::move(thread_var)), replaced_(std::move(replaced)),
         thread_extent_(std::move(thread_extent)), do_shuffle_(do_shuffle) {}
->>>>>>> a148d62a
 
   PrimExpr VisitExpr_(const VarNode *var) final {
     if (var == thread_var_.get()) {
@@ -412,16 +368,6 @@
           eq_op->b.as<VarNode>() == thread_var_.get()) {
         maybe_thread_opt_ = true;
       }
-<<<<<<< HEAD
-      maybe_thread_opt_ = do_shuffle_ && maybe_thread_opt_;
-    }
-    if (maybe_thread_opt_)
-      return IfThenElse(
-          Call(DataType::Bool(), tl_shuffle_elect(), {thread_extent_}),
-          StmtExprMutator::VisitStmt(op->then_case), std::nullopt);
-    else
-      return StmtExprMutator::VisitStmt_(op);
-=======
       auto then_case = StmtExprMutator::VisitStmt(op->then_case);
       maybe_thread_opt_ = do_shuffle_ && maybe_thread_opt_ && has_tma_op_;
       has_tma_op_ = false;
@@ -441,7 +387,6 @@
       has_tma_op_ = true;
     }
     return StmtExprMutator::VisitExpr_(op);
->>>>>>> a148d62a
   }
 
   Var thread_var_;
@@ -449,10 +394,7 @@
   PrimExpr thread_extent_;
   bool maybe_thread_opt_ = false;
   bool do_shuffle_;
-<<<<<<< HEAD
-=======
   bool has_tma_op_ = false;
->>>>>>> a148d62a
 };
 
 Block MakeGroupBlock(const Stmt &stmt,
@@ -641,11 +583,7 @@
     in_if_scope_ = false;
   }
 
-<<<<<<< HEAD
-  static bool HasWgMMA(Stmt stmt) {
-=======
   static bool HasWgMMA(const Stmt &stmt) {
->>>>>>> a148d62a
     auto collector = WgMMACollector();
     collector(stmt);
     return collector.has_wgmma_;
@@ -657,53 +595,14 @@
 
 class WSCodeEmitter : public StmtMutator {
 public:
-<<<<<<< HEAD
-  /**
-   * @brief Construct a warp-specialized code emitter configured for producer or
-   * consumer emission.
-   *
-   * Initializes a WSCodeEmitter that will emit barrier-aware, role-filtered
-   * code for a single warp-specialized block. The emitter is configured with
-   * the loop/thread iteration variable, buffer mapping, role marker used to
-   * classify statements, and two flags that control emission behavior:
-   *
-   * - `mbarrier_only`: when true, emission is restricted to barrier-related
-   * operations only.
-   * - `only_has_wgmma`: when true, the emitter will account for the presence of
-   * WgMMA (workgroup MMA) operations when computing barrier/thread gating
-   * behavior.
-   *
-   * @param is_emitting_producer True to emit producer-side groups; false to
-   * emit consumer-side groups.
-   * @param thread_iv IterVar representing the thread iteration variable
-   * (threadIdx.*) whose Var is used for thread-index rewrites and gating.
-   * @param buffer_data_to_buffer Map from buffer data Var to the corresponding
-   * Buffer (used to resolve buffer references during emission).
-   * @param marker Role marker that classifies statements as
-   * producer/consumer/both; used to filter which statements are emitted on this
-   * path.
-   * @param mbarrier_only If true, restrict emission to mbarrier-related
-   * statements and helpers.
-   * @param only_has_wgmma If true, adjust emission and barrier-thread-count
-   * logic for blocks that contain WgMMA operations.
-   */
-  WSCodeEmitter(bool is_emitting_producer, IterVar thread_iv,
-=======
   WSCodeEmitter(bool is_emitting_producer, const IterVar &thread_iv,
->>>>>>> a148d62a
                 Map<Var, Buffer> buffer_data_to_buffer,
                 const WarpSpecializedRoleMarker &marker,
                 bool mbarrier_only = false, bool only_has_wgmma = false)
       : is_emitting_producer_(is_emitting_producer),
-<<<<<<< HEAD
-        buffer_data_to_buffer_(buffer_data_to_buffer), marker_(marker),
-        thread_var_(thread_iv->var), mbarrier_only_(mbarrier_only),
-        only_has_wgmma_(only_has_wgmma) {}
-=======
         buffer_data_to_buffer_(std::move(buffer_data_to_buffer)),
         marker_(marker), thread_var_(thread_iv->var),
         mbarrier_only_(mbarrier_only) {}
->>>>>>> a148d62a
 
   /**
    * @brief Whether a SIMT-style bulk copy was detected.
@@ -756,50 +655,6 @@
     }
   }
 
-<<<<<<< HEAD
-  /**
-   * @brief Visit and transform a SeqStmt node, emitting grouped blocks with
-   * barrier synchronization according to producer/consumer roles.
-   *
-   * This method examines the sequence to determine whether producer-side
-   * synchronization is required (based on marker_ roles). If no producer sync
-   * is needed it delegates to FilterByRole. Otherwise it:
-   * - Recursively visits and transforms each child statement.
-   * - Extracts an acquire/release sync pattern for the sequence via
-   *   ExtractSyncPattern.
-   * - For producer emission (is_emitting_producer_ == true):
-   *   - Skips consumer-only statements unless marker_ marks a statement as
-   * Both, in which case the statement is emitted as its own group.
-   *   - For each statement, inserts parity waits for acquire patterns, rewrites
-   *     release statements with MbarrierRewriter using a computed barrier id,
-   *     collects SimT-copy presence (setting has_simt_copy_ and inserting
-   *     cp.async barriers when found), optionally emits arrive barriers for
-   *     release-after events, and emits each resulting set of statements as a
-   *     group block annotated with "stmt_group".
-   * - For consumer emission (is_emitting_producer_ == false):
-   *   - Skips producer-only statements.
-   *   - Inserts parity waits for acquire patterns, appends the transformed
-   *     statement, and emits arrive barriers for release-after events. When
-   *     only_has_wgmma_ is set, the arrive barrier uses a per-thread predicate
-   *     (FloorMod(thread_var_,128)==0) with CTA=0; otherwise a full arrive is
-   *     emitted.
-   *   - Recomputes pipeline_info_ to drop producer-only ops.
-   *
-   * Side effects / state updates:
-   * - Increments num_barriers_ by (number of extracted patterns * num_stages_).
-   * - May set has_simt_copy_ when a SimT copy is detected in producer rewrites.
-   * - Inserts barrier ids into released_barrier_ for release-after events.
-   * - Updates pipeline_info_ for the consumer path to remove producer ops.
-   *
-   * The resulting statements are emitted as grouped blocks (via MakeGroupBlock)
-   * with the annotation "stmt_group" and returned as either a single Stmt (if
-   * there's only one group) or a SeqStmt containing the grouped blocks.
-   *
-   * @return Stmt The transformed statement (either a single group block or a
-   * SeqStmt of group blocks).
-   */
-=======
->>>>>>> a148d62a
   Stmt VisitStmt_(const SeqStmtNode *op) final {
 
     bool has_producer = false;
@@ -1009,11 +864,7 @@
     auto result = FilterByRole(op);
 
     Stmt grouped_for_node;
-<<<<<<< HEAD
-    if (result.as<ForNode>() && group_anno && group_info_array.size() > 0 &&
-=======
     if (result.as<ForNode>() && group_anno && !group_info_array.empty() &&
->>>>>>> a148d62a
         !is_emitting_producer_) {
       GroupOpRewriter group_op_rewriter(pipeline_info_);
       auto for_node = Downcast<For>(result);
@@ -1034,12 +885,7 @@
         for_node.CopyOnWrite()->annotations.erase("tl_pipeline_order");
         for_node.CopyOnWrite()->annotations.erase("tl_pipeline_stage");
       }
-<<<<<<< HEAD
-      if (is_emitting_producer_ || !group_anno ||
-          group_info_array.size() == 0) {
-=======
       if (is_emitting_producer_ || !group_anno || group_info_array.empty()) {
->>>>>>> a148d62a
         loop_stack_.pop_back();
         return for_node;
       }
@@ -1270,10 +1116,7 @@
   bool mbarrier_only_ = false;
   PipelineInfo pipeline_info_;
   friend class WarpSpecializedRewriter;
-<<<<<<< HEAD
   bool only_has_wgmma_ = false;
-=======
->>>>>>> a148d62a
   bool has_simt_copy_ = false;
 };
 
@@ -1409,11 +1252,7 @@
     only_has_wgmma_ = WgMMACollector::HasWgMMA(block->body);
     WSCodeEmitter producer(true, thread_iv_, buffer_data_to_buffer_, marker);
     WSCodeEmitter consumer(false, thread_iv_, buffer_data_to_buffer_, marker,
-<<<<<<< HEAD
-                           false, only_has_wgmma_);
-=======
                            false);
->>>>>>> a148d62a
     Stmt producer_code = producer(block->body);
     Stmt consumer_code = consumer(block->body);
     PrimExpr consumer_thread_extent = thread_iv_->dom->extent;
@@ -1442,12 +1281,7 @@
       PrimExpr arrive_thread_count =
           producer.released_barrier_.count(i)
               ? (producer.hasSimtCopy() ? producer_thread_extent : 1)
-<<<<<<< HEAD
-              : (only_has_wgmma_ ? FloorDiv(consumer_thread_extent, 128)
-                                 : consumer_thread_extent);
-=======
               : consumer_thread_extent;
->>>>>>> a148d62a
       barrier_num_threads.push_back(arrive_thread_count);
     }
 
@@ -1475,77 +1309,7 @@
   bool need_update_thread_extent_ = false;
   bool disable_warp_specialized_ = false;
   bool disable_shuffle_elect_ = false;
-<<<<<<< HEAD
   bool only_has_wgmma_ = false;
-};
-
-class WarpSpecializedDetector : public IRVisitorWithAnalyzer {
-public:
-  // return true means this aws will be disabled
-  static bool Detect(Stmt stmt, bool skip_thread_partition = false) {
-    WarpSpecializedDetector detector;
-    detector.VisitStmt(stmt);
-    if (detector.has_warp_specialization_) {
-      LOG(WARNING) << "Auto warp specialization will be disabled because warp "
-                      "specialization is manually enabled";
-      return true;
-    }
-    if (detector.has_tma_op_ && detector.has_mbarrier_op_) {
-      LOG(WARNING) << "Auto warp specialization will be disabled because TMA "
-                      "and mbarrier are both present";
-      return true;
-    }
-    return false;
-  }
-
-  WarpSpecializedDetector() {
-    has_tma_op_ = false;
-    has_mbarrier_op_ = false;
-    has_warp_specialization_ = false;
-  }
-
-private:
-  void VisitStmt_(const EvaluateNode *op) final {
-    if (const CallNode *call = op->value.as<CallNode>()) {
-      if (call->op.same_as(create_list_of_mbarrier()) ||
-          call->op.same_as(mbarrier_wait_parity()) ||
-          call->op.same_as(builtin::ptx_arrive_barrier()) ||
-          call->op.same_as(builtin::ptx_cp_async_barrier())) {
-        has_mbarrier_op_ = true;
-      }
-    }
-    IRVisitorWithAnalyzer::VisitStmt_(op);
-  }
-
-  void VisitExpr_(const CallNode *op) final {
-    if (op->op.same_as(tma_load()) || op->op.same_as(tma_load_im2col()) ||
-        op->op.same_as(set_max_nreg())) {
-      has_tma_op_ = true;
-    }
-    IRVisitorWithAnalyzer::VisitExpr_(op);
-  }
-
-  void VisitStmt_(const AttrStmtNode *op) final {
-    if (op->attr_key == "warp_specialize" &&
-        op->value.as<IntImmNode>()->value == 1) {
-      has_warp_specialization_ = true;
-    }
-    if (op->attr_key == tir::attr::thread_extent) {
-      IterVar iv = Downcast<IterVar>(op->node);
-      if (iv->thread_tag == "threadIdx.x") {
-        ICHECK(iv->dom->extent.as<IntImmNode>());
-        thread_var_ = iv;
-      }
-    }
-    IRVisitorWithAnalyzer::VisitStmt_(op);
-  }
-
-  bool has_tma_op_{false};
-  IterVar thread_var_;
-  bool has_mbarrier_op_{false};
-  bool has_warp_specialization_{false};
-=======
->>>>>>> a148d62a
 };
 
 using namespace tir::transform;
@@ -1561,14 +1325,11 @@
     if (!warp_specialized) {
       return WarpSpecializedRewriter::Substitute(f, disable_warp_specialized,
                                                  disable_shuffle_elect);
-<<<<<<< HEAD
-=======
     } else {
       ObjectRef node = String("default");
       f.CopyOnWrite()->body =
           AttrStmt(node, attr::kCustomWarpSpecialization, 1, f->body);
       return f;
->>>>>>> a148d62a
     }
   };
   return CreatePrimFuncPass(pass_func, 0, "tl.WarpSpecialized", {});
