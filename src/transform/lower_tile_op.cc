--- conflicted
+++ resolved
@@ -191,24 +191,14 @@
    * \return The rewritten block.
    */
   Stmt RewritePaddingMap(const BlockNode *op) {
-<<<<<<< HEAD
-    auto padding_map = op->annotations.Get(attr::kPaddingMap);
-    if (!padding_map) {
-=======
     auto safe_value_map = op->annotations.Get(attr::kSafeValueMap);
     if (!safe_value_map) {
->>>>>>> a148d62a
       LOG(FATAL) << "Padding map annotation is missing";
     }
 
     Map<Var, Var> var_remap = CreateVarRemap();
-<<<<<<< HEAD
-    Map<Var, PrimExpr> new_padding_map = RemapPaddingMap(
-        Downcast<Map<Var, PrimExpr>>(padding_map.value()), var_remap);
-=======
     Map<Var, PrimExpr> new_safe_value_map = RemapPaddingMap(
         Downcast<Map<Var, PrimExpr>>(safe_value_map.value()), var_remap);
->>>>>>> a148d62a
 
     auto block = Downcast<Block>(IRMutatorWithAnalyzer::VisitStmt_(op));
     auto block_ptr = block.CopyOnWrite();
@@ -272,11 +262,8 @@
     fptr->body = substituter.VisitStmt(f->body);
     fptr->body =
         RemapBufferRewriter::Substitute(fptr->body, substituter.buffer_remap_);
-<<<<<<< HEAD
-=======
     fptr->body =
         LayoutRemapRewriter::Substitute(fptr->body, substituter.layout_remap_);
->>>>>>> a148d62a
     tvm::transform::PassContext ctxt = tvm::transform::PassContext::Current();
     Optional<Bool> opt_disable_tma_lower =
         ctxt->GetConfig(kDisableTMALower, Optional<Bool>());
@@ -338,11 +325,6 @@
     return buffer_row_size;
   }
 
-<<<<<<< HEAD
-  PrimExpr HandleAccessPtrAndOffset(PrimExpr access_ptr,
-                                    Optional<PrimExpr> offset = std::nullopt,
-                                    DataType dtype = DataType::Int(32)) {
-=======
   struct AccessPtrResult {
     PrimExpr expr;
     bool rewritten{false};
@@ -353,7 +335,6 @@
                            const Optional<PrimExpr> &offset = std::nullopt,
                            DataType dtype = DataType::Int(32)) {
     AccessPtrResult result{access_ptr, false};
->>>>>>> a148d62a
     // The 2th arg of T.tvm_access_ptr call is offset, we set it to 0 and
     // accumulate it to smem_offset
     CHECK(access_ptr->IsInstance<CallNode>())
@@ -555,15 +536,10 @@
       auto access_ptr = call->args[2];
       auto new_access_ptr =
           HandleAccessPtrAndOffset(access_ptr, std::nullopt, call->dtype);
-<<<<<<< HEAD
-      auto new_call = call.CopyOnWrite();
-      new_call->args.Set(2, new_access_ptr);
-=======
       if (new_access_ptr.rewritten) {
         auto new_call = call.CopyOnWrite();
         new_call->args.Set(2, new_access_ptr.expr);
       }
->>>>>>> a148d62a
     } else {
       LOG(FATAL) << "Invalid call node: " << call;
     }
@@ -740,10 +716,7 @@
   std::unordered_map<Var, Buffer, ObjectPtrHash, ObjectPtrEqual> buffer_map_;
   Map<Var, Var> var_remap_;
   bool has_tma_{false};
-<<<<<<< HEAD
-=======
   Array<Var> buffer_var_gemm_;
->>>>>>> a148d62a
 };
 
 namespace transform {
