--- conflicted
+++ resolved
@@ -647,22 +647,13 @@
   };
 
   void PlanAlignment(const Stmt &stmt) {
-<<<<<<< HEAD
-    LOG(INFO) << "PlanAlignment";
-=======
     DLOG(INFO) << "PlanAlignment";
->>>>>>> a148d62a
     PostOrderVisit(stmt, [&](const ObjectRef &node) {
       if (const auto *call = node.as<CallNode>()) {
         if (call->op.same_as(tl::tl_gemm()) ||
             call->op.same_as(tl::tl_gemm_sp())) {
-<<<<<<< HEAD
-          LOG(INFO) << "PostOrderVisit CallNode tl_gemm and tl_gemm_sp: "
-                    << call->op;
-=======
           DLOG(INFO) << "PostOrderVisit CallNode tl_gemm and tl_gemm_sp: "
                      << call->op;
->>>>>>> a148d62a
         }
       }
     });
