--- conflicted
+++ resolved
@@ -73,11 +73,7 @@
 class IndexLegalizer : public IRMutatorWithAnalyzer {
 
 public:
-<<<<<<< HEAD
-  static Stmt Rewrite(Stmt stmt) {
-=======
   static Stmt Rewrite(const Stmt &stmt) {
->>>>>>> a148d62a
     Analyzer ana;
     auto pass = IndexLegalizer(&ana);
     return pass.VisitStmt(stmt);
@@ -127,10 +123,7 @@
     auto buffer_store =
         Downcast<BufferStore>(IRMutatorWithAnalyzer::VisitStmt_(op));
     auto indices = buffer_store->indices;
-<<<<<<< HEAD
-=======
     Array<PrimExpr> new_indices;
->>>>>>> a148d62a
     for (auto index : indices) {
       if (index->dtype.is_int() && index->dtype.bits() < 64) {
         auto int_bound = analyzer_->const_int_bound(index);
@@ -138,12 +131,6 @@
             int_bound->min_value < -(1LL << (index->dtype.bits() - 1))) {
           Int64Promoter promoter;
           index = promoter(index);
-<<<<<<< HEAD
-        }
-      }
-    }
-    buffer_store.CopyOnWrite()->indices = indices;
-=======
           new_indices.push_back(index);
           continue;
         }
@@ -151,7 +138,6 @@
       new_indices.push_back(index);
     }
     buffer_store.CopyOnWrite()->indices = new_indices;
->>>>>>> a148d62a
     return std::move(buffer_store);
   }
 
@@ -159,10 +145,7 @@
     auto buffer_load =
         Downcast<BufferLoad>(IRMutatorWithAnalyzer::VisitExpr_(op));
     auto indices = buffer_load->indices;
-<<<<<<< HEAD
-=======
     Array<PrimExpr> new_indices;
->>>>>>> a148d62a
     for (auto index : indices) {
       if (index->dtype.is_int() && index->dtype.bits() < 64) {
         auto int_bound = analyzer_->const_int_bound(index);
@@ -170,12 +153,6 @@
             int_bound->min_value < -(1LL << (index->dtype.bits() - 1))) {
           Int64Promoter promoter;
           index = promoter(index);
-<<<<<<< HEAD
-        }
-      }
-    }
-    buffer_load.CopyOnWrite()->indices = indices;
-=======
           new_indices.push_back(index);
           continue;
         }
@@ -183,7 +160,6 @@
       new_indices.push_back(index);
     }
     buffer_load.CopyOnWrite()->indices = new_indices;
->>>>>>> a148d62a
     return std::move(buffer_load);
   }
 };
@@ -201,11 +177,7 @@
       n->body = ConfigIndexBitwidthRewriter(config_index_bitwidth)(n->body);
     }
     // Legalize out-of-bound indices to be int64
-<<<<<<< HEAD
-    n->body = IndexLegalizer::Rewrite(std::move(n->body));
-=======
     n->body = IndexLegalizer::Rewrite(n->body);
->>>>>>> a148d62a
     return f;
   };
   return CreatePrimFuncPass(pass_func, 0, "tl.ConfigIndexBitwidth", {});
