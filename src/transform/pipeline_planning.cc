--- conflicted
+++ resolved
@@ -237,8 +237,6 @@
       for (auto i = 1; i < op->args.size(); i++) {
         this->VisitExpr(op->args[i]);
       }
-<<<<<<< HEAD
-=======
     } else if (op->op.same_as(tl::mbarrier_wait_parity())) {
       ICHECK(args[0].as<BufferLoadNode>());
       Buffer mbar_buf = args[0].as<BufferLoadNode>()->buffer;
@@ -256,7 +254,6 @@
             chain_builder_.mbar_to_buffer_writes_.at(mbar_buf.get()).begin(),
             chain_builder_.mbar_to_buffer_writes_.at(mbar_buf.get()).end());
       }
->>>>>>> a148d62a
     } else {
       StmtExprVisitor::VisitExpr_(op);
     }
@@ -325,11 +322,7 @@
    */
   struct PipelineStageInfo {
     Array<BufferRegion> reads, writes;
-<<<<<<< HEAD
-    int original_stmt_index;
-=======
     int original_stmt_index{};
->>>>>>> a148d62a
     int order = -1, stage = -1;
     bool copy_stage = false;
     bool producer_for_copy = false;
@@ -417,11 +410,7 @@
     if (!num_stages_anno)
       return StmtExprMutator::VisitStmt_(loop);
     int num_stages = num_stages_anno->as<IntImmNode>()->value;
-<<<<<<< HEAD
-    Stmt pipeline_body{nullptr};
-=======
     Stmt pipeline_body_root{nullptr};
->>>>>>> a148d62a
     if (const auto *realize = loop->body.as<BlockRealizeNode>()) {
       const auto &block = realize->block;
       for (const auto &buffer : block->alloc_buffers) {
