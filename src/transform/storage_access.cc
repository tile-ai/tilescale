/*
 * Licensed to the Apache Software Foundation (ASF) under one
 * or more contributor license agreements.  See the NOTICE file
 * distributed with this work for additional information
 * regarding copyright ownership.  The ASF licenses this file
 * to you under the Apache License, Version 2.0 (the
 * "License"); you may not use this file except in compliance
 * with the License.  You may obtain a copy of the License at
 *
 *   http://www.apache.org/licenses/LICENSE-2.0
 *
 * Unless required by applicable law or agreed to in writing,
 * software distributed under the License is distributed on an
 * "AS IS" BASIS, WITHOUT WARRANTIES OR CONDITIONS OF ANY
 * KIND, either express or implied.  See the License for the
 * specific language governing permissions and limitations
 * under the License.
 */

/*!
 * \file storage_access.cc
 */
#include "storage_access.h"

#include <tvm/arith/analyzer.h>
#include <tvm/target/target_info.h>
#include <tvm/tir/op.h>

#include <string>
#include <utility>

#include "tir/transforms/ir_utils.h"

namespace tvm {
namespace tl {

using namespace tir;

void TileLangStorageAccessVisitor::VisitExpr_(const BufferLoadNode *op) {
  Var buf = op->buffer->data;
  buffer_data_to_buffer_.Set(GetRef<Var>(buf.get()), op->buffer);
  StorageScope scope = GetScope(buf);
  if (Enabled(buf.get(), scope)) {
    ICHECK(allow_append_) << GetRef<BufferLoad>(op) << " " << scope.to_string();
    AccessEntry e;
    e.threads = env_threads();
    e.thread_range = this->ComputeThreadRange(e.threads);
    e.buffer = buf;
    e.buffer_indices = op->indices;
    e.dtype = op->dtype.element_of();
    for (const auto &index : op->indices) {
      e.touched.push_back(arith::IntSet::Vector(index));
    }
    e.type = kRead;
    e.scope = scope;
    curr_stmt_.access.emplace_back(std::move(e));
  }
  // traverse child
  IRVisitorWithAnalyzer::VisitExpr_(op);
}

void TileLangStorageAccessVisitor::VisitStmt_(const BufferStoreNode *op) {
  allow_append_ = true;
  ICHECK_EQ(curr_stmt_.access.size(), 0U);
  curr_stmt_.stmt = op;

  Var buf = op->buffer->data;
  buffer_data_to_buffer_.Set(GetRef<Var>(buf.get()), op->buffer);
  StorageScope scope = GetScope(buf);
  if (Enabled(buf.get(), scope)) {
    AccessEntry e;
    e.threads = env_threads();
    e.thread_range = this->ComputeThreadRange(e.threads);
    e.buffer = buf;
    e.buffer_indices = op->indices;
    e.dtype = op->value.dtype().element_of();
    for (const auto &index : op->indices) {
      e.touched.push_back(arith::IntSet::Vector(index));
    }
    e.type = kWrite;
    e.scope = scope;
    curr_stmt_.access.emplace_back(std::move(e));
  }
  // traverse child
  IRVisitorWithAnalyzer::VisitStmt_(op);
  // push to the scope
  scope_.back().push_back(curr_stmt_);
  // clear access entry.
  curr_stmt_.access.clear();
  allow_append_ = false;
}

void TileLangStorageAccessVisitor::VisitStmt_(const EvaluateNode *op) {
  allow_append_ = true;
  ICHECK_EQ(curr_stmt_.access.size(), 0U);
  curr_stmt_.stmt = op;
  IRVisitorWithAnalyzer::VisitStmt_(op);
  // push to the scope
  if (!curr_stmt_.access.empty()) {
    scope_.back().push_back(curr_stmt_);
    curr_stmt_.access.clear();
  }
  allow_append_ = false;
}

void TileLangStorageAccessVisitor::VisitStmt_(const LetStmtNode *op) {
  allow_append_ = true;
  ICHECK_EQ(curr_stmt_.access.size(), 0U);
  curr_stmt_.stmt = op;
  this->VisitExpr(op->value);
  // push to the scope
  scope_.back().push_back(curr_stmt_);
  // clear access entry.
  curr_stmt_.access.clear();
  allow_append_ = false;
  // traverse body block
  this->VisitStmt(op->body);
}

void TileLangStorageAccessVisitor::VisitStmt_(const BlockNode *op) {
  auto block = Downcast<Block>(op);
  for (const auto &buffer : block->alloc_buffers) {
    ICHECK(buffer->IsInstance<BufferNode>());
    buffer_data_to_buffer_.Set(buffer->data, buffer);
  }
  IRVisitorWithAnalyzer::VisitStmt_(op);
}

void TileLangStorageAccessVisitor::VisitStmt_(const AttrStmtNode *op) {
  if (op->attr_key == tvm::tir::attr::double_buffer_write) {
    ICHECK(double_buffer_write_ == nullptr);
    double_buffer_write_ = op->node.as<VarNode>();
    scope_.push_back(std::vector<StmtEntry>());
    IRVisitorWithAnalyzer::VisitStmt_(op);
    StmtEntry s;
    s.stmt = op;
    s.access = Summarize(std::move(scope_.back()), nullptr);
    scope_.pop_back();
    if (!s.access.empty()) {
      for (AccessEntry &e : s.access) {
        if (e.type == kWrite && e.buffer.get() == double_buffer_write_) {
          e.double_buffer_write = true;
        }
      }
      scope_.back().emplace_back(std::move(s));
    }
    double_buffer_write_ = nullptr;
  } else if (op->attr_key == tvm::tir::attr::coproc_scope) {
    IterVar iv = Downcast<IterVar>(op->node);
    env_threads_.push_back(iv);
    IRVisitorWithAnalyzer::VisitStmt_(op);
    env_threads_.pop_back();
  } else if (op->attr_key == tvm::tir::attr::thread_extent) {
    IterVar iv = Downcast<IterVar>(op->node);
    env_threads_.push_back(iv);
    ICHECK_NE(iv->thread_tag.length(), 0U);
    analyzer_.Bind(
        iv->var, Range::FromMinExtent(IntImm(op->value->dtype, 0), op->value));

    if (!in_device_env_) {
      in_device_env_ = true;
      scope_.push_back(std::vector<StmtEntry>());
      IRVisitorWithAnalyzer::VisitStmt_(op);
      // no need to take the result as the thread barrier automatically syncs.
      Summarize(std::move(scope_.back()), nullptr);
      in_device_env_ = false;
      scope_.pop_back();
    } else {
      IRVisitorWithAnalyzer::VisitStmt_(op);
    }
    env_threads_.pop_back();
  } else if (op->attr_key == tvm::tir::attr::hand_threaded) {
    // skip this pass on blocks that were hand_threaded
    // this avoids control flow and read/write conflicts
    // between hand-threaded kernels and automatic threading
  } else {
    IRVisitorWithAnalyzer::VisitStmt_(op);
  }
}

void TileLangStorageAccessVisitor::VisitStmt_(const ForNode *op) {
  scope_.push_back(std::vector<StmtEntry>());
  IRVisitorWithAnalyzer::VisitStmt_(op);
  StmtEntry s;
  s.stmt = op;
  s.access = Summarize(std::move(scope_.back()), op);
  scope_.pop_back();
  if (!s.access.empty()) {
    // relax the touched set to contain all ranges in the loop.
    std::unordered_map<const VarNode *, arith::IntSet> relax_map;
    relax_map[op->loop_var.get()] =
        arith::IntSet::FromRange(Range::FromMinExtent(op->min, op->extent));
    for (AccessEntry &e : s.access) {
      if (e.buffer.defined()) {
        ICHECK(!e.touched.empty());
        Array<arith::IntSet> new_touched;
        for (const auto &touched : e.touched) {
          new_touched.push_back(arith::EvalSet(touched, relax_map));
        }
        e.touched = std::move(new_touched);
      }
    }
  }
  if (!s.access.empty()) {
    scope_.back().emplace_back(std::move(s));
  }
}

bool IsThreadInvariant(const PrimExpr &cond) {
  if (auto call = cond.as<CallNode>()) {
    if (auto opt_call_op = call->op.as<Op>()) {
      const auto &call_op = opt_call_op.value();
      if (call_op.same_as(builtin::tvm_thread_invariant())) {
        return true;
      }
    }
  }
  return false;
}

/**
 * @brief Visit an IfThenElse statement and collect storage access summaries for
 * its branches.
 *
 * Visits the if-then-else node's condition and both branches to summarize
 * buffer reads, writes, and synchronization events under the condition's
 * constraints. If the condition is not thread-invariant, increments an internal
 * condition counter for the duration of processing.
 *
 * Behavior and side effects:
 * - Evaluates the condition expression (using ExtractRealCondition) and applies
 * it as a constraint while summarizing the then-branch.
 * - For the else-branch (when present), applies the negated,
 * analyzer-simplified condition
 *   (analyzer_.rewrite_simplify(Not(real_condition))) as the constraint.
 * - Accumulates summarized StmtEntry access information for the then/else
 * branches and appends a combined StmtEntry for the IfThenElseNode into the
 * current scope.
 * - Temporarily toggles allow_append_ and clears curr_stmt_.access during
 * condition evaluation and branch summarization.
 * - Modifies internal state: scope_ (push/pop of temporary branch scopes),
 * curr_stmt_.access, and condition_counter_ (incremented/decremented when the
 * condition is not thread-invariant).
 */
void TileLangStorageAccessVisitor::VisitStmt_(const IfThenElseNode *op) {
  bool is_thread_invariant = IsThreadInvariant(op->condition);
  if (!is_thread_invariant) {
    ++condition_counter_;
  }

  allow_append_ = true;
  this->VisitExpr(op->condition);
  PrimExpr real_condition = ExtractRealCondition(op->condition);

  curr_stmt_.access.clear();
  allow_append_ = false;

  scope_.push_back(std::vector<StmtEntry>());
  {
    With<arith::ConstraintContext> constraint(&analyzer_, real_condition);
    this->VisitStmt(op->then_case);
  }

  StmtEntry s;
  s.stmt = op;
  s.access = Summarize(std::move(scope_.back()), nullptr);
  scope_.pop_back();
  if (op->else_case) {
    scope_.push_back(std::vector<StmtEntry>());
    {
      With<arith::ConstraintContext> constraint(
          &analyzer_, analyzer_.rewrite_simplify(Not(real_condition)));
      this->VisitStmt(op->else_case.value());
    }
    auto v = Summarize(std::move(scope_.back()), nullptr);
    scope_.pop_back();
    s.access.insert(s.access.end(), v.begin(), v.end());
  }
  scope_.back().emplace_back(std::move(s));
  if (!is_thread_invariant) {
    --condition_counter_;
  }
}

void TileLangStorageAccessVisitor::VisitStmt_(const WhileNode *op) {
  bool is_thread_invariant = IsThreadInvariant(op->condition);
  if (!is_thread_invariant) {
    ++condition_counter_;
  }
  this->VisitExpr(op->condition);
  scope_.push_back(std::vector<StmtEntry>());
  this->VisitStmt(op->body);
  StmtEntry s;
  s.stmt = op;
  s.access = Summarize(std::move(scope_.back()), nullptr);
  scope_.pop_back();
  scope_.back().emplace_back(std::move(s));
  if (!is_thread_invariant) {
    --condition_counter_;
  }
}

void TileLangStorageAccessVisitor::VisitExpr_(const CallNode *op) {
  if (op->op.same_as(builtin::address_of())) {
    ICHECK_EQ(op->args.size(), 1U);
    if (auto load = op->args[0].as<BufferLoadNode>()) {
      Buffer buffer = load->buffer;
      DataType dtype = buffer->dtype;
      const VarNode *buffer_var = buffer->data.as<VarNode>();
      buffer_data_to_buffer_.Set(GetRef<Var>(buffer_var), buffer);
      StorageScope scope = GetScope(GetRef<Var>(buffer_var));
      Array<Range> buffer_ranges;
      // from indices to buffer indices
      ICHECK(buffer->shape.size() == load->indices.size());
<<<<<<< HEAD
      for (size_t i = 0; i < buffer->shape.size(); ++i) {
        buffer_ranges.push_back(
            Range::FromMinExtent(load->indices[i], buffer->shape[i]));
=======
      // Use buffer shape and indices to compute the buffer_ranges for each
      // dimension.
      for (size_t i = 0; i < buffer->shape.size(); ++i) {
        PrimExpr min = load->indices[i];
        PrimExpr extent = make_const(buffer->shape[i].dtype(), 1);
        buffer_ranges.push_back(Range::FromMinExtent(min, extent));
>>>>>>> a148d62a
      }
      if (Enabled(buffer_var, scope)) {
        ICHECK(allow_append_);
        AccessEntry e;
        e.threads = env_threads();
        e.thread_range = this->ComputeThreadRange(e.threads);
        e.dtype = dtype;
        e.buffer = Downcast<Var>(buffer->data);
        e.buffer_ranges = buffer_ranges;
        for (const auto &index : load->indices) {
          e.touched.push_back(arith::IntSet::Vector(index));
        }
        e.is_pointer_access = true;
        e.type = kRead;
        e.scope = scope;
        curr_stmt_.access.emplace_back(e);
      }
      IRVisitorWithAnalyzer::VisitExpr_(load);
    } else {
      IRVisitorWithAnalyzer::VisitExpr_(op);
    }
  } else if (op->op.same_as(builtin::tvm_access_ptr())) {
    ICHECK_EQ(op->args.size(), 5U);
    DataType dtype = op->args[0].dtype();
    const VarNode *buffer_var = op->args[1].as<VarNode>();
    PrimExpr offset = op->args[2];
    PrimExpr extent = op->args[3];
    const IntImmNode *flag = op->args[4].as<IntImmNode>();
    StorageScope scope = GetScope(GetRef<Var>(buffer_var));
    // The buffer scope.
    if (Enabled(buffer_var, scope)) {
      ICHECK(allow_append_);
      Array<Range> buffer_ranges;
      if (buffer_data_to_buffer_.find(GetRef<Var>(buffer_var)) ==
          buffer_data_to_buffer_.end()) {
        // cannot find buffer map, use the default buffer
        buffer_ranges = {Range::FromMinExtent(offset, extent)};
      } else {
        Buffer buffer = buffer_data_to_buffer_.at(GetRef<Var>(buffer_var));
        auto buffer_shape = buffer->shape;
        // convert 1d offset to multi-dimensional index
        auto linear_to_indices = [this](PrimExpr offset,
                                        const Array<PrimExpr> &shape) {
          Array<PrimExpr> indices;
<<<<<<< HEAD
          PrimExpr remaining = offset;
=======
          PrimExpr remaining = std::move(offset);
>>>>>>> a148d62a
          for (size_t i = 0; i < shape.size(); ++i) {
            PrimExpr stride = make_const(DataType::Int(32), 1);
            for (size_t j = i + 1; j < shape.size(); ++j) {
              stride = stride * shape[j];
            }
            PrimExpr idx = FloorDiv(remaining, stride);
            remaining = FloorMod(remaining, stride);
            indices.push_back(analyzer_.Simplify(idx));
          }
          return indices;
        };
        Array<PrimExpr> start_indices = linear_to_indices(offset, buffer_shape);
        Array<PrimExpr> end_indices =
            linear_to_indices(offset + extent, buffer_shape);
        for (size_t i = 0; i < buffer_shape.size(); ++i) {
          buffer_ranges.push_back(Range::FromMinExtent(
              start_indices[i],
              analyzer_.Simplify(end_indices[i] - start_indices[i])));
        }
      }
      AccessEntry e;
      e.threads = env_threads();
      e.thread_range = this->ComputeThreadRange(e.threads);
      e.dtype = dtype;
      e.buffer = GetRef<Var>(buffer_var);
      e.buffer_ranges = buffer_ranges;
      e.is_pointer_access = true;
      e.touched = {
          arith::IntSet::FromRange(Range::FromMinExtent(offset, extent))};
      e.scope = scope;
      if (flag->value & 1) {
        e.type = kRead;
        curr_stmt_.access.emplace_back(e);
      }
      if (flag->value & 2) {
        e.type = kWrite;
        curr_stmt_.access.emplace_back(e);
      }
    }
    IRVisitorWithAnalyzer::VisitExpr_(op);
  } else if (op->op.same_as(builtin::tvm_storage_sync())) {
    ICHECK(allow_append_);
    const std::string &s = op->args[0].as<StringImmNode>()->value;
    if (s != "warp") {
      StorageScope scope = StorageScope::Create(s);
      AccessEntry e;
      e.threads = env_threads();
      e.thread_range = this->ComputeThreadRange(e.threads);
      e.type = kSync;
      e.scope = StorageScope::Create(s);
      curr_stmt_.access.emplace_back(std::move(e));
    }
  } else {
    IRVisitorWithAnalyzer::VisitExpr_(op);
  }
}

Map<Var, Range> TileLangStorageAccessVisitor::ComputeThreadRange(
    const Array<IterVar> &threads) {
  Map<Var, Range> thread_range;
  for (const auto &th : threads) {
    auto thread_tag = th->thread_tag;
    if (thread_tag == "threadIdx.x" || thread_tag == "threadIdx.y" ||
        thread_tag == "threadIdx.z") {
      auto const_int_bound = analyzer_.const_int_bound(th->var);
      auto min_value = const_int_bound->min_value;
      auto max_value = const_int_bound->max_value;
      auto extent = max_value - min_value + 1;
      auto dtype = th->var.dtype();
      thread_range.Set(th->var, Range::FromMinExtent(IntImm(dtype, min_value),
                                                     IntImm(dtype, extent)));
    }
  }
  return thread_range;
}

StorageScope
TileLangStorageAccessVisitor::GetScope(const Var &buffer_var) const {
  if (buffer_var->type_annotation.as<PointerTypeNode>()) {
    return StorageScope::Create(GetPtrStorageScope(buffer_var));
  }
  return StorageScope(); // global by default
}

} // namespace tl
} // namespace tvm<|MERGE_RESOLUTION|>--- conflicted
+++ resolved
@@ -312,18 +312,12 @@
       Array<Range> buffer_ranges;
       // from indices to buffer indices
       ICHECK(buffer->shape.size() == load->indices.size());
-<<<<<<< HEAD
-      for (size_t i = 0; i < buffer->shape.size(); ++i) {
-        buffer_ranges.push_back(
-            Range::FromMinExtent(load->indices[i], buffer->shape[i]));
-=======
       // Use buffer shape and indices to compute the buffer_ranges for each
       // dimension.
       for (size_t i = 0; i < buffer->shape.size(); ++i) {
         PrimExpr min = load->indices[i];
         PrimExpr extent = make_const(buffer->shape[i].dtype(), 1);
         buffer_ranges.push_back(Range::FromMinExtent(min, extent));
->>>>>>> a148d62a
       }
       if (Enabled(buffer_var, scope)) {
         ICHECK(allow_append_);
@@ -368,11 +362,7 @@
         auto linear_to_indices = [this](PrimExpr offset,
                                         const Array<PrimExpr> &shape) {
           Array<PrimExpr> indices;
-<<<<<<< HEAD
-          PrimExpr remaining = offset;
-=======
           PrimExpr remaining = std::move(offset);
->>>>>>> a148d62a
           for (size_t i = 0; i < shape.size(); ++i) {
             PrimExpr stride = make_const(DataType::Int(32), 1);
             for (size_t j = i + 1; j < shape.size(); ++j) {
