/*
 * Licensed to the Apache Software Foundation (ASF) under one
 * or more contributor license agreements.  See the NOTICE file
 * distributed with this work for additional information
 * regarding copyright ownership. The ASF licenses this file
 * to you under the Apache License, Version 2.0 (the
 * "License"); you may not use this file except in compliance
 * with the License.  You may obtain a copy of the License at
 *
 *   http://www.apache.org/licenses/LICENSE-2.0
 *
 * Unless required by applicable law or agreed to in writing,
 * software distributed under the License is distributed on an
 * "AS IS" BASIS, WITHOUT WARRANTIES OR CONDITIONS OF ANY
 * KIND, either express or implied.  See the License for the
 * specific language governing permissions and limitations
 * under the License.
 */

/*!
 * \file warp_specialized_pipeline.cc
 * \brief Warp specialized Pipeline for cuda GPU (sm90+)
 */

#include <tvm/tir/analysis.h>
#include <tvm/tir/builtin.h>
#include <tvm/tir/op.h>
#include <tvm/tir/stmt_functor.h>
#include <tvm/tir/transform.h>

#include "../op/builtin.h"

namespace tvm {
namespace tl {

using namespace tir;

enum class Role { kConsumer, kProducer, kBoth };

class WarpSpecializedRoleMarker_ : public StmtVisitor {
public:
  WarpSpecializedRoleMarker_(Map<Var, Buffer> buffer_data_to_buffer)
      : buffer_data_to_buffer_(buffer_data_to_buffer) {}

  Role GetRole(const StmtNode *stmt) const {
    auto it = map_.find(stmt);
    ICHECK(it != map_.end());
    return it->second;
  }

  Role GetRole(const Stmt &stmt) const { return GetRole(stmt.get()); }

  void VisitStmt_(const EvaluateNode *op) final {
    Role role = Role::kConsumer;
    if (auto call = op->value.as<CallNode>()) {
      if (call->op.same_as(tma_load()) || call->op.same_as(tma_load_im2col())) {
        role = Role::kProducer;
        has_bulk_copy_ = true;
      }
    }
    SetRole(op, role);
  }

  void VisitStmt_(const BufferStoreNode *op) final {
    bool is_shared_store =
        op->buffer.scope() == "shared.dyn" || op->buffer.scope() == "shared";
    if (!is_shared_store) {
      SetRole(op, Role::kConsumer);
      return;
    }

    // Check reads from global
    Block block(/*iter_vars=*/{}, /*reads=*/{}, /*writes=*/{}, /*name_hint=*/"",
                /*body*/ GetRef<Stmt>(op));
    auto access = GetBlockReadWriteRegion(block, buffer_data_to_buffer_);
    auto reads = access[0];
    Role role = Role::kProducer;
    for (auto read : reads) {
      if (read->buffer.scope() != "global") {
        role = Role::kConsumer;
        break;
      }
    }
    if (role == Role::kProducer)
      has_simt_copy_ = true;
    SetRole(op, role);
  }

  void VisitStmt_(const SeqStmtNode *op) final {
    StmtVisitor::VisitStmt_(op);
    auto role = GetRole(op->seq[0]);
    for (auto stmt : op->seq) {
      if (role != GetRole(stmt)) {
        role = Role::kBoth;
        break;
      }
    }
    SetRole(op, role);
  }

  void VisitStmt_(const IfThenElseNode *op) final {
    StmtVisitor::VisitStmt_(op);
    auto role = GetRole(op->then_case);
    if (op->else_case.defined()) {
      auto role_else = GetRole(op->else_case.value());
      if (role != role_else)
        role = Role::kBoth;
    }
    SetRole(op, role);
  }

  void VisitStmt_(const BlockRealizeNode *op) final {
    StmtVisitor::VisitStmt_(op);
    SetRole(op, GetRole(op->block));
  }

  template <class NodeType> void HandleBodyStmt(const NodeType *op) {
    StmtVisitor::VisitStmt_(op);
    SetRole(op, GetRole(op->body));
  }

  void VisitStmt_(const ForNode *op) final { HandleBodyStmt(op); }
  void VisitStmt_(const LetStmtNode *op) final { HandleBodyStmt(op); }
  void VisitStmt_(const AttrStmtNode *op) final { HandleBodyStmt(op); }
  void VisitStmt_(const AssertStmtNode *op) final { HandleBodyStmt(op); }
  void VisitStmt_(const BlockNode *op) final { HandleBodyStmt(op); }

  bool HasProducer() { return has_simt_copy_ || has_bulk_copy_; }

  bool HasSimtCopy() { return has_simt_copy_; }

private:
  void SetRole(const StmtNode *stmt, Role role) { map_[stmt] = role; }
  Map<Var, Buffer> buffer_data_to_buffer_;
  std::unordered_map<const StmtNode *, Role> map_;
  bool has_simt_copy_ = false;
  bool has_bulk_copy_ = false;
};

class MultiVersionBufferRewriter : public StmtExprMutator {
public:
  static PrimFunc Substitute(PrimFunc &f) {
    auto rewriter = MultiVersionBufferRewriter();
    rewriter.buffer_lca_ = DetectBufferAccessLCA(f);
    for (auto [buffer, _] : rewriter.buffer_lca_) {
      Var buffer_var = buffer->data;
      rewriter.buffer_data_to_buffer_.Set(buffer_var, buffer);
    }
    f.CopyOnWrite()->body = rewriter(f->body);
    return f;
  }

private:
  MultiVersionBufferRewriter() = default;

  Array<Buffer> GetVersionedBuffers(Array<Stmt> seq_stmt,
                                    Array<Buffer> scoped_buffers) {
    std::vector<Role> roles;
    Array<Array<BufferRegion>> reads, writes;
    auto marker = WarpSpecializedRoleMarker_(buffer_data_to_buffer_);
    for (auto stmt : seq_stmt) {
      marker(stmt);
      Block block(/*iter_vars=*/{}, /*reads=*/{}, /*writes=*/{},
                  /*name_hint=*/"", /*body*/ stmt);
      auto access = GetBlockAccessRegion(block, buffer_data_to_buffer_);
      reads.push_back(std::move(access[0]));
      writes.push_back(std::move(access[1]));
      roles.push_back(marker.GetRole(stmt));
    }

    std::unordered_set<const BufferNode *> consumer_used, producer_used;
    for (size_t i = 0; i < seq_stmt.size(); i++) {
      if (roles[i] == Role::kProducer) {
        for (BufferRegion br : writes[i])
          producer_used.insert(br->buffer.get());
      } else {
        for (BufferRegion br : reads[i])
          consumer_used.insert(br->buffer.get());
      }
    }
    Array<Buffer> versioned_buffers;
    for (Buffer buffer : scoped_buffers) {
      if (consumer_used.count(buffer.get()) &&
          producer_used.count(buffer.get())) {
        versioned_buffers.push_back(buffer);
      }
    }
    return versioned_buffers;
  }

  static Buffer RewriteAllocBuffer(const Buffer &buffer, int num_versions) {
    ObjectPtr<BufferNode> new_buffer = make_object<BufferNode>(*(buffer.get()));
    new_buffer->shape.insert(new_buffer->shape.begin(), PrimExpr(num_versions));
    if (new_buffer->strides.size()) {
      ICHECK(new_buffer->strides.size() + 1 == new_buffer->shape.size());
      PrimExpr stride_0 = new_buffer->strides[0] * new_buffer->shape[1];
      new_buffer->strides.insert(new_buffer->strides.begin(), stride_0);
    }
    return Buffer(new_buffer);
  }

  Stmt VisitStmt_(const BlockRealizeNode *op) final {
    BlockRealize block_realize =
        Downcast<BlockRealize>(StmtExprMutator::VisitStmt_(op));
    Block block = block_realize->block;
    Array<Buffer> alloc_buffers;
    for (auto buffer : block->alloc_buffers) {
      if (buffer_remap_.count(buffer)) {
        Buffer new_buffer = buffer_remap_[buffer];
        alloc_buffers.push_back(new_buffer);
      } else {
        alloc_buffers.push_back(buffer);
      }
    }
    block.CopyOnWrite()->alloc_buffers = std::move(alloc_buffers);
    block_realize.CopyOnWrite()->block = block;
    return block_realize;
  }

  Stmt VisitStmt_(const ForNode *op) final {
    loop_stack_.emplace_back(op->loop_var, op->extent);
    auto num_stages_anno = op->annotations.Get("num_stages");
<<<<<<< HEAD
    if (!num_stages_anno)
      return StmtExprMutator::VisitStmt_(op);
=======
    if (!num_stages_anno.defined()) {
      auto for_node = StmtExprMutator::VisitStmt_(op);
      loop_stack_.pop_back();
      return for_node;
    }
>>>>>>> b55d8999

    ICHECK(num_stages_anno->as<IntImmNode>());
    int num_stages = static_cast<int>(num_stages_anno->as<IntImmNode>()->value);

    const SeqStmtNode *pipeline_body_seq = op->body.as<SeqStmtNode>();
    CHECK(pipeline_body_seq) << "ValueError: The body of the software pipeline "
                                "should be SeqStmt, got "
                             << op->body->GetTypeKey();

    Array<Buffer> scoped_buffers = {};
    for (auto [buffer, stmt] : buffer_lca_) {
      if (stmt.defined() && stmt.value().get() == op)
        scoped_buffers.push_back(buffer);
    }

    Array<Buffer> versioned_buffers =
        GetVersionedBuffers(pipeline_body_seq->seq, scoped_buffers);

    for (auto buffer : versioned_buffers) {
      Var buffer_var = buffer->data;
      Buffer new_buffer = RewriteAllocBuffer(buffer, num_stages);
      buffer_remap_.Set(buffer, new_buffer);
    }
    PrimExpr linear_index = loop_stack_[0].first;
    for (size_t i = 1; i < loop_stack_.size(); ++i) {
      linear_index =
          linear_index * loop_stack_[i].second + loop_stack_[i].first;
    }
    version_index_ = FloorMod(linear_index, num_stages);
    auto for_node = StmtExprMutator::VisitStmt_(op);
    loop_stack_.pop_back();

    return for_node;
  }

  PrimExpr VisitExpr_(const BufferLoadNode *op) final {
    BufferLoad load = Downcast<BufferLoad>(StmtExprMutator::VisitExpr_(op));
    auto it = buffer_remap_.find(load->buffer);
    if (it == buffer_remap_.end()) {
      return std::move(load);
    }
    const Buffer &new_buffer = (*it).second;
    auto *n = load.CopyOnWrite();
    n->buffer = new_buffer;
    n->indices.insert(n->indices.begin(), version_index_);
    return std::move(load);
  }

  Stmt VisitStmt_(const BufferStoreNode *op) final {
    BufferStore store = Downcast<BufferStore>(StmtExprMutator::VisitStmt_(op));
    auto it = buffer_remap_.find(store->buffer);
    if (it == buffer_remap_.end()) {
      return std::move(store);
    }
    const Buffer &new_buffer = (*it).second;
    auto *n = store.CopyOnWrite();
    n->buffer = new_buffer;
    n->indices.insert(n->indices.begin(), version_index_);
    return std::move(store);
  }

  PrimExpr VisitExpr_(const CallNode *op) final {
    Call call = Downcast<Call>(StmtExprMutator::VisitExpr_(op));
    if (call->op.same_as(builtin::tvm_access_ptr())) {
      return RewriteBufferAccess(call, {1});
    }
    return call;
  }

  PrimExpr RewriteBufferAccess(const Call &call,
                               const std::vector<int> arg_indices) {
    auto product = [](const Array<PrimExpr> &input) {
      return foldl(
          [](PrimExpr a, PrimExpr b, Span span) { return mul(a, b, span); },
          make_const(DataType::Int(32), 1), input);
    };
    Array<PrimExpr> new_args = call->args;
    for (int i : arg_indices) {
      auto buffer_var = Downcast<Var>(call->args[i]);
      if (!buffer_data_to_buffer_.count(buffer_var))
        continue;
      const Buffer &buffer = buffer_data_to_buffer_[buffer_var];
      auto it = buffer_remap_.find(buffer);
      if (it != buffer_remap_.end()) {
        const Buffer &new_buffer = (*it).second;
        const PrimExpr &old_index = call->args[i + 1];
        PrimExpr offset;
        if (new_buffer->strides.empty()) {
          offset = product(buffer->shape);
        } else {
          offset = new_buffer->strides[0];
        }
        PrimExpr new_index = old_index + version_index_ * offset;
        new_args.Set(i + 1, new_index);
      }
    }
    return Call(call->dtype, call->op, new_args, call->span);
  }

  PrimExpr version_index_;
  std::vector<std::pair<Var, PrimExpr>> loop_stack_;
  Map<Var, Buffer> buffer_data_to_buffer_;
  Map<Buffer, Optional<Stmt>> buffer_lca_;
  Map<Buffer, Buffer> buffer_remap_;
};

using namespace tir::transform;

tvm::transform::Pass MultiVersionBuffer() {
  auto pass_func = [=](PrimFunc f, IRModule m, PassContext ctx) {
    return MultiVersionBufferRewriter::Substitute(f);
  };
  return CreatePrimFuncPass(pass_func, 0, "tl.MultiVersionBuffer", {});
}

TVM_FFI_REGISTER_GLOBAL("tl.transform.MultiVersionBuffer")
    .set_body_typed(MultiVersionBuffer);

} // namespace tl
} // namespace tvm<|MERGE_RESOLUTION|>--- conflicted
+++ resolved
@@ -220,16 +220,11 @@
   Stmt VisitStmt_(const ForNode *op) final {
     loop_stack_.emplace_back(op->loop_var, op->extent);
     auto num_stages_anno = op->annotations.Get("num_stages");
-<<<<<<< HEAD
-    if (!num_stages_anno)
-      return StmtExprMutator::VisitStmt_(op);
-=======
     if (!num_stages_anno.defined()) {
       auto for_node = StmtExprMutator::VisitStmt_(op);
       loop_stack_.pop_back();
       return for_node;
     }
->>>>>>> b55d8999
 
     ICHECK(num_stages_anno->as<IntImmNode>());
     int num_stages = static_cast<int>(num_stages_anno->as<IntImmNode>()->value);
