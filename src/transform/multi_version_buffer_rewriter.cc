/*!
 * \file warp_specialized_pipeline.cc
 * \brief Warp specialized Pipeline for cuda GPU (sm90+)
 */

#include <tvm/ffi/reflection/registry.h>
#include <tvm/tir/analysis.h>
#include <tvm/tir/builtin.h>
#include <tvm/tir/op.h>
#include <tvm/tir/stmt_functor.h>
#include <tvm/tir/transform.h>

#include <functional>
#include <unordered_set>
#include <utility>

#include "../op/builtin.h"

namespace tvm {
namespace tl {

using namespace tir;

enum class Role : uint8_t { kConsumer, kProducer, kBoth };

class WarpSpecializedRoleMarker_ : public StmtVisitor {
public:
  WarpSpecializedRoleMarker_(Map<Var, Buffer> buffer_data_to_buffer)
      : buffer_data_to_buffer_(std::move(buffer_data_to_buffer)) {}

  Role GetRole(const StmtNode *stmt) const {
    auto it = map_.find(stmt);
    ICHECK(it != map_.end());
    return it->second;
  }

  Role GetRole(const Stmt &stmt) const { return GetRole(stmt.get()); }

  void VisitStmt_(const EvaluateNode *op) final {
    Role role = Role::kConsumer;
    if (auto call = op->value.as<CallNode>()) {
      if (call->op.same_as(tma_load()) || call->op.same_as(tma_load_im2col())) {
        role = Role::kProducer;
        has_bulk_copy_ = true;
      }
    }
    SetRole(op, role);
  }

  void VisitStmt_(const BufferStoreNode *op) final {
    bool is_shared_store =
        op->buffer.scope() == "shared.dyn" || op->buffer.scope() == "shared";
    if (!is_shared_store) {
      SetRole(op, Role::kConsumer);
      return;
    }

    // Check reads from global
    Block block(/*iter_vars=*/{}, /*reads=*/{}, /*writes=*/{}, /*name_hint=*/"",
                /*body*/ GetRef<Stmt>(op));
    auto access = GetBlockReadWriteRegion(block, buffer_data_to_buffer_);
    auto reads = access[0];
    Role role = Role::kProducer;
    for (auto read : reads) {
      if (read->buffer.scope() != "global") {
        role = Role::kConsumer;
        break;
      }
    }
    if (role == Role::kProducer)
      has_simt_copy_ = true;
    SetRole(op, role);
  }

  void VisitStmt_(const SeqStmtNode *op) final {
    StmtVisitor::VisitStmt_(op);
    auto role = GetRole(op->seq[0]);
    for (auto stmt : op->seq) {
      if (role != GetRole(stmt)) {
        role = Role::kBoth;
        break;
      }
    }
    SetRole(op, role);
  }

  void VisitStmt_(const IfThenElseNode *op) final {
    StmtVisitor::VisitStmt_(op);
    auto role = GetRole(op->then_case);
    if (op->else_case.defined()) {
      auto role_else = GetRole(op->else_case.value());
      if (role != role_else)
        role = Role::kBoth;
    }
    SetRole(op, role);
  }

  void VisitStmt_(const BlockRealizeNode *op) final {
    StmtVisitor::VisitStmt_(op);
    SetRole(op, GetRole(op->block));
  }

  template <class NodeType> void HandleBodyStmt(const NodeType *op) {
    StmtVisitor::VisitStmt_(op);
    SetRole(op, GetRole(op->body));
  }

  void VisitStmt_(const ForNode *op) final { HandleBodyStmt(op); }
  void VisitStmt_(const LetStmtNode *op) final { HandleBodyStmt(op); }
  void VisitStmt_(const AttrStmtNode *op) final { HandleBodyStmt(op); }
  void VisitStmt_(const AssertStmtNode *op) final { HandleBodyStmt(op); }
  void VisitStmt_(const BlockNode *op) final { HandleBodyStmt(op); }

  bool HasProducer() { return has_simt_copy_ || has_bulk_copy_; }

  bool HasSimtCopy() { return has_simt_copy_; }

private:
  void SetRole(const StmtNode *stmt, Role role) { map_[stmt] = role; }
  Map<Var, Buffer> buffer_data_to_buffer_;
  std::unordered_map<const StmtNode *, Role> map_;
  bool has_simt_copy_ = false;
  bool has_bulk_copy_ = false;
};

class MultiVersionBufferRewriter : public StmtExprMutator {
public:
  static PrimFunc Substitute(PrimFunc &f) {
    auto rewriter = MultiVersionBufferRewriter();
    rewriter.buffer_lca_ = DetectBufferAccessLCA(f);
    for (auto [buffer, _] : rewriter.buffer_lca_) {
      Var buffer_var = buffer->data;
      rewriter.buffer_data_to_buffer_.Set(buffer_var, buffer);
    }
    f.CopyOnWrite()->body = rewriter(f->body);
    return f;
  }

private:
  MultiVersionBufferRewriter() = default;

  Array<Buffer> GetVersionedBuffers(const Array<Stmt> &seq_stmt,
                                    const Array<Buffer> &scoped_buffers) {
    Array<Stmt> pipeline_stmts;
    std::function<void(const Stmt &)> collect_stmts = [&](const Stmt &stmt) {
      if (const auto *seq = stmt.as<SeqStmtNode>()) {
        for (const Stmt &s : seq->seq) {
          collect_stmts(s);
        }
        return;
      }
      if (const auto *let = stmt.as<LetStmtNode>()) {
        collect_stmts(let->body);
        return;
      }
      if (const auto *attr = stmt.as<AttrStmtNode>()) {
        collect_stmts(attr->body);
        return;
      }
      if (const auto *block_realize = stmt.as<BlockRealizeNode>()) {
        collect_stmts(block_realize->block->body);
        return;
      }
      if (const auto *block = stmt.as<BlockNode>()) {
        collect_stmts(block->body);
        return;
      }
      pipeline_stmts.push_back(stmt);
    };
    for (const Stmt &stmt : seq_stmt) {
      collect_stmts(stmt);
    }

    std::vector<Role> roles;
    Array<Array<BufferRegion>> reads, writes;
    auto marker = WarpSpecializedRoleMarker_(buffer_data_to_buffer_);
    for (const Stmt &stmt : pipeline_stmts) {
      marker(stmt);
      Block block(/*iter_vars=*/{}, /*reads=*/{}, /*writes=*/{},
                  /*name_hint=*/"", /*body*/ stmt);
      auto access = GetBlockAccessRegion(block, buffer_data_to_buffer_);
      reads.push_back(access[0]);
      writes.push_back(access[1]);
      roles.push_back(marker.GetRole(stmt));
    }

    std::unordered_set<const BufferNode *> consumer_used, producer_used;
    std::unordered_map<const BufferNode *, size_t> first_write_index;
    std::unordered_map<const BufferNode *, size_t> last_read_index;
    auto is_copy_stage = [&](size_t idx) {
      bool has_shared_write = false;
      for (const BufferRegion &wr : writes[idx]) {
        auto scope = wr->buffer.scope();
        if (scope == "shared" || scope == "shared.dyn") {
          has_shared_write = true;
          break;
        }
      }
      if (!has_shared_write)
        return false;
      for (const BufferRegion &rd : reads[idx]) {
        if (rd->buffer.scope() == "global") {
          return true;
        }
      }
      return false;
    };
    for (size_t i = 0; i < pipeline_stmts.size(); i++) {
      bool copy_stage = is_copy_stage(i);
      bool is_producer = roles[i] == Role::kProducer ||
                         (roles[i] == Role::kBoth && copy_stage);
      bool is_consumer = roles[i] == Role::kConsumer ||
                         (roles[i] == Role::kBoth && !copy_stage);
      if (is_producer) {
        for (BufferRegion br : writes[i]) {
          producer_used.insert(br->buffer.get());
        }
      }
      if (is_consumer) {
        for (BufferRegion br : reads[i]) {
          consumer_used.insert(br->buffer.get());
        }
      }
      for (BufferRegion br : writes[i]) {
        const BufferNode *buf = br->buffer.get();
        if (!first_write_index.count(buf)) {
          first_write_index[buf] = i;
        }
      }
      for (BufferRegion br : reads[i]) {
        last_read_index[br->buffer.get()] = i;
      }
    }
    Array<Buffer> versioned_buffers;
    for (Buffer buffer : scoped_buffers) {
      if (consumer_used.count(buffer.get()) &&
          producer_used.count(buffer.get())) {
        versioned_buffers.push_back(buffer);
        continue;
      }
      // Fallback: if we saw a write before a later read, the buffer spans
      // multiple stages even if role classification missed one side.
      auto it_w = first_write_index.find(buffer.get());
      auto it_r = last_read_index.find(buffer.get());
      if (it_w != first_write_index.end() && it_r != last_read_index.end() &&
          it_w->second < it_r->second) {
        if (!is_copy_stage(it_w->second))
          continue;
        versioned_buffers.push_back(buffer);
      }
    }
    return versioned_buffers;
  }

  static Buffer RewriteAllocBuffer(const Buffer &buffer, int num_versions) {
    ObjectPtr<BufferNode> new_buffer = make_object<BufferNode>(*(buffer.get()));
    new_buffer->shape.insert(new_buffer->shape.begin(), PrimExpr(num_versions));
    if (!new_buffer->strides.empty()) {
      ICHECK(new_buffer->strides.size() + 1 == new_buffer->shape.size());
      PrimExpr stride_0 = new_buffer->strides[0] * new_buffer->shape[1];
      new_buffer->strides.insert(new_buffer->strides.begin(), stride_0);
    }
    return Buffer(new_buffer);
  }

  Stmt VisitStmt_(const BlockRealizeNode *op) final {
    BlockRealize block_realize =
        Downcast<BlockRealize>(StmtExprMutator::VisitStmt_(op));
    Block block = block_realize->block;
    Array<Buffer> alloc_buffers;
    for (auto buffer : block->alloc_buffers) {
      if (buffer_remap_.count(buffer)) {
        Buffer new_buffer = buffer_remap_[buffer];
        alloc_buffers.push_back(new_buffer);
      } else {
        alloc_buffers.push_back(buffer);
      }
    }
    block.CopyOnWrite()->alloc_buffers = std::move(alloc_buffers);
    // Record the updated alloc list to recover buffers whose LCA is the block.
    block_alloc_buffers_[op->block.get()] = block->alloc_buffers;
    block_realize.CopyOnWrite()->block = block;
    return block_realize;
  }

  Stmt VisitStmt_(const BlockNode *op) final {
    stmt_stack_.push_back(op);
    Stmt stmt = StmtExprMutator::VisitStmt_(op);
    stmt_stack_.pop_back();
    return stmt;
  }

  Stmt VisitStmt_(const ForNode *op) final {
    stmt_stack_.push_back(op);
    loop_stack_.emplace_back(op->loop_var, op->extent);
    auto num_stages_anno = op->annotations.Get("num_stages");
    if (!num_stages_anno) {
      auto for_node = StmtExprMutator::VisitStmt_(op);
      loop_stack_.pop_back();
      stmt_stack_.pop_back();
      return for_node;
    }

    ICHECK(num_stages_anno->as<IntImmNode>());
    int num_stages = static_cast<int>(num_stages_anno->as<IntImmNode>()->value);
<<<<<<< HEAD
=======

    Stmt pipeline_body_root{nullptr};
    if (const auto *realize = op->body.as<BlockRealizeNode>()) {
      const auto &block = realize->block;
      for (const auto &buffer : block->alloc_buffers) {
        ICHECK(buffer->IsInstance<BufferNode>());
        buffer_data_to_buffer_.Set(buffer->data, buffer);
      }
      pipeline_body_root = block->body;
    } else {
      pipeline_body_root = op->body;
    }
>>>>>>> a148d62a

    const SeqStmtNode *pipeline_body_seq = nullptr;
    {
      // Traverse trivial wrappers (let/if) to find the actual SeqStmt body.
      Stmt current = pipeline_body_root;
      while (true) {
        if (const auto *seq_stmt = current.as<SeqStmtNode>()) {
          pipeline_body_seq = seq_stmt;
          break;
        }
        if (const auto *if_then_else = current.as<IfThenElseNode>()) {
          ICHECK(!if_then_else->else_case.defined())
              << "MultiVersionBuffer: Can't handle the body of the loop "
                 "because the IfThenElse node has an else branch";
          current = if_then_else->then_case;
          continue;
        }
        if (const auto *let_stmt = current.as<LetStmtNode>()) {
          current = let_stmt->body;
          continue;
        }
        LOG(FATAL)
            << "MultiVersionBuffer: Can't handle the body of the loop because "
            << "it is not a SeqStmt, IfThenElse without else, "
            << "or LetStmt wrapping them, but got " << current->GetTypeKey();
      }
    }
    ICHECK(pipeline_body_seq != nullptr);

    Array<Buffer> scoped_buffers;
    std::unordered_set<const BufferNode *> seen;
    for (auto [buffer, stmt] : buffer_lca_) {
      if (!stmt.defined())
        continue;
      const StmtNode *lca = stmt.value().get();
      bool in_scope = false;
      for (const StmtNode *ancestor : stmt_stack_) {
        if (ancestor == lca) {
          in_scope = true;
          break;
        }
      }
      if (!in_scope)
        continue;
      // Only double-buffer shared allocations; locals do not need versioning.
      auto scope = buffer.scope();
      if (!(scope == "shared" || scope == "shared.dyn"))
        continue;
      if (seen.insert(buffer.get()).second) {
        scoped_buffers.push_back(buffer);
      }
    }
    for (auto it = stmt_stack_.rbegin(); it != stmt_stack_.rend(); ++it) {
      if (!(*it)->IsInstance<BlockNode>())
        continue;
      const auto *block = static_cast<const BlockNode *>(*it);
      auto map_it = block_alloc_buffers_.find(block);
      if (map_it == block_alloc_buffers_.end())
        continue;
      for (const Buffer &buffer : map_it->second) {
        auto scope = buffer.scope();
        if (!(scope == "shared" || scope == "shared.dyn"))
          continue;
        if (seen.insert(buffer.get()).second) {
          scoped_buffers.push_back(buffer);
        }
      }
    }

    Array<Buffer> versioned_buffers =
        GetVersionedBuffers(pipeline_body_seq->seq, scoped_buffers);

    for (auto buffer : versioned_buffers) {
      Var buffer_var = buffer->data;
      Buffer new_buffer = RewriteAllocBuffer(buffer, num_stages);
      buffer_remap_.Set(buffer, new_buffer);
    }
    PrimExpr linear_index = loop_stack_[0].first;
    for (size_t i = 1; i < loop_stack_.size(); ++i) {
      linear_index =
          linear_index * loop_stack_[i].second + loop_stack_[i].first;
    }
    version_index_ = FloorMod(linear_index, num_stages);
    auto for_node = StmtExprMutator::VisitStmt_(op);
    loop_stack_.pop_back();
    stmt_stack_.pop_back();

    return for_node;
  }

  PrimExpr VisitExpr_(const BufferLoadNode *op) final {
    BufferLoad load = Downcast<BufferLoad>(StmtExprMutator::VisitExpr_(op));
    auto it = buffer_remap_.find(load->buffer);
    if (it == buffer_remap_.end()) {
      return std::move(load);
    }
    const Buffer &new_buffer = (*it).second;
    auto *n = load.CopyOnWrite();
    n->buffer = new_buffer;
    n->indices.insert(n->indices.begin(), version_index_);
    return std::move(load);
  }

  Stmt VisitStmt_(const BufferStoreNode *op) final {
    BufferStore store = Downcast<BufferStore>(StmtExprMutator::VisitStmt_(op));
    auto it = buffer_remap_.find(store->buffer);
    if (it == buffer_remap_.end()) {
      return std::move(store);
    }
    const Buffer &new_buffer = (*it).second;
    auto *n = store.CopyOnWrite();
    n->buffer = new_buffer;
    n->indices.insert(n->indices.begin(), version_index_);
    return std::move(store);
  }

  PrimExpr VisitExpr_(const CallNode *op) final {
    Call call = Downcast<Call>(StmtExprMutator::VisitExpr_(op));
    if (call->op.same_as(builtin::tvm_access_ptr())) {
      return RewriteBufferAccess(call, {1});
    }
    return call;
  }

  PrimExpr RewriteBufferAccess(const Call &call,
                               const std::vector<int> &arg_indices) {
    auto product = [](const Array<PrimExpr> &input) {
      return foldl(
          [](PrimExpr a, PrimExpr b, Span span) {
            return mul(std::move(a), std::move(b), std::move(span));
          },
          make_const(DataType::Int(32), 1), input);
    };
    Array<PrimExpr> new_args = call->args;
    for (int i : arg_indices) {
      auto buffer_var = Downcast<Var>(call->args[i]);
      if (!buffer_data_to_buffer_.count(buffer_var))
        continue;
      const Buffer &buffer = buffer_data_to_buffer_[buffer_var];
      auto it = buffer_remap_.find(buffer);
      if (it != buffer_remap_.end()) {
        const Buffer &new_buffer = (*it).second;
        const PrimExpr &old_index = call->args[i + 1];
        PrimExpr offset;
        if (new_buffer->strides.empty()) {
          offset = product(buffer->shape);
        } else {
          offset = new_buffer->strides[0];
        }
        PrimExpr new_index = old_index + version_index_ * offset;
        new_args.Set(i + 1, new_index);
      }
    }
    return Call(call->dtype, call->op, new_args, call->span);
  }

  PrimExpr version_index_;
  std::vector<std::pair<Var, PrimExpr>> loop_stack_;
  // Track ancestor statements to query whether an LCA is inside the current
  // loop.
  std::vector<const StmtNode *> stmt_stack_;
  Map<Var, Buffer> buffer_data_to_buffer_;
  Map<Buffer, Optional<Stmt>> buffer_lca_;
  Map<Buffer, Buffer> buffer_remap_;
  // Remember each block's alloc list so the loop can see buffers defined in
  // parents.
  std::unordered_map<const BlockNode *, Array<Buffer>> block_alloc_buffers_;
};

using namespace tir::transform;

tvm::transform::Pass MultiVersionBuffer() {
  auto pass_func = [=](PrimFunc f, const IRModule &m, const PassContext &ctx) {
    return MultiVersionBufferRewriter::Substitute(f);
  };
  return CreatePrimFuncPass(pass_func, 0, "tl.MultiVersionBuffer", {});
}

TVM_FFI_STATIC_INIT_BLOCK({
  namespace refl = tvm::ffi::reflection;
  refl::GlobalDef().def("tl.transform.MultiVersionBuffer", MultiVersionBuffer);
});

} // namespace tl
} // namespace tvm<|MERGE_RESOLUTION|>--- conflicted
+++ resolved
@@ -303,8 +303,6 @@
 
     ICHECK(num_stages_anno->as<IntImmNode>());
     int num_stages = static_cast<int>(num_stages_anno->as<IntImmNode>()->value);
-<<<<<<< HEAD
-=======
 
     Stmt pipeline_body_root{nullptr};
     if (const auto *realize = op->body.as<BlockRealizeNode>()) {
@@ -317,7 +315,6 @@
     } else {
       pipeline_body_root = op->body;
     }
->>>>>>> a148d62a
 
     const SeqStmtNode *pipeline_body_seq = nullptr;
     {
