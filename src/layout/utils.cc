/*!
 * \file layout/utils.cc
 * \brief Some arith tools for layout & fragment inference
 *
 */

#include "utils.h"

#include <tvm/tir/op.h>
#include <tvm/tir/stmt_functor.h>

namespace tvm {
namespace tl {

using namespace tir;
using namespace arith;

bool CanProveDivisible(const PrimExpr &lhs, const PrimExpr &rhs) {
  const auto *clhs = lhs.as<IntImmNode>();
  const auto *crhs = rhs.as<IntImmNode>();
  if (crhs && crhs->value == 0) {
    return false;
  } else if (clhs && crhs) {
    return clhs->value % crhs->value == 0;
  }

  return false;
}

/*!
 * \brief Collector that collects the outgoing split reference of each IterMark.
 *
 *  These out-going splits can then be used to check if the iterators are
 * independent.
 */
class IterMarkSplitCollector {
public:
  // mark all IterMarks that are visited.
  std::unordered_set<IterMark, ObjectPtrHash, ObjectPtrEqual> visited_;
  // each iter mark to its outgoing splits that are referenced.
  std::unordered_map<IterMark, std::vector<IterSplitExpr>, ObjectPtrHash,
                     ObjectPtrEqual>
      mark2splits_;
  /*!
   * \brief Collect all mark2splits recursively from indices.
   * \param indices The iterator of interest.
   */
  void Collect(const Array<IterSumExpr> &indices) {
    for (IterSumExpr sum_expr : indices) {
      for (IterSplitExpr split : sum_expr->args) {
        this->CollectInternal(split->source);
        mark2splits_[split->source].push_back(split);
      }
    }
  }

  void CollectInternal(const IterMark &mark) {
    if (visited_.count(mark))
      return;
    visited_.insert(mark);
    if (auto *op = mark->source.as<IterSumExprNode>()) {
      for (IterSplitExpr split : op->args) {
        this->CollectInternal(split->source);
        mark2splits_[split->source].push_back(split);
      }
    }
  }
};

Array<IterSplitExpr> get_unused_iters(const IterMark &mark,
                                      const std::vector<IterSplitExpr> &splits,
                                      Analyzer *analyzer) {
  PrimExpr expected_lower_factor = make_const(mark->source->dtype, 1);
  std::vector<bool> used(splits.size(), false);
  std::vector<IterSplitExpr> results;
  size_t i = 0;
  for (; i < splits.size();) {
    size_t j = 0;
    size_t lowest = splits.size();
    for (; j < splits.size(); ++j) {
      if (used[j])
        continue;
      if (!used[j] && analyzer->CanProveEqual(splits[j]->lower_factor,
                                              expected_lower_factor)) {
        break;
      }
      if (lowest == splits.size() ||
          CanProveDivisible(splits[lowest]->lower_factor,
                            splits[j]->lower_factor)) {
        lowest = j;
      }
    }
    if (j == splits.size()) {
      ICHECK(lowest != splits.size());
      ICHECK(CanProveDivisible(splits[lowest]->lower_factor,
                               expected_lower_factor))
          << " Cannot prove divisible for " << splits[lowest]->lower_factor
          << " and " << expected_lower_factor;
      results.emplace_back(
          mark, expected_lower_factor,
          FloorDiv(splits[lowest]->lower_factor, expected_lower_factor), 1);
      expected_lower_factor = splits[lowest]->lower_factor;
    } else {
      used[j] = true;
      i++;
      expected_lower_factor = splits[j]->lower_factor * splits[j]->extent;
    }
  }
  bool match_full_iter =
      analyzer->CanProveEqual(expected_lower_factor, mark->extent);
  if (!match_full_iter) {
    results.emplace_back(mark, expected_lower_factor,
                         FloorDiv(mark->extent, expected_lower_factor), 1);
  }
  return results;
}

Array<IterSplitExpr> DivideUnusedIterators(const Array<PrimExpr> &exprs,
                                           const Array<IterVar> input_iters,
                                           Analyzer *analyzer) {
  auto iter_sum = exprs.Map([&](const auto &e) {
    return NormalizeToIterSum(e, ToVMap(input_iters), analyzer);
  });
  IterMarkSplitCollector collector;
  collector.Collect(iter_sum);
  Array<IterSplitExpr> results;

  for (const IterMark &mark : collector.visited_) {
    if (!mark->source.as<Var>()) {
      std::ostringstream oss;
      oss << "Not a normalized iterator: " << mark;
      throw NormalizeIterException(oss.str());
    }
  }

  for (const IterVar &iter : input_iters) {
    IterMark iv_mark;
    for (const IterMark &mark : collector.visited_) {
<<<<<<< HEAD
      if (mark->source.as<Var>()->same_as(iter->var)) {
=======
      if (mark->source.as<Var>()->same_as(iter->var)) { // NOLINT(*)
>>>>>>> a148d62a
        iv_mark = mark;
        break;
      }
    }
    if (iv_mark.defined()) {
      auto splits =
          get_unused_iters(iv_mark, collector.mark2splits_[iv_mark], analyzer);
      // Put the small axis last
      results.insert(results.end(), splits.rbegin(), splits.rend());
    } else if (!is_one(iter->dom->extent)) {
      auto mark = IterMark(iter->var, iter->dom->extent);
      auto split = IterSplitExpr(mark, 1, iter->dom->extent, 1);
      results.push_back(split);
    }
  }
  return results;
}

PrimExpr MakeFlattenedExpression(const Array<arith::IterSplitExpr> &splits) {
  Array<arith::IterSplitExpr> lists;
  PrimExpr scale = 1;
  for (int i = splits.size() - 1; i >= 0; i--) {
    auto scaled_split = arith::IterSplitExpr(
        splits[i]->source, splits[i]->lower_factor, splits[i]->extent, scale);
    lists.push_back(scaled_split);
    scale *= splits[i]->extent;
  }
  return arith::NormalizeIterMapToExpr(arith::IterSumExpr(lists, 0));
}

class IterSumMutator {
public:
  IterSumMutator(const Map<IterSplitExpr, IterSplitExpr> &replace_map)
      : replace_map_(replace_map) {}

  // override the original mutate function.
  IterSumExpr Mutate(const IterSumExpr &iter_sum) {
    Array<IterSplitExpr> args;
    for (const auto &split : iter_sum->args) {
      if (replace_map_.count(split)) {
        args.push_back(replace_map_[split]);
      } else {
        auto split_ = IterSplitExpr(Mutate(split->source), split->lower_factor,
                                    split->extent, split->scale);
        args.push_back(split_);
      }
    }
    return IterSumExpr(args, iter_sum->base);
  }

  IterMark Mutate(const IterMark &mark) {
    if (auto *op = mark->source.as<IterSumExprNode>()) {
      return IterMark(Mutate(GetRef<IterSumExpr>(op)), mark->extent);
    } else {
      return mark;
    }
  }

private:
  Map<IterSplitExpr, IterSplitExpr> replace_map_;
};

std::pair<PrimExpr, IterVar> CompressIterator(const PrimExpr &expr,
                                              const Array<IterVar> input_iters,
                                              const Var &var,
                                              arith::Analyzer *analyzer) {
  auto iter_sum =
      arith::NormalizeToIterSum(expr, ToVMap(input_iters), analyzer);
  IterMarkSplitCollector collector;
  collector.Collect({iter_sum});
  IterMark mark;
  for (const IterMark &m : collector.visited_) {
    ICHECK(m->source.as<Var>()) << "Not a normalized iterator: " << mark;
    if (m->source.as<Var>().value().same_as(var)) {
      mark = m;
      break;
    }
  }
  std::vector<tvm::arith::IterSplitExpr> splits;
  if (mark.defined()) {
    splits = collector.mark2splits_[mark];
  }

  PrimExpr extent = 1;
  for (const auto &split : splits) {
    extent *= split->extent;
  }
  extent = analyzer->Simplify(extent);

  auto new_var = Var(var->name_hint, var->type_annotation);
  auto new_iter_var = IterVar(Range(0, extent), new_var, IterVarType::kDataPar);
  auto new_mark = IterMark(new_var, extent);
  PrimExpr scale = 1;
  Map<IterSplitExpr, IterSplitExpr> replace_map;
  for (const auto &split : splits) {
    auto rescaled =
        arith::IterSplitExpr(new_mark, scale, split->extent, split->scale);
    replace_map.Set(split, rescaled);
    scale *= split->extent;
  }

  IterSumMutator mutator(replace_map);
  PrimExpr reaplced =
      analyzer->Simplify(NormalizeIterMapToExpr(mutator.Mutate(iter_sum)));

  return {reaplced, new_iter_var};
}

Array<IterVar> ToIterVars(const Map<Var, Range> &vmap) {
  Array<IterVar> result;
  for (const auto &[var, range] : vmap) {
    result.push_back(IterVar(range, var, IterVarType::kDataPar));
  }
  return result;
}

Map<Var, Range> ToVMap(const Array<IterVar> &ivs) {
  Map<Var, Range> result;
  for (const auto &iv : ivs) {
    result.Set(iv->var, iv->dom);
  }
  return result;
}

} // namespace tl
} // namespace tvm<|MERGE_RESOLUTION|>--- conflicted
+++ resolved
@@ -136,11 +136,7 @@
   for (const IterVar &iter : input_iters) {
     IterMark iv_mark;
     for (const IterMark &mark : collector.visited_) {
-<<<<<<< HEAD
-      if (mark->source.as<Var>()->same_as(iter->var)) {
-=======
       if (mark->source.as<Var>()->same_as(iter->var)) { // NOLINT(*)
->>>>>>> a148d62a
         iv_mark = mark;
         break;
       }
