--- conflicted
+++ resolved
@@ -105,11 +105,8 @@
 
   bool IsEqual(const FragmentNode *other, bool skip_index = false) const;
 
-<<<<<<< HEAD
-=======
   bool IsCompletedReplicated() const;
 
->>>>>>> a148d62a
   static void RegisterReflection();
 
   bool SEqualReduce(const FragmentNode *other, SEqualReducer equal) const;
