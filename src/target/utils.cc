--- conflicted
+++ resolved
@@ -53,8 +53,6 @@
   return arch >= 90 && arch < 100;
 }
 
-<<<<<<< HEAD
-=======
 bool TargetIsSm100(Target target) {
   if (!TargetIsCuda(target))
     return false;
@@ -62,7 +60,6 @@
   return arch >= 100 & arch <= 110;
 }
 
->>>>>>> a148d62a
 bool TargetIsSM120(Target target) {
   if (!TargetIsCuda(target))
     return false;
@@ -114,15 +111,12 @@
   return arch >= 90;
 }
 
-<<<<<<< HEAD
-=======
 bool TargetHasTmem(Target target) {
   if (!TargetIsCuda(target))
     return false;
   return TargetIsSm100(target);
 }
 
->>>>>>> a148d62a
 bool TargetHasBulkCopy(Target target) {
   if (!TargetIsCuda(target))
     return false;
@@ -137,8 +131,6 @@
   return res;
 }
 
-<<<<<<< HEAD
-=======
 TVM_FFI_STATIC_INIT_BLOCK({
   namespace refl = tvm::ffi::reflection;
   refl::GlobalDef()
@@ -170,6 +162,5 @@
            [](Target target) { return TargetGetWarpSize(target); });
 });
 
->>>>>>> a148d62a
 } // namespace tl
 } // namespace tvm