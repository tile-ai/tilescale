/*!
 * \file target/codegen.cc
 */

#include "codegen_hip.h"
#include <tvm/arith/analyzer.h>
#include <tvm/ffi/function.h>
#include <tvm/tir/index_map.h>
#include <tvm/tir/op.h>

#include <cmath>
#include <string>
#include <utility>
#include <vector>

#include "../op/builtin.h"
#include "target/source/ptx.h"

namespace tvm {
namespace codegen {

static std::string GetFP8Type(DataType type) {
  std::stringstream stream;
  int32_t lanes = type.lanes();
  std::string vec;
  if (type.is_scalar()) {
    vec = "";
  } else if (lanes == 2) {
    vec = "_2";
  } else if (lanes == 4) {
    vec = "_4";
  } else if (lanes == 8) {
    vec = "_8";
  } else if (lanes == 16) {
    vec = "_16";
  } else {
    LOG(FATAL) << "Only support scalar and vector types of width (2, 4, 8, 16) "
                  "for FP8";
  }
  if (type.code() == DataType::kFloat8_e4m3fn) {
    stream << "fp8_e4" << vec << "_t";
  } else if (type.code() == DataType::kFloat8_e4m3fnuz) {
    stream << "fp8_e4" << vec << "_t";
  } else if (type.code() == DataType::kFloat8_e4m3) {
    stream << "fp8_e4" << vec << "_t";
  } else if (type.code() == DataType::kFloat8_e4m3b11fnuz) {
    stream << "fp8_e4" << vec << "_t";
  } else if (type.code() == DataType::kFloat8_e5m2) {
    stream << "fp8_e5" << vec << "_t";
  } else if (type.code() == DataType::kFloat8_e5m2fnuz) {
    stream << "fp8_e5" << vec << "_t";
  } else if (type.code() == DataType::kFloat8_e8m0fnu) {
    stream << "fp8_e8" << vec << "_t";
  } else {
    LOG(FATAL) << "Unsupported FP8 type in HIP codegen: " << type;
  }
  return stream.str();
}

/*!
 * \brief Replace patterns with replacement strings.
 * \note should use std::format instead when codebase is ported to C++20.
 */
class Replacer {
public:
  void register_rule(const std::string &pattern,
                     const std::string &replacement) {
    _rules.emplace_back(pattern, replacement);
  }
  std::string rewrite(std::string str) {
    for (auto &&rule : _rules) {
      auto [pattern, replacement] = rule;
      size_t len = pattern.size();
      size_t new_len = replacement.size();
      size_t pos = str.find(pattern);
      while (pos != std::string::npos) {
        str = str.replace(pos, len, replacement);
        pos = str.find(pattern, pos + new_len);
      }
    }
    return str;
  }
  void empty_rules() { _rules.clear(); }

private:
  std::vector<std::pair<std::string, std::string>> _rules;
};

CodeGenTileLangHIP::CodeGenTileLangHIP() { restrict_keyword_ = "__restrict__"; }

void CodeGenTileLangHIP::PrintFuncPrefix(std::ostream &os) {
  os << "extern \"C\" __global__ ";
}

class LaunchConfigExtractor : public tir::StmtVisitor {
private:
  void VisitStmt_(const AttrStmtNode *op) final {
    if (op->attr_key == tir::attr::thread_extent) {
      IterVar iv = Downcast<IterVar>(op->node);
      if (iv->var->name_hint == "threadIdx.x" ||
          iv->thread_tag == "threadIdx.x") {
        threadIdx_x_ext = op->value;
      } else if (iv->var->name_hint == "threadIdx.y" ||
                 iv->thread_tag == "threadIdx.y") {
        threadIdx_y_ext = op->value;
      } else if (iv->var->name_hint == "threadIdx.z" ||
                 iv->thread_tag == "threadIdx.z") {
        threadIdx_z_ext = op->value;
      }
    }
    StmtVisitor::VisitStmt_(op);
  }

public:
  PrimExpr threadIdx_x_ext = Integer(1);
  PrimExpr threadIdx_y_ext = Integer(1);
  PrimExpr threadIdx_z_ext = Integer(1);
};

void CodeGenTileLangHIP::PrintExtraAttrs(const PrimFunc &f, std::ostream &os) {
  LaunchConfigExtractor extractor;
  extractor(f->body);
  arith::Analyzer analyzer;
  PrimExpr threadIdx_ext =
      analyzer.Simplify(extractor.threadIdx_x_ext * extractor.threadIdx_y_ext *
                        extractor.threadIdx_z_ext);
  if (const IntImmNode *const threadIdx_ext_int =
          threadIdx_ext.as<IntImmNode>()) {
    if (threadIdx_ext_int->value == 1) {
      // unable to extract the number of threads per block, hence directly
      // return
      return;
    }
    stream << " __launch_bounds__(" << threadIdx_ext_int->value << ")";
  }
}

std::string CodeGenTileLangHIP::Finish() {
  // hip must need a header file.
  decl_stream << "#include <hip/hip_runtime.h>\n";
  if (need_mma_h_) {
    decl_stream << "#include <mma.h>\n";
  }

  if (enable_fp8_) {
    decl_stream << "#include <tl_templates/hip/hip_fp8.h>\n";
  }

  decl_stream << "#include <tl_templates/hip/gemm.h>\n";
  decl_stream << "#include <tl_templates/hip/copy.h>\n";
  decl_stream << "#include <tl_templates/hip/reduce.h>\n";
  decl_stream << "#include <tl_templates/hip/ldsm.h>\n";
  decl_stream << "#include <tl_templates/hip/threadblock_swizzle.h>\n";
  decl_stream << "#include <tl_templates/hip/debug.h>\n";
  decl_stream << "\n";
  return CodeGenC::Finish();
}

void CodeGenTileLangHIP::VisitStmt_(const tir::ForNode *op) {
  if (op->kind == tir::ForKind::kUnrolled) {
    PrintIndent();
    stream << "#pragma unroll\n";
  }
  std::string extent =
      PrintExpr(arith::Analyzer().Simplify(op->extent + op->min));
  PrintIndent();
  std::string vid = AllocVarID(op->loop_var.get());
  std::string start = PrintExpr(op->min);
  stream << "for (";
  PrintType(op->loop_var.dtype(), stream);
  stream << ' ' << vid << " = " << start << "; " << vid << " < " << extent
         << "; ++" << vid << ") {\n";
  int for_scope = BeginScope();
  PrintStmt(op->body);
  this->EndScope(for_scope);
  PrintIndent();
  stream << "}\n";
}

void CodeGenTileLangHIP::BindThreadIndex(const IterVar &iv) {
  ICHECK(!var_idmap_.count(iv->var.get()));
  var_idmap_[iv->var.get()] =
      CastFromTo(iv->thread_tag, DataType::UInt(32), iv->var.dtype());
}

void CodeGenTileLangHIP::PrintType(DataType t, std::ostream &os) { // NOLINT(*)
  int lanes = t.lanes();
  if (t.is_handle()) {
    ICHECK(t.is_scalar()) << "do not yet support vector types";
    os << "void*";
    return;
  }

  if (t.is_void()) {
    os << "void";
    return;
  }

  if (t == tl::cuTensorMapType()) {
    os << "CUtensorMap";
    return;
  }

  bool fail = false;
  if (t.is_float()) {
    switch (t.bits()) {
    case 16:
      if (t.is_scalar()) {
        os << "half_t";
      } else if (lanes <= 8) {
        // Emit CUDA code to access fp16 vector elements.
        //
        // half4 is stored as uint2
        //
        // h4.x is emitted as *(half2*)(&(u2.x)).x
        // h4.y is emitted as *(half2*)(&(u2.x)).y
        // h4.z is emitted as *(half2*)(&(u2.y)).x
        // h4.w is emitted as *(half2*)(&(u2.y)).y
        //
        ICHECK_EQ(lanes % 2, 0) << "only support even lane for half type";
        os << "uint" << lanes / 2;
      } else {
        fail = true;
      }
      break;
    case 32:
      if (lanes <= 4) {
        os << "float";
      } else if (lanes <= 8) {
        // Emit CUDA code to access fp32 vector elements for 4 < lanes <= 8.
        //
        // float8 is stored as ulonglong4
        //
        // f8.v1 is emitted as *(float2*)(&(ul4.x)).x
        // f8.v2 is emitted as *(float2*)(&(ul4.x)).y
        //
        ICHECK_EQ(lanes % 2, 0)
            << "only support even lane for float type with lanes > 4";
        os << "ulonglong" << lanes / 2;
      } else {
        fail = true;
      }
      break;
    case 64:
      os << "double";
      break;
    default:
      fail = true;
      break;
    }
    if (!fail && (t.is_scalar() || t.bits() == 16))
      return;
    if (!fail && (lanes > 4 && lanes <= 8 && t.bits() == 32))
      return;
    if (!fail && (lanes >= 2 && lanes <= 4)) {
      os << lanes;
      return;
    }
  } else if (t.is_bfloat16()) {
    if (t.is_scalar()) {
      os << "bfloat16_t";
    } else if (lanes <= 8) {
      ICHECK_EQ(lanes % 2, 0) << "only support even lane for half type";
      os << "uint" << lanes / 2;
    } else {
      fail = true;
    }
    if (!fail)
      return;
  } else if (t.is_float8()) {
    enable_fp8_ = true;
    os << GetFP8Type(t);
    return;
  } else if (t == DataType::Bool()) {
    os << "bool";
    return;
  } else if (t.is_vector_bool()) {
    // CUDA does not support bool vectors.
    // Use ushort vectors to represent instead.
    int n = t.lanes();
    if (n <= 4) {
      os << "ushort" << n;
      return;
    }
  } else if (t.is_uint() || t.is_int()) {
    if (t.is_uint()) {
      os << "u";
    }
    switch (t.bits()) {
    case 1: {
      if (t.is_scalar()) {
        os << "int";
        return;
      } else if (t.lanes() == 8) {
        os << "int8_t";
        return;
      } else if (t.lanes() == 16) {
        os << "int16_t";
        return;
      } else if (t.lanes() == 32) {
        os << "int";
        return;
      } else {
        LOG(FATAL) << "Cannot convert type " << t << " to CUDA type!";
      }
    }
    case 4: {
      if (t.is_scalar()) {
        os << "int";
        return;
      } else if (t.lanes() == 4) {
        os << "int16_t";
        return;
      } else if (t.lanes() == 8) {
        // directly 8 4-bit int in integer.
        os << "int";
        return;
      } else if (t.lanes() == 16) {
        os << "int2";
        return;
      } else if (t.lanes() == 32) {
        os << "int4";
        return;
      } else if (t.lanes() == 64) {
        os << "int8";
        return;
      } else {
        LOG(FATAL) << "Cannot convert type " << t << " to CUDA type!";
      }
    }
    case 8: {
      if (t.lanes() == 4) {
        // directly 4 8 bit int in integer.

        // We use int for int8x4 instead of char4 because using char4 is
        // likely to produce extra instructions to pack four int8 elements
        // into 32-bit data.
        os << "int";
        return;
      } else if (t.lanes() == 8) {
        os << "int2";
        return;
      } else if (t.lanes() == 16) {
        os << "int4";
        return;
      } else if (!t.is_uint() && t.is_scalar()) {
        os << "signed char";
        break;
      } else {
        os << "char";
        break;
      }
    }
    case 16: {
      if (t.is_scalar()) {
        os << "short";
      } else if (t.lanes() <= 4) {
        os << "short" << lanes;
      } else if (t.lanes() <= 8) {
        // Emit CUDA code to access int16 vector elements.
        //
        // short4 is stored as int2
        //
        // s4.x is emitted as *(short2*)(&(i2.x)).x
        // s4.y is emitted as *(short2*)(&(i2.x)).y
        // s4.z is emitted as *(short2*)(&(i2.y)).x
        // s4.w is emitted as *(short2*)(&(i2.y)).y
        //
        ICHECK_EQ(t.lanes() % 2, 0)
            << "only support even lane for shorT type with lanes > 4";
        os << "int" << t.lanes() / 2;
      } else {
        fail = true;
      }
      if (!fail) {
        return;
      }
      break;
    }
    case 32: {
      if (t.is_scalar()) {
        os << "int";
      } else if (t.lanes() <= 4) {
        os << "int" << t.lanes();
      } else if (t.lanes() <= 8) {
        // Emit CUDA code to access int32 vector elements for 4 < lanes <= 8.
        //
        // int8 is stored as longlong4
        //
        // i8.v1 is emitted as *(int2*)(&(l4.x)).x
        // i8.v2 is emitted as *(int2*)(&(l4.x)).y
        //
        ICHECK_EQ(lanes % 2, 0)
            << "only support even lane for int32 type with lanes > 4";
        os << "longlong" << lanes / 2;
      } else {
        fail = true;
      }
      if (!fail) {
        return;
      }
      break;
    }
    case 64: {
      if (t.is_scalar()) {
        os << "int64_t";
      } else if (t.lanes() == 2) {
        os << "longlong2";
      } else if (t.lanes() == 3) {
        os << "longlong3";
      } else if (t.lanes() == 4) {
        os << "longlong4";
      }
      return;
    }
    default:
      fail = true;
      break;
    }
    if (!fail && lanes == 1) {
      return;
    }
    if (!fail && (lanes >= 2 && lanes <= 4)) {
      os << lanes;
      return;
    }
  }
  LOG(FATAL) << "Cannot convert type " << t << " to CUDA type";
}

void CodeGenTileLangHIP::PrintVecBinaryOp(const std::string &op, DataType t,
                                          PrimExpr lhs, PrimExpr rhs,
                                          std::ostream &os) { // NOLINT(*)
  // Declare the result.
  std::string sret = name_supply_->FreshName("_");
  this->PrintIndent();
  this->PrintType(t, stream);
  stream << ' ' << sret << ";\n";
  int ssa_scope = BeginScope();
  {
    // Unpack into individual ops.
    std::string vlhs = SSAGetID(PrintExpr(lhs), lhs.dtype());
    std::string vrhs = SSAGetID(PrintExpr(rhs), rhs.dtype());

    for (int i = 0, lanes = t.lanes(); i < lanes; ++i) {
      std::ostringstream value_temp;
      if (isalpha(op[0])) {
        value_temp << op << "(";
        PrintVecElemLoad(vlhs, lhs.dtype(), i, value_temp);
        value_temp << ", ";
        PrintVecElemLoad(vrhs, rhs.dtype(), i, value_temp);
        value_temp << ")";
      } else {
        value_temp << "(";
        PrintVecElemLoad(vlhs, lhs.dtype(), i, value_temp);
        value_temp << op;
        PrintVecElemLoad(vrhs, rhs.dtype(), i, value_temp);
        value_temp << ")";
      }
      PrintVecElemStore(sret, t, i, value_temp.str());
    }
  }
  EndScope(ssa_scope);
  os << sret;
}

void CodeGenTileLangHIP::PrintVecElemLoad(const std::string &vec, DataType t,
                                          int i,
                                          std::ostream &os) { // NOLINT(*)
  if (t.is_scalar()) {
    os << vec;
    return;
  }

  static const char access[] = {'x', 'y', 'z', 'w'};
  ICHECK(i >= 0 && i < (t.bits() == 8                        ? 16
                        : (t.bits() == 16 || t.bits() == 32) ? 8
                                                             : 4));
  if (t.bits() == 8 && (t.is_int() || t.is_uint())) {
    std::string type_name = t.is_int() ? "char" : "unsigned char";
    if (t.lanes() == 2 || t.lanes() == 3) {
      os << vec << "." << access[i % t.lanes()];
    } else {
      std::string ac = t.lanes() == 4 ? vec : (vec + "." + access[i / 4]);
      os << "((" << type_name << ")(" << ac << " >> " << i % 4 * 8 << "))";
    }
  } else if (t.is_float16()) {
    os << "((half2*)(&(" << vec << "." << access[i / 2] << ")))->"
       << access[i % 2];
  } else if (t.is_bfloat16()) {
    os << "((bfloat16x2*)(&(" << vec << "." << access[i / 2] << ")))->"
       << access[i % 2];
  } else if (t.lanes() > 4 && t.lanes() <= 8) {
    std::string type_name;
    if (t.bits() == 16) {
      if (t.is_int()) {
        type_name = "short";
      } else if (t.is_uint()) {
        type_name = "ushort";
      }
    } else if (t.bits() == 32) {
      if (t.is_int()) {
        type_name = "int";
      } else if (t.is_uint()) {
        type_name = "uint";
      } else if (t.is_float()) {
        type_name = "float";
      }
    }
    ICHECK(!type_name.empty());
    os << "((" << type_name << "2*)(&(" << vec << "." << access[i / 2]
       << ")))->" << access[i % 2];
  } else {
    os << vec << "." << access[i];
  }
}

void CodeGenTileLangHIP::PrintVecElemStore(const std::string &vec, DataType t,
                                           int i, const std::string &value) {
  this->PrintIndent();
  static const char access[] = {'x', 'y', 'z', 'w'};
  ICHECK(i >= 0 && i < (t.bits() == 8                        ? 16
                        : (t.bits() == 16 || t.bits() == 32) ? 8
                                                             : 4));
  if (t.bits() == 8 && (t.is_int() || t.is_uint())) {
    if (t.lanes() == 2 || t.lanes() == 3) {
      stream << vec << '.' << access[i % t.lanes()] << "="
             << "(" << value << ");\n";
    } else {
      std::string ac = t.lanes() == 4 ? vec : (vec + "." + access[i / 4]);
      stream << ac << "=";
      // Do not read the first undef lane.
      if (i != 0) {
        stream << ac << " & ~(0x000000ff << " << i % 4 * 8 << ") |";
      }
      stream << "(" << value << " << " << i % 4 * 8 << ");\n";
    }
  } else if (t.is_float16()) {
    stream << "*((half_t*)(&(((half2*)(&(" << vec << "." << access[i / 2]
           << ")))->" << access[i % 2] << "))) = " << value << ";\n";
  } else if (t.is_bfloat16()) {
    stream << "((bfloat16_t*)(&(" << vec << "." << access[i / 2] << ")))["
           << (i % 2) << "] = " << value << ";\n";
  } else if (t.lanes() > 4 && t.lanes() <= 8) {
    std::string type_name;
    if (t.bits() == 16) {
      if (t.is_int()) {
        type_name = "short";
      } else if (t.is_uint()) {
        type_name = "ushort";
      }
    } else if (t.bits() == 32) {
      if (t.is_int()) {
        type_name = "int";
      } else if (t.is_uint()) {
        type_name = "uint";
      } else if (t.is_float()) {
        type_name = "float";
      }
    }
    ICHECK(!type_name.empty());
    stream << "((" << type_name << "2*)(&(" << vec << "." << access[i / 2]
           << ")))->" << access[i % 2] << " = " << value << ";\n";
  } else {
    stream << vec << "." << access[i] << " = " << value << ";\n";
  }
}

void CodeGenTileLangHIP::PrintStorageSync(const CallNode *op) {
  const std::string &sync = op->args[0].as<StringImmNode>()->value;
  if (sync == "warp") {
    // DO nothing.
  } else if (sync == "shared" || sync == "shared.dyn") {
    this->PrintIndent();
    this->stream << "__syncthreads();\n";
  }
}

void CodeGenTileLangHIP::PrintStorageScope(const std::string &scope,
                                           std::ostream &os) { // NOLINT(*)
  ICHECK_NE(scope, "global")
      << "Cannot allocate global memory when targeting CUDA. You must pass "
         "all global arrays as input instead";
  if (scope == "shared") {
    os << "__shared__ ";
  } else if (scope == "shared.dyn") {
    os << "extern __shared__ __align__(1024) ";
  }
}

std::string CodeGenTileLangHIP::CastFromTo(std::string value, DataType from,
                                           DataType target) {
  if (from == target)
    return value;
  std::ostringstream os;
  os << "((";
  this->PrintType(target, os);
  os << ")";
  if (from.is_float16() && (target.is_int() || target.is_uint()) &&
      target.bits() == 8) {
    os << "(";
    if (target.is_uint()) {
      os << "u";
    }
    os << "int)";
  }
  os << value << ")";
  return os.str();
}

void CodeGenTileLangHIP::VisitExpr_(const CastNode *op, std::ostream &os) {
  DataType from_ty = op->value.dtype();
  DataType target_ty = op->dtype;
  ICHECK_EQ(target_ty.lanes(), from_ty.lanes());

  // Emit simple C-style type conversion.
  if (from_ty.is_scalar())
    return CodeGenC::VisitExpr_(op, os);

  // We could emit make_float4 like calls, but the emitted code looks
  // too compact to read. Emit this as vectorized unary ops.
  std::string sret = name_supply_->FreshName("_");
  this->PrintIndent();
  this->PrintType(target_ty, stream);
  stream << ' ' << sret << ";\n";
  {
    std::string src = SSAGetID(PrintExpr(op->value), from_ty);
    for (int i = 0, lanes = from_ty.lanes(); i < lanes; ++i) {
      std::ostringstream val;
      val << "(";
      PrintType(target_ty.element_of(), val);
      val << ")(";
      PrintVecElemLoad(src, from_ty, i, val);
      val << ")";
      PrintVecElemStore(sret, target_ty, i, val.str());
    }
  }
  os << sret;
}

void CodeGenTileLangHIP::PrintCallExtern(Type ret_type, String global_symbol,
                                         const Array<PrimExpr> &args,
                                         bool skip_first_arg,
                                         std::ostream &os) { // NOLINT(*)
  DataType ret_dtype = GetRuntimeDataType(ret_type);
  if (ret_dtype.is_vector()) {
    //
    // Emit an unsupported vector call
    //
    // v = intrin_f((float4*)A[0], (float4*)B[0])
    //
    // as
    //
    // float4 __ret;
    // {
    //   float4 __arg0 = ((float4*)A)[0];
    //   float4 __arg1 = ((float4*)B)[0];
    //   __ret.x = intrin_f(__arg0.x, __arg1.x);
    //   __ret.y = intrin_f(__arg0.y, __arg1.y);
    //   __ret.z = intrin_f(__arg0.z, __arg1.z);
    //   __ret.w = intrin_f(__arg0.w, __arg1.w);
    // }
    // v = __ret;
    //
    // Declare the result vector.
    std::string sret = name_supply_->FreshName("_");
    this->PrintIndent();
    this->PrintType(ret_dtype, stream);
    stream << ' ' << sret << ";\n";
    {
      // Load arguments.
      std::vector<std::string> sargs;
      size_t arg_begin = static_cast<size_t>(skip_first_arg);
      for (size_t i = arg_begin; i < args.size(); ++i) {
        std::string val = SSAGetID(PrintExpr(args[i]), args[i].dtype());
        sargs.push_back(std::move(val));
      }

      // Emit a scalar call for each lane.
      for (int i = 0; i < ret_dtype.lanes(); ++i) {
        std::ostringstream scall;
        scall << global_symbol << "(";
        for (size_t j = 0; j < sargs.size(); ++j) {
          if (j > 0)
            scall << ", ";
          PrintVecElemLoad(sargs[j], args[arg_begin + j].dtype(), i, scall);
        }
        scall << ")";
        PrintVecElemStore(sret, ret_dtype, i, scall.str());
      }
    }
    os << sret;
  } else {
    CodeGenC::PrintCallExtern(ret_type, global_symbol, args, skip_first_arg,
                              os);
  }
}

// Print a reference expression to a buffer.
std::string CodeGenTileLangHIP::GetBufferRef(DataType t,
                                             const BufferNode *buffer,
                                             PrimExpr index) {
  const VarNode *buffer_var = buffer->data.get();
  std::ostringstream os;
  std::string vid = GetVarID(buffer_var);
  std::string scope;
  if (alloc_storage_scope_.count(buffer_var)) {
    scope = alloc_storage_scope_.at(buffer_var);
  }
  // bool is_vol = IsVolatile(buffer_var);
  // always false for tl cutlass backend.
  bool is_vol = false;

  auto ptr_cast = [this, is_vol, scope](DataType pointed_to) {
    std::ostringstream ptr_os;
    ptr_os << "(";
    if (is_vol) {
      ptr_os << "volatile ";
    }
    if (!scope.empty() && IsScopePartOfType()) {
      PrintStorageScope(scope, ptr_os);
    }
    PrintType(pointed_to, ptr_os);
    ptr_os << "*)";
    return ptr_os.str();
  };

  DataType buffer_element_dtype = buffer->dtype;

  std::string buffer_str = vid;
  if (!HandleTypeMatch(buffer_var, buffer_element_dtype) || is_vol) {
    std::stringstream temp;
    temp << "(" << ptr_cast(buffer_element_dtype) << vid << ")";
    buffer_str = temp.str();
  }

  std::string index_str = PrintExpr(index);
  if (t.bits() == 4 || (t.bits() == 1 && t.is_int())) {
    // This is a special case, because CodegenCUDA::PrintType()
    // returns "int" for bool and for 4-bit integers. In most cases,
    // we divide by the number of lanes to determine the index.
    // However, the backing type for scalar int4 and scalar bool is
    // int32.  Therefore, we need to divide by the ratio of their
    // sizes in that case.
    int div_factor = (t.lanes() == 1) ? (32 / t.bits()) : t.lanes();

    os << "*("
       << "(" << ptr_cast(t) << vid << ")"
       << " + " << index_str << " / " << div_factor << ")";
  } else if (t == buffer_element_dtype) {
    os << buffer_str << "[" << index_str << "]";
  } else {
    os << "*" << ptr_cast(t) << "(" << buffer_str << " + " << index_str << ")";
  }

  return os.str();
}

void CodeGenTileLangHIP::VisitExpr_(const CallNode *op, std::ostream &os) {
  auto print_extern_call_stmt = [&](std::string name, size_t offset = 0) {
    this->PrintIndent();
    this->stream << name << "(";
    for (size_t i = offset; i < op->args.size(); i++) {
      if (i > offset)
        this->stream << ", ";
      this->stream << this->PrintExpr(op->args[i]);
    }
    this->stream << ");\n";
  };
  if (op->op.same_as(builtin::ptx_cp_async())) {
    std::string dst = this->PrintExpr(op->args[0]);
    std::string dst_offset = this->PrintExpr(op->args[1]);
    std::string src = this->PrintExpr(op->args[2]);
    std::string src_offset = this->PrintExpr(op->args[3]);
    std::string size = this->PrintExpr(op->args[4]);
    // use size of argument list to indicate whether or not to use predicated
    // cp.async
    if (op->args.size() == 5) {
      this->PrintIndent();
      this->stream << "tl::cp_async_gs<" << size << ">(" << dst << "+"
                   << dst_offset << ", " << src << "+" << src_offset << ");\n";
    } else {
      std::string condition = this->PrintExpr(op->args[5]);
      this->PrintIndent();
      this->stream << "tl::cp_async_gs_conditional<" << size << ">(" << dst
                   << "+" << dst_offset << ", " << src << "+" << src_offset
                   << ", " << condition << ");\n";
    }
  } else if (op->op.same_as(builtin::ptx_commit_group())) {
    print_extern_call_stmt("tl::cp_async_commit");
  } else if (op->op.same_as(builtin::ptx_wait_group())) {
    int n = Downcast<IntImm>(op->args[0])->value;
    std::string func_name = "tl::cp_async_wait<" + std::to_string(n) + ">";
    print_extern_call_stmt(func_name, 1);
  } else if (op->op.same_as(builtin::create_barriers())) {
    this->PrintIndent();
    int barrier_count = Downcast<IntImm>(op->args[0])->value;
    std::string barrier_name = "_mbarrier";
    this->stream << "__shared__ uint64_t " << barrier_name << "["
                 << barrier_count << "];\n";
  } else if (op->op.same_as(tl::get_mbarrier())) {
    std::string barrier_name = "_mbarrier";
    std::string barrier_id = this->PrintExpr(op->args[0]);
    os << barrier_name + "[" + barrier_id + "]";
  } else if (op->op.same_as(builtin::ptx_arrive_barrier())) {
    print_extern_call_stmt("tl::mbarrier_arrive");
  } else if (op->op.same_as(builtin::ptx_init_barrier_thread_count())) {
    print_extern_call_stmt("tl::mbarrier_init");
  } else if (op->op.same_as(builtin::ptx_arrive_barrier_expect_tx())) {
    print_extern_call_stmt("tl::mbarrier_arrive_expect_tx");
  } else if (op->op.same_as(builtin::ptx_cp_async_barrier())) {
    print_extern_call_stmt("tl::mbarrier_cp_async_arrive");
  } else if (op->op.same_as(tl::mbarrier_expect_tx())) {
    print_extern_call_stmt("tl::mbarrier_expect_tx");
  } else if (op->op.same_as(tl::mbarrier_wait_parity())) {
    print_extern_call_stmt("tl::mbarrier_wait");
  } else if (op->op.same_as(tl::ptx_stmatrix())) {
    int trans = Downcast<IntImm>(op->args[0])->value;
    int num = Downcast<IntImm>(op->args[1])->value;
    std::string func_name = "tl::ptx_stmatrix_x" + std::to_string(num);
    if (trans == 1)
      func_name += "_trans";
    print_extern_call_stmt(func_name, 2);
  } else if (op->op.same_as(tl::wait_wgmma())) {
    this->PrintIndent();
    int num_mma = Downcast<IntImm>(op->args[0])->value;
    this->stream << "tl::wait_wgmma<" << std::to_string(num_mma) << ">();\n";
  } else if (op->op.same_as(tl::pack_b16())) {
    os << "__pack_half2(" << this->PrintExpr(op->args[0]) << ", "
       << this->PrintExpr(op->args[1]) << ")";
  } else if (op->op.same_as(builtin::tvm_fill_fragment())) {
    need_mma_h_ = true;
    ICHECK_EQ(op->args.size(), 6U);
    os << "nvcuda::wmma::fill_fragment(";
    this->PrintExpr(op->args[0], os);
    os << "[";
    this->PrintExpr(op->args[4], os);
    os << "], ";
    this->PrintExpr(op->args[5], os);
    os << ")";
  } else if (op->op.same_as(builtin::tvm_load_matrix_sync())) {
    need_mma_h_ = true;
    ICHECK_EQ(op->args.size(), 8U);
    os << "nvcuda::wmma::load_matrix_sync(";
    this->PrintExpr(op->args[0], os);
    os << "[";
    this->PrintExpr(op->args[4], os);
    os << "], ";
    this->PrintExpr(op->args[5], os);
    os << ", ";
    this->PrintExpr(op->args[6], os);
    os << ")";
  } else if (op->op.same_as(builtin::tvm_store_matrix_sync())) {
    need_mma_h_ = true;
    ICHECK_EQ(op->args.size(), 8U);
    os << "nvcuda::wmma::store_matrix_sync(";
    this->PrintExpr(op->args[5], os);
    os << ", ";
    this->PrintExpr(op->args[0], os);
    os << "[";
    this->PrintExpr(op->args[4], os);
    os << "], ";
    this->PrintExpr(op->args[6], os);
    if (const StringImmNode *str = op->args[7].as<StringImmNode>()) {
      os << ", nvcuda::wmma::mem_" << str->value;
    } else {
      LOG(FATAL) << "Invalid parameters";
    }
    os << ")";
  } else if (op->op.same_as(builtin::tvm_mma_sync())) {
    need_mma_h_ = true;
    ICHECK_EQ(op->args.size(), 8U);
    os << "nvcuda::wmma::mma_sync(";
    for (int i = 0; i < 4; ++i) {
      this->PrintExpr(op->args[i * 2], os);
      os << "[";
      this->PrintExpr(op->args[i * 2 + 1], os);
      os << "]" << ((i < 3) ? ", " : ")");
    }
  } else if (op->op.same_as(builtin::tvm_bmma_sync())) {
    need_mma_h_ = true;
    ICHECK_EQ(op->args.size(), 8U);
    os << "nvcuda::wmma::bmma_sync(";
    for (int i = 0; i < 4; ++i) {
      this->PrintExpr(op->args[i * 2], os);
      os << "[";
      this->PrintExpr(op->args[i * 2 + 1], os);
      os << "]" << ((i < 3) ? ", " : ")");
    }
  } else if (op->op.same_as(tl::tvm_mfma())) {
<<<<<<< HEAD
    // arg 0: prefix: {otype}_16x16x16{itype}
=======
    // arg 0: prefix: {otype}_{intrM}x{intrN}x{intrK}_{itype}
>>>>>>> a148d62a
    // arg 1: A layout: row/col
    // arg 2: B layout: row/col
    // arg 3: A precision: float16, float32, ...
    // arg 4: B precision: float16, float32, ...
    // arg 5: C precision: float32, float64, ...
    // arg 6: A multiplicand
    // arg 7: A multiplicand index
    // arg 8: B multiplicand
    // arg 9: B multiplicand index
    // arg 10: C accumulator
    // arg 11: C accumulator index

    ICHECK(op->args.size() == 12U)
        << "Invalid number of arguments for tvm_mfma";
    std::string prefix = Downcast<StringImm>(op->args[0])->value;
    std::string A_layout = Downcast<StringImm>(op->args[1])->value;
    std::string B_layout = Downcast<StringImm>(op->args[2])->value;
    std::string A_dtype = Downcast<StringImm>(op->args[3])->value;
    std::string B_dtype = Downcast<StringImm>(op->args[4])->value;
    std::string C_dtype = Downcast<StringImm>(op->args[5])->value;
    std::string a_ref = this->PrintExpr(op->args[6]);
    std::string a_bias = this->PrintExpr(op->args[7]);
    std::string b_ref = this->PrintExpr(op->args[8]);
    std::string b_bias = this->PrintExpr(op->args[9]);
    std::string c_ref = this->PrintExpr(op->args[10]);
    std::string c_bias = this->PrintExpr(op->args[11]);
    ICHECK(A_layout == "row" || B_layout == "row")
        << "Matrix core only support row major";
    // map for dtype -> float32x4 -> float4
    std::unordered_map<std::string, std::string> dtype_map = {
        {"int8", "char"},
        {"int32", "int"},
        {"int8x4", "int32_t"},
        {"int8x8", "int64_t"},
        {"int32x4", "int32x4"},
        {"float16", "half"},
        {"float32", "float"},
        {"float64", "double"},
        {"float16x4", "float16x4"},
        {"bfloat16x4", "bfloat16x4"},
        {"float32x4", "float32x4"},
        {"float8_e4m3fnuzx4", "fp8_e4_4_t"},
        {"float8_e4m3fnuzx8", "long"},
        {"float32x16", "float32x16"}};
    std::string call_mfma_code = R"({
      *((({C_dtype}*){c_ref}) + {c_bias}) = {mfma_buildin}(*((({A_dtype}*){a_ref}) + {a_bias}),
                    *((({B_dtype}*){b_ref}) + {b_bias}),
                    *((({C_dtype}*){c_ref}) + {c_bias}), 0, 0, 0);
    })";
    std::string mfma_buildin = "__builtin_amdgcn_mfma_" + prefix;
    Replacer replacer;

    replacer.register_rule("{mfma_buildin}", mfma_buildin);
    replacer.register_rule("{A_dtype}", dtype_map[A_dtype]);
    replacer.register_rule("{B_dtype}", dtype_map[B_dtype]);
    replacer.register_rule("{C_dtype}", dtype_map[C_dtype]);
    replacer.register_rule("{a_ref}", a_ref);
    replacer.register_rule("{a_bias}", a_bias);
    replacer.register_rule("{b_ref}", b_ref);
    replacer.register_rule("{b_bias}", b_bias);
    replacer.register_rule("{c_ref}", c_ref);
    replacer.register_rule("{c_bias}", c_bias);
    os << replacer.rewrite(call_mfma_code);
  } else if (op->op.same_as(builtin::thread_return())) {
    os << "return";
  } else if (op->op.same_as(tl::tl_gemm())) {
    ICHECK(op->args.size() == 4) << "tl_gemm expects 4 arguments <op_instance, "
                                    "A_ptr, B_ptr, C_ptr>, but got "
                                 << op->args.size();
    auto op_instance = Downcast<StringImm>(op->args[0]);
    this->PrintCallExtern(GetType(GetRef<PrimExpr>(op)), op_instance->value,
                          op->args, true, os);
  } else if (op->op.same_as(tl::tl_gemm_sp())) {
    LOG(FATAL) << "tl_gemm_sp is not supported on HIP";
<<<<<<< HEAD
=======
  } else if (op->op.same_as(tl::loop_break())) {
    this->PrintIndent();
    this->stream << "break;\n";
  } else if (op->op.same_as(tl::no_set_max_nreg())) {
    // HIP doesn't need explicit register management like CUDA
    // This is a no-op for HIP
    return;
>>>>>>> a148d62a
  } else {
    CodeGenC::VisitExpr_(op, os);
  }
}

void CodeGenTileLangHIP::VisitStmt_(const AttrStmtNode *op) {
  if (op->attr_key == tir::attr::async_commit_queue_scope) {
    const IntImmNode *queue_id = op->value.as<IntImmNode>();
    ICHECK(queue_id && queue_id->value == 0)
        << "For CUDA, the index of an async queue must be 0.";
    this->VisitStmt(op->body);
    auto commit_group = Call(DataType::Void(), builtin::ptx_commit_group(), {});
    this->VisitExpr(commit_group, this->stream);
    return;
  } else if (op->attr_key == tir::attr::async_wait_queue_scope) {
    auto wait_attrs = GetAsyncWaitAttributes(op);
    auto queue_id = wait_attrs.first.as<IntImmNode>();
    ICHECK(queue_id && queue_id->value == 0)
        << "For CUDA, the index of an async queue must be 0.";
    auto wait_cnt = wait_attrs.second;
    auto wait_group =
        Call(DataType::Void(), builtin::ptx_wait_group(), {wait_cnt});
    this->VisitExpr(wait_group, this->stream);
    auto inner = op->body.as<AttrStmtNode>();
    ICHECK(inner);
    this->VisitStmt(inner->body);
    return;
  } else if (op->attr_key == "threadblock_swizzle_pattern") {
    this->PrintIndent();
    const StringImmNode *pattern = op->value.as<StringImmNode>();
    ICHECK(pattern);
    this->stream << "const dim3 blockIdx = " << pattern->value << "();\n";
    this->VisitStmt(op->body);
    return;
  }
  CodeGenC::VisitStmt_(op);
}

void CodeGenTileLangHIP::VisitStmt_(const AllocateNode *op) {
  ICHECK(!is_zero(op->condition));
  std::string vid = AllocVarID(op->buffer_var.get());

  this->PrintIndent();
  std::string scope = GetPtrStorageScope(op->buffer_var);
  PrintStorageScope(scope, stream);
  PrintType(op->dtype, stream);

  if (scope == "shared.dyn") {
    stream << ' ' << vid << "[];\n";
  } else {
    size_t constant_size = op->ConstantAllocationSize();
    ICHECK_GT(constant_size, 0)
        << "Can only handle constant size stack allocation for now";

    if ((op->dtype == DataType::Int(4) || op->dtype == DataType::UInt(4) ||
         op->dtype == DataType::Int(1)) &&
        scope == "shared") {
      constant_size = constant_size / (32 / op->dtype.bits());
    }
    stream << ' ' << vid << '[' << constant_size << "];\n";
  }

  RegisterHandleType(op->buffer_var.get(), op->dtype);
  this->PrintStmt(op->body);
}

void CodeGenTileLangHIP::VisitExpr_(const RampNode *op, std::ostream &os) {
  int lanes = static_cast<int>(Downcast<IntImm>(op->lanes)->value);
  CHECK_LE(lanes, 4) << "ValueError: Ramp of more than 4 lanes is not allowed.";
  os << "(make_";
  PrintType(op->dtype, os);
  os << "(";
  for (int i = 0; i < lanes; i++) {
    os << "(" << PrintExpr(op->base) << ")"
       << "+(" << PrintExpr(op->stride) << "*" << i << ")";
    if (i != lanes - 1)
      os << ", ";
  }
  os << "))";
}

void CodeGenTileLangHIP::VisitExpr_(const BroadcastNode *op,
                                    std::ostream &os) { // NOLINT(*)
  int lanes = static_cast<int>(Downcast<IntImm>(op->lanes)->value);
  if ((op->dtype.is_int() || op->dtype.is_uint()) && op->dtype.bits() == 8 &&
      lanes == 4) {
    // make_int8x4
    const int64_t *p = as_const_int(op->value);
    ICHECK(p);
    int64_t v = *p & 0xFF;
    v = (v << 24) | (v << 16) | (v << 8) | v;
    if (op->dtype.is_uint()) {
      os << "(uint)" << v;
    } else {
      os << "(int)" << v;
    }
    return;
  }

  if (op->dtype.is_float16()) {
    std::string v = PrintExpr(op->value);
    os << "make_";
    PrintType(op->dtype, os);
    os << '(';
    for (int i = 0; i < lanes / 2; ++i) {
      if (i != 0)
        os << ", ";
      os << "__pack_half2(" << v << ", " << v << ")";
    }
    os << ')';
    return;
  }

  if (op->dtype.is_bfloat16()) {
    std::string v = PrintExpr(op->value);
    os << "make_";
    PrintType(op->dtype, os);
    os << '(';
    for (int i = 0; i < lanes / 2; ++i) {
      if (i != 0)
        os << ", ";
      os << "__pack_bfloat162(" << v << ", " << v << ")";
    }
    os << ')';
    return;
  }

  if (op->dtype.is_float() && op->dtype.bits() == 32 &&
      op->dtype.lanes() == 8) {
    std::string v = PrintExpr(op->value);
    os << "make_ulonglong4(";
    for (int i = 0; i < 4; ++i) {
      if (i != 0)
        os << ", ";
      os << "*(unsigned long long*)&make_float2(" << v << ", " << v << ")";
    }
    os << ')';
    return;
  }

  if ((op->dtype.is_int() || op->dtype.is_uint()) && op->dtype.bits() == 4) {
    bool fail = false;
    const int64_t *p = as_const_int(op->value);
    ICHECK(p);
    int64_t v = *p & 0xF;

    if (lanes == 4) {
      v = (v << 12) | (v << 8) | (v << 4) | v;
      if (op->dtype.is_uint()) {
        os << "(uint16_t)" << v;
      } else {
        os << "(int16_t)" << v;
      }
    } else {
      v = (v << 28) | (v << 24) | (v << 20) | (v << 16) | (v << 12) | (v << 8) |
          (v << 4) | v;
      if (lanes == 8) {
        if (op->dtype.is_uint()) {
          os << "(uint)" << v;
        } else {
          os << "(int)" << v;
        }
      } else if (lanes == 16 || lanes == 32) {
        os << "make_";
        PrintType(op->dtype, os);
        os << '(';
        for (int i = 0; i < lanes / 8; ++i) {
          if (i != 0)
            os << ", ";
          if (op->dtype.is_uint()) {
            os << "(uint)" << v;
          } else {
            os << "(int)" << v;
          }
        }
        os << ')';
      } else {
        fail = true;
      }
    }

    if (!fail) {
      return;
    }
  }

  std::string v = PrintExpr(op->value);
  os << "make_";
  PrintType(op->dtype, os);
  os << '(';
  for (int i = 0; i < lanes; ++i) {
    if (i != 0)
      os << ", ";
    os << v;
  }
  os << ')';
}

inline void PrintConst(const FloatImmNode *op, std::ostream &os,
                       CodeGenTileLangHIP *p) { // NOLINT(*)
  // Type code is kBFloat
  if (op->dtype.is_bfloat16()) {
    os << "bfloat16_t";
    os << '(' << std::scientific << op->value << 'f' << ')';
    return;
  } else if (op->dtype.is_float8_e4m3fnuz() || op->dtype.is_float8_e4m3() ||
             op->dtype.is_float8_e4m3fn()) {
    os << "fp8_e4_t";
    os << '(' << std::scientific << op->value << 'f' << ')';
    return;
  }
  // Type code is kFloat
  switch (op->dtype.bits()) {
  case 64:
  case 32: {
    std::ostringstream temp;
    if (std::isinf(op->value)) {
      if (op->value < 0) {
        temp << "-";
      }
      temp << ((op->dtype.bits() == 32) ? "HIPRT_INF_F" : "HIPRT_INF");
    } else if (std::isnan(op->value)) {
      temp << ((op->dtype.bits() == 32) ? "HIPRT_NAN_F" : "HIPRT_NAN");
    } else {
      temp << std::scientific << op->value;
      if (op->dtype.bits() == 32)
        temp << 'f';
    }
    p->MarkConst(temp.str());
    os << temp.str();
    break;
  }
  case 16: {
    os << "half_t" << '(';
    FloatImm const_f32 = FloatImm(DataType::Float(32), op->value);
    PrintConst(const_f32.get(), os, p);
    os << ')';
    break;
  }
  default:
    LOG(FATAL) << "Bad bit-width for float: " << op->dtype << "\n";
  }
}

void CodeGenTileLangHIP::VisitExpr_(const FloatImmNode *op,
                                    std::ostream &os) { // NOLINT(*)
  PrintConst(op, os, this);
}

void CodeGenTileLangHIP::HandleVolatileLoads(const std::string &value,
                                             const BufferLoadNode *op,
                                             std::ostream &os) {
  // Cast away volatile qualifier for fp16 types. That is, only loads and
  // stores are volatile. The loaded objects are not marked as volatile.
  //
  if ((op->dtype.is_float16() || op->dtype.is_bfloat16()) &&
      IsVolatile(op->buffer->data.get())) {
    os << "(";
    PrintType(op->dtype, os);
    os << ")(" << value << ")";
  } else {
    os << value;
  }
}

void CodeGenTileLangHIP::PrintVecElemLoadExpr(DataType t, int i,
                                              const std::string &value,
                                              std::ostream &os) {
  ICHECK_GT(t.lanes(), 1);
  if (t.bits() == 8 && (t.is_int() || t.is_uint())) {
    if (!(t.lanes() == 2 || t.lanes() == 3)) {
      if (i != 0) {
        os << "|";
      }
      os << "((0x000000ff << " << i * 8 << ") & (" << value << " << " << i * 8
         << "))";
      return;
    }
  }

  if (t.is_float16()) {
    if (i == 0) {
      os << "make_";
      PrintType(t, os);
      os << '(';
    }
    if (i % 2 == 0) {
      os << "__pack_half2(" << value;
    } else {
      os << "," << value << ")";
      if (i != t.lanes() - 1) {
        os << ",";
      } else {
        os << ")";
      }
    }
    return;
  }

  if (t.is_bfloat16()) {
    if (i == 0) {
      os << "make_";
      PrintType(t, os);
      os << '(';
    }
    if (i % 2 == 0) {
      os << "__pack_bfloat162(" << value;
    } else {
      os << "," << value << ")";
      if (i != t.lanes() - 1) {
        os << ",";
      } else {
        os << ")";
      }
    }
    return;
  }

  if (i == 0) {
    os << "make_";
    PrintType(t, os);
    os << "(";
  }
  os << value;
  if (i != t.lanes() - 1) {
    os << ",";
  } else {
    os << ")";
  }
  return;
}

void CodeGenTileLangHIP::AddFunction(const PrimFunc &f) {
  // clear previous generated state.
  this->InitFuncState(f);
  // reserve keywords
  ReserveKeywordsAsUnique();

  auto global_symbol = f->GetAttr<String>(tvm::attr::kGlobalSymbol);
  ICHECK(global_symbol.defined())
      << "CodeGenC: Expect PrimFunc to have the global_symbol attribute";
  bool no_alias = f->HasNonzeroAttr(tir::attr::kNoAlias);

  this->PrintFuncPrefix(stream);
  CodeGenC::PrintType(f->ret_type, stream);
  this->PrintExtraAttrs(f, stream);
  this->stream << " " << static_cast<std::string>(global_symbol.value()) << "(";

  for (size_t i = 0; i < f->params.size(); ++i) {
    tir::Var v = f->params[i];
    std::string vid = AllocVarID(v.get());
    if (i != 0)
      stream << ", ";
    if (v.dtype().is_handle()) {
      // work around for grid constant parameters.
      if (auto *ptr = v->type_annotation.as<PointerTypeNode>()) {
        if (ptr->storage_scope == "grid_constant") {
          stream << "__grid_constant__ const ";
          CodeGenC::PrintType(ptr->element_type, stream);
          stream << ' ' << vid;
          continue;
        }
      }

      auto it = alloc_storage_scope_.find(v.get());
      if (it != alloc_storage_scope_.end()) {
        PrintStorageScope(it->second, stream);
      }

      CodeGenC::PrintType(GetType(v), stream);
      if (auto *ptr = v->type_annotation.as<PointerTypeNode>()) {
        if (auto *prim = ptr->element_type.as<PrimTypeNode>()) {
          RegisterHandleType(v.get(), prim->dtype);
        }
      }

      if (no_alias) {
        PrintRestrict(v, stream);
      }
    } else {
      CodeGenC::PrintType(GetType(v), stream);
    }
    stream << ' ' << vid;
  }
  stream << ") {\n";
  this->PreFunctionBody(f);
  int func_scope = this->BeginScope();
  this->PrintStmt(f->body);
  this->EndScope(func_scope);
  this->PrintIndent();
  this->stream << "}\n\n";
}

} // namespace codegen
} // namespace tvm<|MERGE_RESOLUTION|>--- conflicted
+++ resolved
@@ -888,11 +888,7 @@
       os << "]" << ((i < 3) ? ", " : ")");
     }
   } else if (op->op.same_as(tl::tvm_mfma())) {
-<<<<<<< HEAD
-    // arg 0: prefix: {otype}_16x16x16{itype}
-=======
     // arg 0: prefix: {otype}_{intrM}x{intrN}x{intrK}_{itype}
->>>>>>> a148d62a
     // arg 1: A layout: row/col
     // arg 2: B layout: row/col
     // arg 3: A precision: float16, float32, ...
@@ -967,8 +963,6 @@
                           op->args, true, os);
   } else if (op->op.same_as(tl::tl_gemm_sp())) {
     LOG(FATAL) << "tl_gemm_sp is not supported on HIP";
-<<<<<<< HEAD
-=======
   } else if (op->op.same_as(tl::loop_break())) {
     this->PrintIndent();
     this->stream << "break;\n";
@@ -976,7 +970,6 @@
     // HIP doesn't need explicit register management like CUDA
     // This is a no-op for HIP
     return;
->>>>>>> a148d62a
   } else {
     CodeGenC::VisitExpr_(op, os);
   }
