/*!
 * \file tl/op/gemm.cc
 * \brief Implementation of General Matrix Multiplication (GEMM) operators
 */

#include "gemm.h"

#include "builtin.h"
#include <tvm/tir/builtin.h>
#include <tvm/tir/op.h>
#include <tvm/tir/op_attr_types.h>
#include <tvm/tir/transform.h>

#include "../target/utils.h"

namespace tvm {
namespace tl {

using namespace tir;

struct TCGEN5MMAMeta {
  int atom_m, atom_n, atom_k;
};

// Return {is_success, meta}
static inline std::pair<bool, TCGEN5MMAMeta>
GetTCGEN5MMAMeta(int M, int N, int K, DataType ab_dtype, DataType c_dtype) {
// TODO (lei) Currently not all shapes / dtypes are supported for TCGEN5MMA.
#define FAIL                                                                   \
  return { false, TCGEN5MMAMeta{0, 0, 0} }
#define SUCCESS(atom_m, atom_n, atom_k)                                        \
  return {                                                                     \
    true, TCGEN5MMAMeta { atom_m, atom_n, atom_k }                             \
  }
  std::vector<int> ws_valid_atom_ns = {256, 128, 64};
  if ((ab_dtype.is_bfloat16() || ab_dtype.is_float16()) &&
      (c_dtype.is_float() && c_dtype.bits() == 32)) {
    if (K % 16 != 0)
      FAIL;
    if (M % 128 == 0) {
      for (int atom_n = 256; atom_n >= 16; atom_n -= 16)
        if (N % atom_n == 0)
          SUCCESS(128, atom_n, 16);
      FAIL;
    } else if (M % 64 == 0) {
      for (int atom_n : ws_valid_atom_ns)
        if (N % atom_n == 0)
          SUCCESS(64, atom_n, 16);
      FAIL;
    } else if (M % 32 == 0) {
      for (int atom_n : ws_valid_atom_ns)
        if (N % atom_n == 0)
          SUCCESS(32, atom_n, 16);
      FAIL;
    } else {
      FAIL;
    }
  } else if ((ab_dtype.is_float8_e4m3fn() || ab_dtype.is_float8_e5m2()) &&
             (c_dtype.is_float() && c_dtype.bits() == 32)) {
    if (K % 32 != 0)
      FAIL;
    if (M % 128 == 0) {
      for (int atom_n = 256; atom_n >= 16; atom_n -= 16)
        if (N % atom_n == 0)
          SUCCESS(128, atom_n, 32);
      FAIL;
    } else if (M % 64 == 0) {
      for (int atom_n : ws_valid_atom_ns)
        if (N % atom_n == 0)
          SUCCESS(64, atom_n, 32);
      FAIL;
    } else if (M % 32 == 0) {
      for (int atom_n : ws_valid_atom_ns)
        if (N % atom_n == 0)
          SUCCESS(32, atom_n, 32);
      FAIL;
    } else {
      FAIL;
    }
  }
  FAIL;
#undef FAIL
#undef SUCCESS
}

/**
 * @brief Construct a Gemm operator from serialized TL arguments and a buffer
 * map.
 *
 * This constructor deserializes operator parameters from `args` and resolves
 * buffer references via `vmap`, populating an internal GemmNode with:
 * - device pointers for A, B, C and their corresponding Buffer objects,
 * - transpose flags for A and B,
 * - matrix dimensions M, N, K,
 * - warp allocation policy and clear_accum flag,
 * - strides and memory offsets for A and B,
 * - optional kPack (must be 1 or 2) and optional wg_wait.
 *
 * The populated GemmNode is stored into the wrapper's internal `data_`.
 *
 * @param args Positional serialized arguments produced by the TL frontend:
 *   expected layout is:
 *     [Aptr, Bptr, Cptr, trans_A (Bool), trans_B (Bool),
 *      M (Int), N (Int), K (Int), policy (Int), clear_accum (Bool),
 *      stride_A (Int), stride_B (Int), offset_A (Int), offset_B (Int),
 *      (optional) kPack (Int), (optional) wg_wait (Int)]
 * @param vmap Mapping from access pointer vars to Buffer objects used to
 *   resolve the Buffer corresponding to each pointer argument.
 *
 * @note If `kPack` is provided it must be 1; otherwise the constructor
 *       fails with an ICHECK (runtime assertion). No other validation is
 *       performed here.
 */
Gemm::Gemm(Array<PrimExpr> args, BufferMap vmap) {
<<<<<<< HEAD
  Aptr = args[0];
  Bptr = args[1];
  Cptr = args[2];
  A = vmap[GetVarFromAccessPtr(Aptr)];
  B = vmap[GetVarFromAccessPtr(Bptr)];
  C = vmap[GetVarFromAccessPtr(Cptr)];
  trans_A = args[3].as<Bool>().value();
  trans_B = args[4].as<Bool>().value();
  M = args[5].as<IntImm>().value()->value;
  N = args[6].as<IntImm>().value()->value;
  K = args[7].as<IntImm>().value()->value;
  policy = static_cast<GemmWarpPolicy>(args[8].as<IntImm>().value()->value);
  clear_accum = args[9].as<Bool>().value();
  stride_A = args[10].as<IntImm>().value()->value;
  stride_B = args[11].as<IntImm>().value()->value;
  offset_A = args[12].as<IntImm>().value()->value;
  offset_B = args[13].as<IntImm>().value()->value;
  if (args.size() > 14) {
    kPack = args[14].as<IntImm>().value()->value;
    if (kPack != 1 && kPack != 2) {
=======
  ObjectPtr<GemmNode> node = make_object<GemmNode>();

  node->Aptr = args[0];
  node->Bptr = args[1];
  node->Cptr = args[2];
  node->A = vmap[GetVarFromAccessPtr(node->Aptr)];
  node->B = vmap[GetVarFromAccessPtr(node->Bptr)];
  node->C = vmap[GetVarFromAccessPtr(node->Cptr)];
  node->trans_A = args[3].as<Bool>().value();
  node->trans_B = args[4].as<Bool>().value();
  node->M = args[5].as<IntImm>().value()->value;
  node->N = args[6].as<IntImm>().value()->value;
  node->K = args[7].as<IntImm>().value()->value;
  node->policy = GemmWarpPolicy(args[8].as<IntImm>().value()->value);
  node->clear_accum = args[9].as<PrimExpr>().value();
  node->stride_A = args[10].as<IntImm>().value()->value;
  node->stride_B = args[11].as<IntImm>().value()->value;
  node->offset_A = args[12].as<IntImm>().value()->value;
  node->offset_B = args[13].as<IntImm>().value()->value;
  if (args.size() > 14) {
    node->kPack = args[14].as<IntImm>().value()->value;
    if (node->kPack != 1 && node->kPack != 2) {
>>>>>>> a148d62a
      ICHECK(false) << "kPack must be 1 or 2";
    }
  }
  if (args.size() > 15) {
<<<<<<< HEAD
    wg_wait = args[15].as<IntImm>().value()->value;
  }
}

Gemm::GemmInst Gemm::GetGemmInst(int block_size, Target target) const {
  int warp_size = TargetGetWarpSize(target);
  int num_warps = block_size / warp_size;
  bool allow_wgmma = TargetIsHopper(target) && (this->M >= 64) &&
                     (num_warps % 4 == 0) && CheckWGMMA();
  if (allow_wgmma) {
    return GemmInst::kWGMMA;
  } else if (TargetIsCDNA(target)) {
    return GemmInst::kMFMA;
  } else if (TargetIsCuda(target)) {
    return GemmInst::kMMA;
  } else {
    ICHECK(0) << "Unsupported target for gemm: " << target->str();
  }
}

/**
 * @brief Compute how warps are partitioned between the M and N GEMM dimensions.
 *
 * Determines the number of warps assigned to the M (rows) and N (columns)
 * dimensions for a block given the selected GEMM implementation and target.
 * The function enforces constraints required by the implementations (e.g.,
 * per-warp tile sizes) and adapts the partition according to the configured
 * GemmWarpPolicy (FullRow, FullCol, Square).
 *
 * @param block_size Total number of threads in the block (used to derive
 * num_warps).
 * @param gemm_inst The chosen GEMM implementation (e.g., kWGMMA, kMFMA, kMMA).
 * @param target Target device information (used for warp size and
 * target-specific rules).
 * @return std::pair<int, int> {m_warp, n_warp} where m_warp * n_warp ==
 * num_warps.
 *
 * Constraints and behavior:
 * - Each warp is assumed to cover 16 rows (M) and 8 columns (N). The function
 *   checks that M % 16 == 0 and N % 8 == 0.
 * - num_warps is computed as block_size / warp_size(target).
 * - For WGMMA (kWGMMA):
 *   - num_warps must be a multiple of 4 (warp-groups of 4).
 *   - m_warp is always a multiple of 4.
 *   - The warp partition respects the GemmWarpPolicy:
 *     - FullRow: maximize warps on M (in multiples of 4) while keeping
 * divisibility.
 *     - FullCol: maximize warps on N, but if N is not evenly divisible, move
 *       whole warp-groups to M to achieve feasibility.
 *     - Square: choose a multiple-of-4 m_warp that best balances per-warp work
 *       between M and N.
 * - For non-WGMMA implementations:
 *   - FullRow: favor allocating warps to M first; if M cannot use all warps,
 *     remaining warps are placed on N.
 *   - FullCol: favor allocating warps to N first; if N cannot use all warps,
 *     remaining warps are placed on M.
 *   - Square: search for the m/n split that best balances per-warp work given
 *     integer warp counts and the per-warp tile sizes.
 *
 * Error handling:
 * - The function performs internal checks (ICHECK) and will fail if required
 *   divisibility or policy conditions are not met (e.g., M/N tile divisibility,
 *   invalid policy, or WGMMA-specific warp-group requirements).
 */
std::pair<int, int> Gemm::ComputeWarpPartition(int block_size,
                                               GemmInst gemm_inst,
                                               Target target) const {
  int num_warps = block_size / TargetGetWarpSize(target);
  int m_warp = 1, n_warp = 1;
  constexpr int kMPerWarp = 16; // Rows processed by a single warp
  constexpr int kNPerWarp = 8;  // Columns processed by a single warp

  ICHECK(this->M % kMPerWarp == 0)
      << "M must be divisible by " << kMPerWarp << ", but got " << this->M;
  ICHECK(this->N % kNPerWarp == 0)
      << "N must be divisible by " << kNPerWarp << ", but got " << this->N;
=======
    node->wg_wait = args[15].as<IntImm>().value()->value;
  }
  node->mbarptr = args[16];
  if (node->mbarptr.as<CallNode>()) {
    node->mbar = vmap[GetVarFromAccessPtr(node->mbarptr)];
  } else {
    node->mbar = std::nullopt;
  }
  node->C_coords = Array<PrimExpr>(
      {args[17].as<PrimExpr>().value(), args[18].as<PrimExpr>().value()});
  data_ = std::move(node);
}

/**
 * @brief Create a copy of this GemmNode as a TileOperator.
 *
 * Constructs a new GemmNode by copying the current node state and returns it
 * wrapped in a Gemm TileOperator.
 *
 * @return TileOperator A Gemm operator that owns a copy of this node.
 */
TileOperator GemmNode::Clone() const {
  auto op = make_object<GemmNode>(*this);
  return Gemm(op);
}

bool GemmNode::AllowTCGEN5MMA(Target target) const {
  return TargetIsSm100(target) &&
         ((A.scope() == "shared.dyn" || A.scope() == "shared" ||
           A.scope() == "shared.tmem") &&
          (B.scope() == "shared.dyn" || B.scope() == "shared") &&
          C.scope() == "shared.tmem") &&
         GetTCGEN5MMAMeta(M, N, K, A->dtype, C->dtype).first;
}

bool GemmNode::AllowWGMMA(int block_size, Target target) const {
  tvm::transform::PassContext ctxt = tvm::transform::PassContext::Current();

  int warp_size = TargetGetWarpSize(target);
  int num_warps = block_size / warp_size;
  return !ctxt->GetConfig(kDisableWGMMA, Optional<Bool>()).value_or(false) &&
         TargetIsHopper(target) && (this->M >= 64) && (num_warps % 4 == 0) &&
         CheckWGMMA();
}

GemmInst GemmNode::GetGemmInst(int block_size, Target target) const {
  bool allow_tcgen5mma = AllowTCGEN5MMA(target);
  bool allow_wgmma = AllowWGMMA(block_size, target);
  if (allow_tcgen5mma) {
    return GemmInst::kTCGEN5MMA;
  } else if (allow_wgmma) {
    return GemmInst::kWGMMA;
  } else if (TargetIsCDNA(target)) {
    return GemmInst::kMFMA;
  } else if (TargetIsCuda(target)) {
    return GemmInst::kMMA;
  } else {
    ICHECK(0) << "Unsupported target for gemm: " << target->str();
  }
}

std::pair<int, int> GemmWarpPolicyNode::ComputeWarpPartition(
    int M, int N, int block_size, Target target, GemmInst gemm_inst) const {
  int num_warps = block_size / TargetGetWarpSize(target);
  if (gemm_inst == GemmInst::kTCGEN5MMA) {
    return {1, num_warps}; // TCGEN5MMA doesn't care about warp partitioning
  }

  int m_warp = 1, n_warp = 1;
  constexpr int kMPerWarp = 16; // Rows processed by a single warp
  constexpr int kNPerWarp = 8;  // Columns processed by a single warp
  ICHECK(M % kMPerWarp == 0)
      << "M must be divisible by " << kMPerWarp << ", but got " << M;
  ICHECK(N % kNPerWarp == 0)
      << "N must be divisible by " << kNPerWarp << ", but got " << N;

>>>>>>> a148d62a
  if (gemm_inst == GemmInst::kWGMMA) {
    ICHECK(num_warps % 4 == 0) << "Warp-Group MMA requires 128×k threads.";

    constexpr int kGroup = 4; // Number of warps in a warp-group

    m_warp = kGroup; // Initially, only one warp-group on M dimension
    n_warp = num_warps / m_warp; // Rest all on N dimension

    if (this->isFullRow()) {
      // Try to put as many warp-groups as possible on M dimension
      // (decreasing multiples of 4, ensuring divisibility by M)
      for (int cand = num_warps; cand >= kGroup; cand -= kGroup) {
        if (M % (cand * kMPerWarp) == 0) {
          m_warp = cand;
          n_warp = num_warps / m_warp;
          break;
        }
      }
    } else if (this->isFullCol()) {
      // Try to use warps on N dimension; if N is not divisible, split excess
      // groups to M
      int cand_n = n_warp;                 // Initially assume all on N
      if (N % (cand_n * kNPerWarp) != 0) { // N direction division fails
        int max_n = N / kNPerWarp;
        // Find a feasible n_warp from max possible downwards, ensuring
        // num_warps/n_warp is multiple of 4
        for (int n = std::min(cand_n, max_n); n >= 1; --n) {
          if (num_warps % n == 0 && (num_warps / n) % kGroup == 0) {
            n_warp = n;
            m_warp = num_warps / n_warp;
            break;
          }
        }
      }
    } else if (this->isSquare()) {
      // Exhaustive search, but m must be multiple of 4
      int max_m = M / kMPerWarp;
      int max_n = N / kNPerWarp;

      float ideal = N > 0 ? static_cast<float>(M) / N : 1.f;

      float best_score = std::numeric_limits<float>::max();
      int best_m = kGroup, best_n = n_warp;

      for (int m = kGroup; m <= num_warps && m <= max_m; m += kGroup) {
        if (num_warps % m)
          continue;
        int n = num_warps / m;
        if (n > max_n)
          continue;

        float m_per_warp = static_cast<float>(M) / (m * kMPerWarp);
        float n_per_warp = static_cast<float>(N) / (n * kNPerWarp);
        float score = std::abs(m_per_warp / n_per_warp - ideal);

        if (score < best_score) {
          best_score = score;
          best_m = m;
          best_n = n;
        }
      }
      m_warp = best_m;
      n_warp = best_n;
    } else {
      ICHECK(0) << "Unknown GemmWarpPolicy";
    }

    ICHECK(m_warp * n_warp == num_warps)
        << "m_warp * n_warp must equal num_warps, m_warp: " << m_warp
        << ", n_warp: " << n_warp << ", num_warps: " << num_warps;

    // Store the computed values in the object's member variables
    this->m_warp = m_warp;
    this->n_warp = n_warp;

    return {m_warp, n_warp};
  }

  if (this->isFullRow()) {
    // Try to partition M first
    m_warp = num_warps;
    n_warp = 1;

    // If M cannot be evenly divided by m_warp*16, try to split remaining warps
    // to N
    if (M % (m_warp * kMPerWarp) != 0) {
      // Calculate how many warps we can use for M
      int max_m_warps = M / kMPerWarp;
      m_warp = max_m_warps;
      // Use remaining warps for N
      n_warp = num_warps / m_warp;
      if (n_warp == 0)
        n_warp = 1;
    }
  } else if (this->isFullCol()) {
    // Try to partition N first
    m_warp = 1;
    n_warp = num_warps;

    // If N cannot be evenly divided by n_warp*8, try to split remaining warps
    // to M
    if (N % (n_warp * kNPerWarp) != 0) {
      // Calculate how many warps we can use for N
      int max_n_warps = N / kNPerWarp;
      n_warp = max_n_warps;
      // Use remaining warps for M
      m_warp = num_warps / n_warp;
      if (m_warp == 0)
        m_warp = 1;
    }
  } else if (this->isSquare()) {
    // First calculate the maximum possible warps for each dimension
    int max_m_warps =
        M / kMPerWarp; // Each warp needs at least 16 elements in M

    // Calculate the ideal ratio of M/N warps based on the matrix dimensions
    float ideal_ratio = 1.0f;
    if (N > 0) {
      ideal_ratio = static_cast<float>(M) / N;
    }

    // Try to find the best balanced partition
    int best_m = 1;
    int best_n = 1;
    float best_balance = std::numeric_limits<float>::max();
    // Try all possible combinations that satisfy the constraints
    for (int m = 1; m <= max_m_warps && m <= num_warps; m++) {
      int n = num_warps / m;

      // Calculate how balanced this partition is
      float m_per_warp = static_cast<float>(M) / (m * kMPerWarp);
      float n_per_warp = static_cast<float>(N) / (n * kNPerWarp);
      // m_per_warp and n_per_warp must be greater than 1
      if (m_per_warp < 1 || n_per_warp < 1)
        continue;
      // m * n must equal num_warps
      if (m * n != num_warps)
        continue;

      float balance = std::abs(m_per_warp / n_per_warp - ideal_ratio);

      if (balance < best_balance) {
        best_balance = balance;
        best_m = m;
        best_n = n;
      }
    }

    m_warp = best_m;
    n_warp = best_n;
  } else {
    ICHECK(0) << "Unknown GemmWarpPolicy";
  }
  ICHECK(m_warp * n_warp == num_warps)
      << "m_warp * n_warp must equal num_warps, m_warp: " << m_warp
      << ", n_warp: " << n_warp << ", num_warps: " << num_warps;

  // Store the computed values in the object's member variables
  this->m_warp = m_warp;
  this->n_warp = n_warp;

  return {m_warp, n_warp};
}

/**
 * @brief Checks whether WGMMA (warp-group MMA) can be used for this GEMM.
 *
 * Evaluates device-memory placement, data-type combinations, transpose flags,
 * and K divisibility constraints required for the Hopper WGMMA code path.
 *
 * The check returns true only when:
 * - B resides in shared memory ("shared" or "shared.dyn"); and
 * - (C, A, B) dtypes match one of the supported combinations below and K
 *   satisfies the required alignment; and
 * - for combinations that require specific orientations, A is not transposed
 *   and B is transposed.
 *
 * Supported combinations and constraints:
 * - C=float16:
 *   - A=float16, B=float16: K % 16 == 0
 *   - Various float8 mixes (e4m3/e5m2): require (!trans_A && trans_B) and K %
 * 32 == 0
 * - C=float32:
 *   - A=float16, B=float16: K % 16 == 0
 *   - A=bfloat16, B=bfloat16: K % 16 == 0
 *   - A=float32, B=float32: require (!trans_A && trans_B) and K % 8 == 0
 *   - Various float8 mixes: require (!trans_A && trans_B) and K % 32 == 0
 * - C=int32:
 *   - 8-bit integer combinations (Int8/UInt8): require (!trans_A && trans_B)
 * and K % 32 == 0
 *
 * @return true if WGMMA is supported for the current buffers, dtypes, and
 *         transpose/shape constraints; false otherwise.
 */
<<<<<<< HEAD
bool Gemm::CheckWGMMA() const {
=======
bool GemmNode::CheckWGMMA() const {
>>>>>>> a148d62a
  if (B.scope() != "shared.dyn" && B.scope() != "shared") {
    return false;
  }

  if (C->dtype == DataType::Float(16)) {
    if (A->dtype == DataType::Float(16) && B->dtype == DataType::Float(16))
      return K % 16 == 0;
    else if (A->dtype.is_float8_e4m3() && B->dtype.is_float8_e4m3())
      return (!trans_A) && trans_B && K % 32 == 0;
    else if (A->dtype.is_float8_e4m3() && B->dtype.is_float8_e5m2())
      return (!trans_A) && trans_B && K % 32 == 0;
    else if (A->dtype.is_float8_e5m2() && B->dtype.is_float8_e4m3())
      return (!trans_A) && trans_B && K % 32 == 0;
    else if (A->dtype.is_float8_e5m2() && B->dtype.is_float8_e5m2())
      return (!trans_A) && trans_B && K % 32 == 0;
    else
      return false;
  } else if (C->dtype == DataType::Float(32)) {
    if (A->dtype == DataType::Float(16) && B->dtype == DataType::Float(16))
      return K % 16 == 0;
    else if (A->dtype == DataType::BFloat(16) &&
             B->dtype == DataType::BFloat(16))
      return K % 16 == 0;
    else if (A->dtype == DataType::Float(32) && B->dtype == DataType::Float(32))
      return (!trans_A) && trans_B && K % 8 == 0;
    else if (A->dtype.is_float8_e4m3() && B->dtype.is_float8_e4m3())
      return (!trans_A) && trans_B && K % 32 == 0;
    else if (A->dtype.is_float8_e4m3() && B->dtype.is_float8_e5m2())
      return (!trans_A) && trans_B && K % 32 == 0;
    else if (A->dtype.is_float8_e5m2() && B->dtype.is_float8_e4m3())
      return (!trans_A) && trans_B && K % 32 == 0;
    else if (A->dtype.is_float8_e5m2() && B->dtype.is_float8_e5m2())
      return (!trans_A) && trans_B && K % 32 == 0;
    else
      return false;
  } else if (C->dtype == DataType::Int(32)) {
    if (A->dtype == DataType::Int(8) && B->dtype == DataType::Int(8))
      return (!trans_A) && trans_B && K % 32 == 0;
    else if (A->dtype == DataType::Int(8) && B->dtype == DataType::UInt(8))
      return (!trans_A) && trans_B && K % 32 == 0;
    else if (A->dtype == DataType::UInt(8) && B->dtype == DataType::Int(8))
      return (!trans_A) && trans_B && K % 32 == 0;
    else if (A->dtype == DataType::UInt(8) && B->dtype == DataType::UInt(8))
      return (!trans_A) && trans_B && K % 32 == 0;
    else
      return false;
  } else {
    return false;
  }
}

<<<<<<< HEAD
=======
/**
 * @brief Parse and return the numeric GPU architecture from a Target's "arch"
 * attribute.
 *
 * Examines the target's "arch" string and, if it matches the pattern
 * "sm_<num>", returns <num> as an int. If the attribute is present but does not
 * match that pattern, returns 0.
 *
 * Preconditions: the target must have an "arch" attribute (this is checked via
 * ICHECK).
 *
 * @return int The parsed architecture number (e.g., 80 for "sm_80"), or 0 if
 * the arch string does not match "sm_<num>".
 */
>>>>>>> a148d62a
static int GetArchInt(Target target) {
  int arch_int = 0;
  auto s = target->GetAttr<String>("arch");
  ICHECK(s.defined());
<<<<<<< HEAD
  const char *arch_str = s.value().c_str();
  if (arch_str[0] == 's' && arch_str[1] == 'm' && arch_str[2] == '_') {
    arch_int = atoi(&arch_str[3]);
=======
  std::string arch = s.value();
  if (arch.rfind("sm_", 0) == 0) {
    arch_int = std::stoi(arch.substr(3));
>>>>>>> a148d62a
  } else {
    arch_int = 0;
  }
  return arch_int;
}

<<<<<<< HEAD
Stmt Gemm::Lower(const LowerArgs &T, arith::Analyzer *analyzer) const {
  auto block_size = *as_const_int(T.thread_bounds->extent);
  GemmInst gemm_inst = GetGemmInst(block_size, T.target);
  auto [warp_m, warp_n] = ComputeWarpPartition(block_size, gemm_inst, T.target);
=======
/**
 * @brief Lower the GEMM operator to a TL TIR call expression.
 *
 * Constructs a tl::gemm call string parameterized by M, N, K, warp partition,
 * transpose flags, accumulation clearing, target-specific stride/offset/kPack
 * and optional workgroup wait value, then returns an Evaluate(call) node
 * invoking tl::tl_gemm with the composed string and the A/B/C buffer handles.
 *
 * @param T Contains lowering context including thread bounds and target.
 * @param analyzer Optional arithmetic analyzer used by lowering (may be
 * nullptr).
 * @return Stmt A TIR statement representing the evaluated TL GEMM call.
 */
Stmt GemmNode::Lower(const LowerArgs &T, arith::Analyzer *analyzer) const {
  auto block_size = *as_const_int(T.thread_bounds->extent);
  GemmInst gemm_inst = GetGemmInst(block_size, T.target);
  auto [warp_m, warp_n] =
      policy->ComputeWarpPartition(M, N, block_size, T.target, gemm_inst);
>>>>>>> a148d62a

  std::stringstream ss;
  std::string op_name;

  if (gemm_inst == GemmInst::kTCGEN5MMA) {
    auto [can_use_tcgen5mma, meta] =
        GetTCGEN5MMAMeta(M, N, K, A->dtype, C->dtype);
    ICHECK(can_use_tcgen5mma);
    ICHECK(B.scope() == "shared.dyn" || B.scope() == "shared");
    ICHECK(C.scope() == "shared.tmem");
    ICHECK(mbar.has_value()) << "mbar must be provided for TCGEN5MMA";
    if (A.scope() == "shared.tmem") {
      op_name = "tl::tcgen5mma_gemm_ts";
    } else if (A.scope() == "shared.dyn" || A.scope() == "shared") {
      op_name = "tl::tcgen5mma_gemm_ss";
    } else {
      ICHECK(0)
          << "Unsupported A scope for TCGEN5MMA: "
          << A.scope(); // If this is triggered, it means Tilelang has bugs.
    }
    ICHECK(wg_wait == -1)
        << "Currently only wg_wait == -1 is supported for TCGEN5MMA. Please "
           "use "
           "wg_wait = -1 and manually synchronize with mbarrier.";

    std::string accum_dtype = "";
    if (C->dtype.is_float()) {
      if (C->dtype.bits() == 32) {
        accum_dtype = "float";
      }
    }
    ICHECK(!accum_dtype.empty())
        << "Unsupported C dtype for TCGEN5MMA: " << C->dtype;
    ss << op_name << "<" << M << ", " << N << ", " << K << ", ";
    ss << meta.atom_m << ", " << meta.atom_n << ", " << meta.atom_k << ", ";
    ss << trans_A << ", " << trans_B << ", ";
    ss << accum_dtype;
    ss << ">";

    auto C_buffer = T.buffer_remap.count(C) ? T.buffer_remap[C] : C;
    Array<PrimExpr> new_args;
    new_args.push_back(StringImm(ss.str()));
    new_args.push_back(Aptr);
    new_args.push_back(Bptr);
    new_args.push_back(BufferLoad(C_buffer, C_coords));
    new_args.push_back(mbarptr);
    new_args.push_back(clear_accum);
    auto new_call = Call(DataType::Handle(), builtin::call_extern(), new_args);

    // Since TCGEN5MMA atoms provided by CUTLASS always have an internal
    // `elect_one_sync()`, we check if we are calling it using full warps
    constexpr int warp_size = 32;
    ICHECK(
        analyzer->CanProveEqual(FloorMod(T.thread_bounds->min, warp_size), 0) &&
        analyzer->CanProveEqual(FloorMod(T.thread_bounds->extent, warp_size),
                                0))
        << "TCGEN5MMA requires thread bounds to be multiples of warp size (32) "
           "and aligned to warps.";
    if (analyzer->CanProveEqual(T.thread_bounds->extent, warp_size)) {
      // If the thread bounds is exactly one warp, we can use the original call
      return Evaluate(new_call);
    } else {
      // Add an if-else clause
      auto tcgen5mma_call =
          IfThenElse(EQ(FloorDiv(T.thread_var, warp_size),
                        FloorDiv(T.thread_bounds->min, warp_size)),
                     Evaluate(new_call));
      return tcgen5mma_call;
    }
  }

  if (A.scope() == "local.fragment") {
    ICHECK(B.scope() != "local.fragment");
    op_name = "tl::gemm_rs";
  } else if (B.scope() == "local.fragment") {
    op_name = "tl::gemm_sr";
  } else {
    op_name = "tl::gemm_ss";
  }
  ICHECK(C.scope() == "local.fragment");

  ss << op_name << "<" << M << ", " << N << ", " << K << ", ";
  ss << warp_m << ", " << warp_n << ", ";
  ss << trans_A << ", " << trans_B;
<<<<<<< HEAD
  ss << ", " << clear_accum;
=======
  auto clear_accum_bool = clear_accum.as<Bool>();
  ICHECK(clear_accum_bool.has_value())
      << "clear_accum must be a constant Bool type, got " << clear_accum;
  ss << ", " << bool(clear_accum_bool.value());
>>>>>>> a148d62a
  if (TargetIsCuda(T.target) && (GetArchInt(T.target) >= 75)) {
    ss << ", " << stride_A << ", " << stride_B;
    ss << ", " << offset_A << ", " << offset_B;
  }
  if (TargetIsCDNA(T.target)) {
    // for cdna gemm, we need to specify kPack
    ss << ", " << kPack;
  } else if (TargetIsHopper(T.target)) {
    ss << ", " << (gemm_inst == GemmInst::kWGMMA ? "true" : "false");
  }

  // Emit wg_wait if necessary
  if (TargetIsHopper(T.target)) {
    if (wg_wait != 0) {
      ss << ", " << wg_wait;
    }
  } else if (TargetIsSm100(T.target)) {
    // NOTE On sm100, only the leading thread issues the TCGEN5MMA instruction
    // but all threads need to wait, so we emit another statement for cases
    // where wg_wait == 0.
    ICHECK(wg_wait == 0 || wg_wait == -1)
        << "wg_wait must be 0 or -1 for Sm100";
  } else {
    ICHECK(wg_wait == 0)
        << "wg_wait must be 0 for non-Hopper and non-Sm100 targets";
  }
  ss << ">";

  auto new_call = Call(DataType::Handle(), tl::tl_gemm(),
                       Array<PrimExpr>{StringImm(ss.str()), Aptr, Bptr, Cptr});
  return Evaluate(new_call);
}

/**
<<<<<<< HEAD
 * @brief Infer memory/layout mappings for A, B, and C buffers for this GEMM op.
 *
 * Generates and returns a LayoutMap that binds buffer A, B, and C to
 * target- and architecture-specific fragment or shared-memory layouts based
 * on the current target, thread bounds, warp partitioning, data types, and
 * transpose flags. This performs target dispatch (Volta, Ampere/Turing/SM120,
 * Hopper, CDNA), selects the appropriate fragment or shared layout creators,
 * and binds fragment layouts to the thread range when buffers are local
 * fragments.
 *
 * Preconditions:
 * - C.scope() must be "local.fragment".
 *
 * Postconditions / side effects:
 * - Marks the operator's layout inference as completed (sets completed_ =
 * true).
 * - May abort via ICHECK on unsupported targets, invalid buffer scopes, or
 *   incompatible shape constraints.
 *
 * @param T Layout inference inputs (thread bounds and target).
 * @param level Inference level (unused for side effects but retained for API).
 * @return LayoutMap mapping each of A, B, and C to their inferred layouts.
 */
LayoutMap Gemm::InferLayout(const LayoutInferArgs &T, InferLevel level) {
=======
 * @brief Infer and bind target-specific memory/layout mappings for A, B, and C.
 *
 * Infers per-buffer layouts (fragment or shared-memory layouts) for this GEMM
 * operator according to the target architecture, thread bounds, warp
 * partitioning, data types, and transpose flags, then binds fragment layouts
 * to the thread range when required.
 *
 * Preconditions:
 * - C.scope() == "local.fragment"
 *
 * Side effects:
 * - Marks layout inference as completed (sets completed_ = true).
 * - May abort via ICHECK on unsupported targets, invalid buffer scopes, or
 *   incompatible shape constraints.
 *
 * @param T Input layout-inference context (provides thread bounds and target).
 * @return LayoutMap mapping A, B, and C to their inferred layouts.
 */
LayoutMap GemmNode::InferLayout(const LayoutInferArgs &T,
                                InferLevel level) const {
>>>>>>> a148d62a
  if (completed_)
    return {};
  LayoutMap results;
  auto thread_range = T.thread_bounds;
  auto block_size = *as_const_int(thread_range->extent);
  GemmInst gemm_inst = GetGemmInst(block_size, T.target);
<<<<<<< HEAD
  auto [warp_m, warp_n] = ComputeWarpPartition(block_size, gemm_inst, T.target);

  if (TargetIsVolta(T.target)) {
=======
  auto [warp_m, warp_n] =
      policy->ComputeWarpPartition(M, N, block_size, T.target, gemm_inst);
  if (TargetIsVolta(T.target)) {
    ICHECK(C.scope() == "local.fragment")
        << "Volta gemm only supports C in local.fragment scope, got "
        << C.scope();
>>>>>>> a148d62a
    auto fragment =
        makeGemmVoltaFragmentC(M, N, M / warp_m, N / warp_n, C->dtype.bits());
    results.Set(C, fragment->BindThreadRange(thread_range));
    if (A.scope() == "shared" || A.scope() == "shared.dyn") {
      int dim_A = A->shape.size();
      results.Set(A, makeGemmVoltaABLayout(*as_const_int(A->shape[dim_A - 2]),
                                           *as_const_int(A->shape[dim_A - 1]),
                                           true, !trans_A));
    } else if (A.scope() == "local.fragment") {
      ICHECK(trans_A == false);
      auto fragment = makeGemmVoltaFragmentA(M, N, K, M / warp_m, N / warp_n);
      results.Set(A, fragment->BindThreadRange(thread_range));
    } else {
      ICHECK(0);
    }

    ICHECK(B.scope() == "shared" || B.scope() == "shared.dyn");
    int dim_B = B->shape.size();
    results.Set(B, makeGemmVoltaABLayout(*as_const_int(B->shape[dim_B - 2]),
                                         *as_const_int(B->shape[dim_B - 1]),
<<<<<<< HEAD
                                         false, trans_B ? 2 : 1));
  } else if (TargetIsAmpere(T.target) || TargetIsTuring(T.target) ||
             TargetIsSM120(T.target)) {
=======
                                         false, trans_B));
  } else if (TargetIsAmpere(T.target) || TargetIsTuring(T.target) ||
             TargetIsSM120(T.target) ||
             (TargetIsSm100(T.target) && gemm_inst == GemmInst::kMMA)) {
    ICHECK(C.scope() == "local.fragment")
        << "MMA only supports C in local.fragment scope, got " << C.scope();

>>>>>>> a148d62a
    auto fragment =
        makeGemmFragmentC(M, N, M / warp_m, N / warp_n, C->dtype.bits());
    results.Set(C, fragment->BindThreadRange(thread_range));

    if (A.scope() == "shared" || A.scope() == "shared.dyn") {
      int dim_A = A->shape.size();
      const int64_t mat_stride = *as_const_int(A->shape[dim_A - 2]);
      const int64_t mat_continuous = *as_const_int(A->shape[dim_A - 1]);
      results.Set(A,
                  makeGemmABLayout(mat_stride, mat_continuous, mat_continuous,
                                   A->dtype.bits(), !trans_A));
    } else if (A.scope() == "local.fragment") {
      auto fragment = makeGemmFragmentA(M, N, K, M / warp_m, N / warp_n,
                                        A->dtype.bits(), trans_A);
      results.Set(A, fragment->BindThreadRange(thread_range));
    } else {
      ICHECK(0);
    }
    if (B.scope() == "shared" || B.scope() == "shared.dyn") {
      int dim_B = B->shape.size();
      const int64_t mat_stride = *as_const_int(B->shape[dim_B - 2]);
      const int64_t mat_continuous = *as_const_int(B->shape[dim_B - 1]);
      results.Set(B,
                  makeGemmABLayout(mat_stride, mat_continuous, mat_continuous,
                                   B->dtype.bits(), trans_B));
    } else if (B.scope() == "local.fragment") {
      auto fragment =
          makeGemmFragmentB(M, N, K, M / warp_m, N / warp_n, trans_B);
      results.Set(B, fragment->BindThreadRange(thread_range));
    } else {
      ICHECK(0);
    }
  } else if (TargetIsHopper(T.target)) {
<<<<<<< HEAD
=======
    ICHECK(C.scope() == "local.fragment")
        << (gemm_inst == GemmInst::kWGMMA ? "WGMMA " : "MMA ")
        << "only supports C in local.fragment scope, got " << C.scope();
>>>>>>> a148d62a
    auto fragment =
        gemm_inst == GemmInst::kWGMMA
            ? makeGemmFragmentCHopper(M, N, M / warp_m, N / warp_n,
                                      C->dtype.bits())
            : makeGemmFragmentC(M, N, M / warp_m, N / warp_n, C->dtype.bits());
    results.Set(C, fragment->BindThreadRange(thread_range));
    if (A.scope() == "shared" || A.scope() == "shared.dyn") {
      int dim_A = A->shape.size();
      const int64_t mat_stride = *as_const_int(A->shape[dim_A - 2]);
      const int64_t mat_continuous = *as_const_int(A->shape[dim_A - 1]);
      const int64_t continuity =
          trans_A ? 4 * mat_continuous / warp_m : mat_continuous;
      auto ABLayout =
          gemm_inst == GemmInst::kWGMMA
              ? makeGemmABLayoutHopper(mat_stride, mat_continuous, continuity,
<<<<<<< HEAD
                                       A->dtype.bits(), trans_A ? 1 : 2)
              : makeGemmABLayout(mat_stride, mat_continuous, mat_continuous,
                                 A->dtype.bits(), trans_A ? 1 : 2);
=======
                                       A->dtype.bits(), !trans_A)
              : makeGemmABLayout(mat_stride, mat_continuous, mat_continuous,
                                 A->dtype.bits(), !trans_A);
>>>>>>> a148d62a
      results.Set(A, ABLayout);
    } else {
      auto fragment = makeGemmFragmentA(M, N, K, M / warp_m, N / warp_n,
                                        A->dtype.bits(), trans_A);
      results.Set(A, fragment->BindThreadRange(thread_range));
    }
    if (B.scope() == "shared" || B.scope() == "shared.dyn") {
      int dim_B = B->shape.size();
      const int64_t mat_stride = *as_const_int(B->shape[dim_B - 2]);
      const int64_t mat_continuous = *as_const_int(B->shape[dim_B - 1]);
      const int64_t continuity =
          trans_B ? mat_continuous : mat_continuous / warp_n;
<<<<<<< HEAD
      auto ABLayout =
          gemm_inst == GemmInst::kWGMMA
              ? makeGemmABLayoutHopper(mat_stride, mat_continuous, continuity,
                                       B->dtype.bits(), trans_B ? 2 : 1)
              : makeGemmABLayout(mat_stride, mat_continuous, mat_continuous,
                                 B->dtype.bits(), trans_B ? 2 : 1);
=======

      auto ABLayout =
          gemm_inst == GemmInst::kWGMMA
              ? makeGemmABLayoutHopper(mat_stride, mat_continuous, continuity,
                                       B->dtype.bits(), trans_B)
              : makeGemmABLayout(mat_stride, mat_continuous, mat_continuous,
                                 B->dtype.bits(), trans_B);
>>>>>>> a148d62a
      results.Set(B, ABLayout);
    } else {
      auto fragment =
          makeGemmFragmentB(M, N, K, M / warp_m, N / warp_n, trans_B);
      results.Set(B, fragment->BindThreadRange(thread_range));
<<<<<<< HEAD
    }
  } else if (TargetIsCDNA(T.target)) {
=======
    }
  } else if (gemm_inst == GemmInst::kTCGEN5MMA) {
    ICHECK(C.scope() == "shared.tmem")
        << "TCGEN5MMA only supports C in shared.tmem scope, got " << C.scope();
    ICHECK(A.scope() == "shared.dyn" || A.scope() == "shared")
        << "Current TCGEN5MMA only supports A in shared.dyn scope";
    auto [can_use_tcgen5mma, meta] =
        GetTCGEN5MMAMeta(M, N, K, A->dtype, C->dtype);
    ICHECK(can_use_tcgen5mma);
    {
      int dim_A = A->shape.size();
      const int64_t mat_stride = *as_const_int(A->shape[dim_A - 2]);
      const int64_t mat_continuous = *as_const_int(A->shape[dim_A - 1]);
      results.Set(A, makeGemmABLayoutSm100(mat_stride, mat_continuous,
                                           mat_continuous, A->dtype.bits(),
                                           trans_A ? 1 : 2));
    }
    {
      int dim_B = B->shape.size();
      const int64_t mat_stride = *as_const_int(B->shape[dim_B - 2]);
      const int64_t mat_continuous = *as_const_int(B->shape[dim_B - 1]);
      const int64_t continuity = mat_continuous;
      results.Set(B,
                  makeGemmABLayoutSm100(mat_stride, mat_continuous, continuity,
                                        B->dtype.bits(), trans_B ? 2 : 1));
    }
    {
      Layout res;
      IterVar i = make_itervar("i", M);
      IterVar j = make_itervar("j", N);
      ICHECK(M % meta.atom_m == 0);
      PrimExpr atom_idx = FloorDiv(i, meta.atom_m) +
                          FloorDiv(j, meta.atom_n) * (M / meta.atom_m);
      PrimExpr ai = FloorMod(i, meta.atom_m); // "ai" means "atom_i"
      PrimExpr aj = FloorMod(j, meta.atom_n);
      if (meta.atom_m == 128) {
        // Layout D
        // (https://docs.nvidia.com/cuda/parallel-thread-execution/#tcgen05-data-path-layout-d)
        res = Layout(Array{i, j}, {ai, aj + atom_idx * meta.atom_n});
      } else if (meta.atom_m == 64) {
        // Layout E
        // (https://docs.nvidia.com/cuda/parallel-thread-execution/#tcgen05-data-path-layout-e)
        // since .ws variant is used About why we use .ws variant here, please
        // refer to gemm_sm100.h
        res = Layout(Array{i, j}, {FloorDiv(ai, 32) * 32 + FloorMod(ai, 32) +
                                       FloorDiv(aj, meta.atom_n / 2) * 64,
                                   FloorMod(aj, meta.atom_n / 2) +
                                       atom_idx * (meta.atom_n / 2)});
      } else if (meta.atom_m == 32) {
        // Layout G
        // (https://docs.nvidia.com/cuda/parallel-thread-execution/#tcgen05-data-path-layout-g)
        res = Layout(
            Array{i, j},
            {FloorMod(ai, 32) + FloorDiv(aj, meta.atom_n / 4) * 32,
             FloorMod(aj, meta.atom_n / 4) + atom_idx * (meta.atom_n / 4)});
      } else {
        ICHECK(0);
      }
      results.Set(C, res);
    }
  } else if (TargetIsCDNA(T.target)) {
    ICHECK(C.scope() == "local.fragment")
        << "CDNA gemm (FMMA) only supports C in local.fragment scope, got "
        << C.scope();
>>>>>>> a148d62a
    auto fragment =
        makeGemmFragmentCCDNA(M, N, M / warp_m, N / warp_n, C->dtype.bits());
    results.Set(C, fragment->BindThreadRange(thread_range));

    if (A.scope() == "shared" || A.scope() == "shared.dyn") {
      int dim_A = A->shape.size();
      auto shared_layout = makeGemmABLayoutCDNA(
          *as_const_int(A->shape[dim_A - 2]),
          *as_const_int(A->shape[dim_A - 1]), A->dtype.bits(), kPack);
      results.Set(A, shared_layout);
    } else if (A.scope() == "local.fragment") {
      auto fragment = makeGemmFragmentACDNA(M, N, K, M / warp_m, N / warp_n,
                                            A->dtype.bits(), kPack, trans_A);
      results.Set(A, fragment->BindThreadRange(thread_range));
    } else {
      ICHECK(0);
    }
    if (B.scope() == "shared" || B.scope() == "shared.dyn") {
      int dim_B = B->shape.size();
      auto shared_layout = makeGemmABLayoutCDNA(
          *as_const_int(B->shape[dim_B - 2]),
          *as_const_int(B->shape[dim_B - 1]), B->dtype.bits(), kPack);

      results.Set(B, shared_layout);
    } else if (B.scope() == "local.fragment") {
      auto fragment =
          makeGemmFragmentB(M, N, K, M / warp_m, N / warp_n, trans_B);
      results.Set(B, fragment->BindThreadRange(thread_range));
    } else {
      ICHECK(0);
    }
  } else {
    ICHECK(0) << "Not supported " << T.target->str();
  }
  completed_ = true;
  return results;
}

TIR_REGISTER_TL_OP(Gemm, gemm)
    .set_num_inputs(5)
    .set_attr<TCallEffectKind>("TCallEffectKind",
                               Integer(CallEffectKind::kOpaque));

TVM_REGISTER_OP("tl.GemmWarpPolicy")
    .set_attr<TScriptPrinterName>("TScriptPrinterName", "GemmWarpPolicy");

TVM_FFI_STATIC_INIT_BLOCK({
  GemmNode::RegisterReflection();
  GemmWarpPolicyNode::RegisterReflection();
  namespace refl = tvm::ffi::reflection;
  refl::GlobalDef().def("tl.GemmWarpPolicyComputeWarpPartition",
                        [](GemmWarpPolicy policy, int M, int N, int block_size,
                           Target target, GemmInst gemm_inst) {
                          policy->ComputeWarpPartition(M, N, block_size, target,
                                                       gemm_inst);
                          return;
                        });
});

} // namespace tl
} // namespace tvm<|MERGE_RESOLUTION|>--- conflicted
+++ resolved
@@ -112,28 +112,6 @@
  *       performed here.
  */
 Gemm::Gemm(Array<PrimExpr> args, BufferMap vmap) {
-<<<<<<< HEAD
-  Aptr = args[0];
-  Bptr = args[1];
-  Cptr = args[2];
-  A = vmap[GetVarFromAccessPtr(Aptr)];
-  B = vmap[GetVarFromAccessPtr(Bptr)];
-  C = vmap[GetVarFromAccessPtr(Cptr)];
-  trans_A = args[3].as<Bool>().value();
-  trans_B = args[4].as<Bool>().value();
-  M = args[5].as<IntImm>().value()->value;
-  N = args[6].as<IntImm>().value()->value;
-  K = args[7].as<IntImm>().value()->value;
-  policy = static_cast<GemmWarpPolicy>(args[8].as<IntImm>().value()->value);
-  clear_accum = args[9].as<Bool>().value();
-  stride_A = args[10].as<IntImm>().value()->value;
-  stride_B = args[11].as<IntImm>().value()->value;
-  offset_A = args[12].as<IntImm>().value()->value;
-  offset_B = args[13].as<IntImm>().value()->value;
-  if (args.size() > 14) {
-    kPack = args[14].as<IntImm>().value()->value;
-    if (kPack != 1 && kPack != 2) {
-=======
   ObjectPtr<GemmNode> node = make_object<GemmNode>();
 
   node->Aptr = args[0];
@@ -156,89 +134,10 @@
   if (args.size() > 14) {
     node->kPack = args[14].as<IntImm>().value()->value;
     if (node->kPack != 1 && node->kPack != 2) {
->>>>>>> a148d62a
       ICHECK(false) << "kPack must be 1 or 2";
     }
   }
   if (args.size() > 15) {
-<<<<<<< HEAD
-    wg_wait = args[15].as<IntImm>().value()->value;
-  }
-}
-
-Gemm::GemmInst Gemm::GetGemmInst(int block_size, Target target) const {
-  int warp_size = TargetGetWarpSize(target);
-  int num_warps = block_size / warp_size;
-  bool allow_wgmma = TargetIsHopper(target) && (this->M >= 64) &&
-                     (num_warps % 4 == 0) && CheckWGMMA();
-  if (allow_wgmma) {
-    return GemmInst::kWGMMA;
-  } else if (TargetIsCDNA(target)) {
-    return GemmInst::kMFMA;
-  } else if (TargetIsCuda(target)) {
-    return GemmInst::kMMA;
-  } else {
-    ICHECK(0) << "Unsupported target for gemm: " << target->str();
-  }
-}
-
-/**
- * @brief Compute how warps are partitioned between the M and N GEMM dimensions.
- *
- * Determines the number of warps assigned to the M (rows) and N (columns)
- * dimensions for a block given the selected GEMM implementation and target.
- * The function enforces constraints required by the implementations (e.g.,
- * per-warp tile sizes) and adapts the partition according to the configured
- * GemmWarpPolicy (FullRow, FullCol, Square).
- *
- * @param block_size Total number of threads in the block (used to derive
- * num_warps).
- * @param gemm_inst The chosen GEMM implementation (e.g., kWGMMA, kMFMA, kMMA).
- * @param target Target device information (used for warp size and
- * target-specific rules).
- * @return std::pair<int, int> {m_warp, n_warp} where m_warp * n_warp ==
- * num_warps.
- *
- * Constraints and behavior:
- * - Each warp is assumed to cover 16 rows (M) and 8 columns (N). The function
- *   checks that M % 16 == 0 and N % 8 == 0.
- * - num_warps is computed as block_size / warp_size(target).
- * - For WGMMA (kWGMMA):
- *   - num_warps must be a multiple of 4 (warp-groups of 4).
- *   - m_warp is always a multiple of 4.
- *   - The warp partition respects the GemmWarpPolicy:
- *     - FullRow: maximize warps on M (in multiples of 4) while keeping
- * divisibility.
- *     - FullCol: maximize warps on N, but if N is not evenly divisible, move
- *       whole warp-groups to M to achieve feasibility.
- *     - Square: choose a multiple-of-4 m_warp that best balances per-warp work
- *       between M and N.
- * - For non-WGMMA implementations:
- *   - FullRow: favor allocating warps to M first; if M cannot use all warps,
- *     remaining warps are placed on N.
- *   - FullCol: favor allocating warps to N first; if N cannot use all warps,
- *     remaining warps are placed on M.
- *   - Square: search for the m/n split that best balances per-warp work given
- *     integer warp counts and the per-warp tile sizes.
- *
- * Error handling:
- * - The function performs internal checks (ICHECK) and will fail if required
- *   divisibility or policy conditions are not met (e.g., M/N tile divisibility,
- *   invalid policy, or WGMMA-specific warp-group requirements).
- */
-std::pair<int, int> Gemm::ComputeWarpPartition(int block_size,
-                                               GemmInst gemm_inst,
-                                               Target target) const {
-  int num_warps = block_size / TargetGetWarpSize(target);
-  int m_warp = 1, n_warp = 1;
-  constexpr int kMPerWarp = 16; // Rows processed by a single warp
-  constexpr int kNPerWarp = 8;  // Columns processed by a single warp
-
-  ICHECK(this->M % kMPerWarp == 0)
-      << "M must be divisible by " << kMPerWarp << ", but got " << this->M;
-  ICHECK(this->N % kNPerWarp == 0)
-      << "N must be divisible by " << kNPerWarp << ", but got " << this->N;
-=======
     node->wg_wait = args[15].as<IntImm>().value()->value;
   }
   node->mbarptr = args[16];
@@ -315,7 +214,6 @@
   ICHECK(N % kNPerWarp == 0)
       << "N must be divisible by " << kNPerWarp << ", but got " << N;
 
->>>>>>> a148d62a
   if (gemm_inst == GemmInst::kWGMMA) {
     ICHECK(num_warps % 4 == 0) << "Warp-Group MMA requires 128×k threads.";
 
@@ -510,11 +408,7 @@
  * @return true if WGMMA is supported for the current buffers, dtypes, and
  *         transpose/shape constraints; false otherwise.
  */
-<<<<<<< HEAD
-bool Gemm::CheckWGMMA() const {
-=======
 bool GemmNode::CheckWGMMA() const {
->>>>>>> a148d62a
   if (B.scope() != "shared.dyn" && B.scope() != "shared") {
     return false;
   }
@@ -566,8 +460,6 @@
   }
 }
 
-<<<<<<< HEAD
-=======
 /**
  * @brief Parse and return the numeric GPU architecture from a Target's "arch"
  * attribute.
@@ -582,32 +474,19 @@
  * @return int The parsed architecture number (e.g., 80 for "sm_80"), or 0 if
  * the arch string does not match "sm_<num>".
  */
->>>>>>> a148d62a
 static int GetArchInt(Target target) {
   int arch_int = 0;
   auto s = target->GetAttr<String>("arch");
   ICHECK(s.defined());
-<<<<<<< HEAD
-  const char *arch_str = s.value().c_str();
-  if (arch_str[0] == 's' && arch_str[1] == 'm' && arch_str[2] == '_') {
-    arch_int = atoi(&arch_str[3]);
-=======
   std::string arch = s.value();
   if (arch.rfind("sm_", 0) == 0) {
     arch_int = std::stoi(arch.substr(3));
->>>>>>> a148d62a
   } else {
     arch_int = 0;
   }
   return arch_int;
 }
 
-<<<<<<< HEAD
-Stmt Gemm::Lower(const LowerArgs &T, arith::Analyzer *analyzer) const {
-  auto block_size = *as_const_int(T.thread_bounds->extent);
-  GemmInst gemm_inst = GetGemmInst(block_size, T.target);
-  auto [warp_m, warp_n] = ComputeWarpPartition(block_size, gemm_inst, T.target);
-=======
 /**
  * @brief Lower the GEMM operator to a TL TIR call expression.
  *
@@ -626,7 +505,6 @@
   GemmInst gemm_inst = GetGemmInst(block_size, T.target);
   auto [warp_m, warp_n] =
       policy->ComputeWarpPartition(M, N, block_size, T.target, gemm_inst);
->>>>>>> a148d62a
 
   std::stringstream ss;
   std::string op_name;
@@ -711,14 +589,10 @@
   ss << op_name << "<" << M << ", " << N << ", " << K << ", ";
   ss << warp_m << ", " << warp_n << ", ";
   ss << trans_A << ", " << trans_B;
-<<<<<<< HEAD
-  ss << ", " << clear_accum;
-=======
   auto clear_accum_bool = clear_accum.as<Bool>();
   ICHECK(clear_accum_bool.has_value())
       << "clear_accum must be a constant Bool type, got " << clear_accum;
   ss << ", " << bool(clear_accum_bool.value());
->>>>>>> a148d62a
   if (TargetIsCuda(T.target) && (GetArchInt(T.target) >= 75)) {
     ss << ", " << stride_A << ", " << stride_B;
     ss << ", " << offset_A << ", " << offset_B;
@@ -753,32 +627,6 @@
 }
 
 /**
-<<<<<<< HEAD
- * @brief Infer memory/layout mappings for A, B, and C buffers for this GEMM op.
- *
- * Generates and returns a LayoutMap that binds buffer A, B, and C to
- * target- and architecture-specific fragment or shared-memory layouts based
- * on the current target, thread bounds, warp partitioning, data types, and
- * transpose flags. This performs target dispatch (Volta, Ampere/Turing/SM120,
- * Hopper, CDNA), selects the appropriate fragment or shared layout creators,
- * and binds fragment layouts to the thread range when buffers are local
- * fragments.
- *
- * Preconditions:
- * - C.scope() must be "local.fragment".
- *
- * Postconditions / side effects:
- * - Marks the operator's layout inference as completed (sets completed_ =
- * true).
- * - May abort via ICHECK on unsupported targets, invalid buffer scopes, or
- *   incompatible shape constraints.
- *
- * @param T Layout inference inputs (thread bounds and target).
- * @param level Inference level (unused for side effects but retained for API).
- * @return LayoutMap mapping each of A, B, and C to their inferred layouts.
- */
-LayoutMap Gemm::InferLayout(const LayoutInferArgs &T, InferLevel level) {
-=======
  * @brief Infer and bind target-specific memory/layout mappings for A, B, and C.
  *
  * Infers per-buffer layouts (fragment or shared-memory layouts) for this GEMM
@@ -799,25 +647,18 @@
  */
 LayoutMap GemmNode::InferLayout(const LayoutInferArgs &T,
                                 InferLevel level) const {
->>>>>>> a148d62a
   if (completed_)
     return {};
   LayoutMap results;
   auto thread_range = T.thread_bounds;
   auto block_size = *as_const_int(thread_range->extent);
   GemmInst gemm_inst = GetGemmInst(block_size, T.target);
-<<<<<<< HEAD
-  auto [warp_m, warp_n] = ComputeWarpPartition(block_size, gemm_inst, T.target);
-
-  if (TargetIsVolta(T.target)) {
-=======
   auto [warp_m, warp_n] =
       policy->ComputeWarpPartition(M, N, block_size, T.target, gemm_inst);
   if (TargetIsVolta(T.target)) {
     ICHECK(C.scope() == "local.fragment")
         << "Volta gemm only supports C in local.fragment scope, got "
         << C.scope();
->>>>>>> a148d62a
     auto fragment =
         makeGemmVoltaFragmentC(M, N, M / warp_m, N / warp_n, C->dtype.bits());
     results.Set(C, fragment->BindThreadRange(thread_range));
@@ -838,11 +679,6 @@
     int dim_B = B->shape.size();
     results.Set(B, makeGemmVoltaABLayout(*as_const_int(B->shape[dim_B - 2]),
                                          *as_const_int(B->shape[dim_B - 1]),
-<<<<<<< HEAD
-                                         false, trans_B ? 2 : 1));
-  } else if (TargetIsAmpere(T.target) || TargetIsTuring(T.target) ||
-             TargetIsSM120(T.target)) {
-=======
                                          false, trans_B));
   } else if (TargetIsAmpere(T.target) || TargetIsTuring(T.target) ||
              TargetIsSM120(T.target) ||
@@ -850,7 +686,6 @@
     ICHECK(C.scope() == "local.fragment")
         << "MMA only supports C in local.fragment scope, got " << C.scope();
 
->>>>>>> a148d62a
     auto fragment =
         makeGemmFragmentC(M, N, M / warp_m, N / warp_n, C->dtype.bits());
     results.Set(C, fragment->BindThreadRange(thread_range));
@@ -884,12 +719,9 @@
       ICHECK(0);
     }
   } else if (TargetIsHopper(T.target)) {
-<<<<<<< HEAD
-=======
     ICHECK(C.scope() == "local.fragment")
         << (gemm_inst == GemmInst::kWGMMA ? "WGMMA " : "MMA ")
         << "only supports C in local.fragment scope, got " << C.scope();
->>>>>>> a148d62a
     auto fragment =
         gemm_inst == GemmInst::kWGMMA
             ? makeGemmFragmentCHopper(M, N, M / warp_m, N / warp_n,
@@ -905,15 +737,9 @@
       auto ABLayout =
           gemm_inst == GemmInst::kWGMMA
               ? makeGemmABLayoutHopper(mat_stride, mat_continuous, continuity,
-<<<<<<< HEAD
-                                       A->dtype.bits(), trans_A ? 1 : 2)
-              : makeGemmABLayout(mat_stride, mat_continuous, mat_continuous,
-                                 A->dtype.bits(), trans_A ? 1 : 2);
-=======
                                        A->dtype.bits(), !trans_A)
               : makeGemmABLayout(mat_stride, mat_continuous, mat_continuous,
                                  A->dtype.bits(), !trans_A);
->>>>>>> a148d62a
       results.Set(A, ABLayout);
     } else {
       auto fragment = makeGemmFragmentA(M, N, K, M / warp_m, N / warp_n,
@@ -926,14 +752,6 @@
       const int64_t mat_continuous = *as_const_int(B->shape[dim_B - 1]);
       const int64_t continuity =
           trans_B ? mat_continuous : mat_continuous / warp_n;
-<<<<<<< HEAD
-      auto ABLayout =
-          gemm_inst == GemmInst::kWGMMA
-              ? makeGemmABLayoutHopper(mat_stride, mat_continuous, continuity,
-                                       B->dtype.bits(), trans_B ? 2 : 1)
-              : makeGemmABLayout(mat_stride, mat_continuous, mat_continuous,
-                                 B->dtype.bits(), trans_B ? 2 : 1);
-=======
 
       auto ABLayout =
           gemm_inst == GemmInst::kWGMMA
@@ -941,16 +759,11 @@
                                        B->dtype.bits(), trans_B)
               : makeGemmABLayout(mat_stride, mat_continuous, mat_continuous,
                                  B->dtype.bits(), trans_B);
->>>>>>> a148d62a
       results.Set(B, ABLayout);
     } else {
       auto fragment =
           makeGemmFragmentB(M, N, K, M / warp_m, N / warp_n, trans_B);
       results.Set(B, fragment->BindThreadRange(thread_range));
-<<<<<<< HEAD
-    }
-  } else if (TargetIsCDNA(T.target)) {
-=======
     }
   } else if (gemm_inst == GemmInst::kTCGEN5MMA) {
     ICHECK(C.scope() == "shared.tmem")
@@ -1015,7 +828,6 @@
     ICHECK(C.scope() == "local.fragment")
         << "CDNA gemm (FMMA) only supports C in local.fragment scope, got "
         << C.scope();
->>>>>>> a148d62a
     auto fragment =
         makeGemmFragmentCCDNA(M, N, M / warp_m, N / warp_n, C->dtype.bits());
     results.Set(C, fragment->BindThreadRange(thread_range));
