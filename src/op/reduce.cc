/*!
 * \file tl/op/reduce.cc
 * \brief Implementation of reduction operators
 */

#include "reduce.h"

#include <tvm/tir/builtin.h>
#include <tvm/tir/op.h>
#include <tvm/tir/op_attr_types.h>
#include <tvm/tir/stmt_functor.h>

#include "../layout/utils.h"
#include "../op/parallel.h"
<<<<<<< HEAD
=======
#include "../target/utils.h"
>>>>>>> a148d62a
#include "../transform/loop_partition.h"
#include "tir/transforms/ir_utils.h"

namespace tvm {
namespace tl {

using namespace tir;

ReduceOp::ReduceOp(Array<PrimExpr> args, BufferMap vmap) {
  ObjectPtr<ReduceOpNode> node = make_object<ReduceOpNode>();
  node->src = vmap[GetVarFromAccessPtr(args[0])];
  node->dst = vmap[GetVarFromAccessPtr(args[1])];
  std::string reduce_type = args[2].as<StringImm>().value()->value;
  node->dim = args[3].as<IntImm>().value()->value;
  node->type = ReduceType(reduce_type);
  node->clear = args[4].as<Bool>().value();
  data_ = std::move(node);
}

TileOperator ReduceOpNode::Clone() const {
  auto op = make_object<ReduceOpNode>(*this);
  return ReduceOp(op);
}

TileOperator CumSumOpNode::Clone() const {
  auto op = make_object<CumSumOpNode>(*this);
  return CumSumOp(op);
}

PrimExpr ReduceOpNode::MakeInitValue() const {
  auto dst_dtype = dst->dtype;
  auto is_int = dst_dtype.is_int();
  bool is_uint = dst_dtype.is_uint();
  auto bits = dst_dtype.bits();

  if (type->isSum()) {
    return make_zero(dst->dtype);
  } else if (type->isAbsSum()) {
    return make_zero(dst->dtype);
  } else if (type->isMax()) {
    if (is_int) {
      return make_const(dst->dtype, -(1 << (bits - 1)));
    } else if (is_uint) {
      return make_const(dst->dtype, 0);
    } else {
      return make_const(dst->dtype, -INFINITY);
    }
  } else if (type->isMin()) {
    if (is_int) {
      return make_const(dst->dtype, (1 << (bits - 1)) - 1);
    } else if (is_uint) {
      return make_const(dst->dtype, (1 << bits) - 1);
    } else {
      return make_const(dst->dtype, INFINITY);
    }
  } else if (type->isAbsMax()) {
    return make_const(dst->dtype, 0);
  } else if (type->isBitAnd()) {
    if (is_int) {
      return make_const(dst->dtype, -1);
    } else if (is_uint) {
      return make_const(dst->dtype, (1 << bits) - 1);
    } else {
      // Should not arrive here
      return make_const(dst->dtype, -INFINITY);
    }
  } else if (type->isBitOr()) {
    return make_zero(dst->dtype);
  } else if (type->isBitXor()) {
    return make_zero(dst->dtype);
  } else {
    LOG(FATAL) << "Unsupported reduce type: " << type->type;
  }
}

PrimExpr ReduceOpNode::MakeReduce(const PrimExpr &lhs,
                                  const PrimExpr &b) const {
  PrimExpr rhs = b;
  if (lhs->dtype != rhs->dtype) {
    rhs = Cast(lhs->dtype, rhs);
  }
  if (type->isSum()) {
    return lhs + rhs;
  } else if (type->isAbsSum()) {
    return lhs + Max(rhs, -rhs);
  } else if (type->isMax()) {
    return Max(lhs, rhs);
  } else if (type->isMin()) {
    return Min(lhs, rhs);
  } else if (type->isAbsMax()) {
    return Max(Max(lhs, rhs), -Min(lhs, rhs));
  } else if (type->isBitAnd()) {
    return lhs & rhs;
  } else if (type->isBitOr()) {
    return lhs | rhs;
  } else if (type->isBitXor()) {
    return lhs ^ rhs;
  } else {
    LOG(FATAL) << "Unsupported reduce type: " << type->type;
  }
}

std::string ReduceOpNode::MakeCodegenReducer() const {
  if (type->isSum()) {
    return "tl::SumOp";
  } else if (type->isAbsSum()) {
    return "tl::SumOp";
  } else if (type->isMax()) {
    return "tl::MaxOp";
  } else if (type->isMin()) {
    return "tl::MinOp";
  } else if (type->isAbsMax()) {
    return "tl::MaxOp";
  } else if (type->isBitAnd()) {
    return "tl::BitAndOp";
  } else if (type->isBitOr()) {
    return "tl::BitOrOp";
  } else if (type->isBitXor()) {
    return "tl::BitXorOp";
  } else {
    LOG(FATAL) << "Unsupported reduce type: " << type->type;
    return "";
  }
}

/**
 * @brief Lower the Reduce operator to a TIR statement.
 *
 * Lowers a ReduceOpNode operating on fragment-scoped buffers into a sequence of
 * TIR statements implementing: optional initialization, thread-local reduction
 * (unrolled inner loops), inter-thread reduction via a runtime AllReduce call
 * (Hopper-specific `run_hopper` variant when TargetIsHopper(T.target) is true),
 * and an optional accumulation or copy back to the destination buffer when a
 * temporary clear buffer is used.
 *
 * Behavior notes:
 * - Only supports src and dst in "local.fragment" scope; otherwise it checks
 *   and aborts with "Reduce for shared memory not implemented.".
 * - Supports both 1D reductions (scalar output) and reductions along a single
 *   extra dimension; validates layout dimensionality consistency.
 * - If `clear` is set (or for sum/abssum reductions), an initial value is
 *   written to the clear buffer; for non-clearing sum/abssum a duplicate
 *   temporary buffer is allocated and accumulated back into dst after
 * reduction.
 * - Performs iterator compression for local reduction loops using `analyzer`.
 * - Detects parallel thread splitting from the normalized iterator sum and
 *   emits a call to a templated `tl::AllReduce<...>::run` (or `run_hopper`)
 *   via `builtin::call_extern`. For sufficiently large reducing thread counts
 *   (>= 32) a workspace is allocated via T.AddWorkspace and passed to the
 *   AllReduce call.
 * - The final body is wrapped in parallel loops over the destination spatial
 *   dimensions and partitioned by the lowering thread variable. If a temporary
 *   clear buffer is used, it is allocated for the body.
 *
 * @param T Lowering context providing buffer and layout maps, thread bounds,
 *          target information, thread variable, and workspace allocation
 * helper.
 * @param analyzer Analyzer used for iterator compression and arithmetic
 * normalization.
 * @return Stmt Lowered TIR statement implementing the reduction.
 */
Stmt ReduceOpNode::Lower(const LowerArgs &T, arith::Analyzer *analyzer) const {
  auto get_buffer = [&](const Buffer &buf) {
    if (T.buffer_remap.count(buf))
      return T.buffer_remap[buf];
    return buf;
  };

  auto src_scope = this->src.scope();
  auto dst_scope = this->dst.scope();

  if (src_scope == "local.fragment" && dst_scope == "local.fragment") {
    Buffer src_buffer = get_buffer(this->src);
    Buffer dst_buffer = get_buffer(this->dst);
    Fragment src_layout = T.layout_map[this->src].as<Fragment>().value();
    Fragment dst_layout = T.layout_map[this->dst].as<Fragment>().value();
    size_t src_dim = src_layout->InputDim();
    size_t dst_dim = dst_layout->InputDim();

    bool is_1d_reduce = src_dim == dst_dim && dst_dim == 1;

    if (is_1d_reduce) {
      ICHECK(is_one(dst_layout->OutputShape().back()))
          << "Reduce for scalar not implemented.";
    } else {
      ICHECK_EQ(src_dim, dst_dim + 1) << "Reduce dimension mismatch.";
    }

    Array<IterVar> dst_vars;
    for (size_t i = 0; i < dst_dim; ++i) {
      Var var = Var(std::string{char('i' + i)});
      dst_vars.push_back(IterVar(Range(0, dst_layout->InputShape()[i]), var,
                                 IterVarType::kDataPar));
    }

    Array<IterVar> src_vars;
    if (!is_1d_reduce) {
      src_vars = dst_vars;
    }
    Range reduce_dom(0, src_layout->InputShape()[this->dim]);
    IterVar reduce_iv(reduce_dom, Var("rv"), IterVarType::kDataPar);
    src_vars.insert(src_vars.begin() + this->dim, reduce_iv);

    Array<PrimExpr> src_indices = src_layout->Forward(
        src_vars.Map([](const auto &iv) { return PrimExpr(iv->var); }));
    Array<PrimExpr> dst_indices = dst_layout->Forward(
        dst_vars.Map([](const auto &iv) { return PrimExpr(iv->var); }));

    Array<Stmt> stmts;

    bool require_init = this->clear;
    if (this->type->isSum() || this->type->isAbsSum() ||
        this->type->isBitAnd() || this->type->isBitOr() ||
        this->type->isBitXor()) {
      require_init = true;
    }

    Buffer clear_buffer = dst_buffer;
    bool need_duplicate = false;
    if ((this->type->isSum() || this->type->isAbsSum()) && !this->clear) {
      need_duplicate = true;
    } else if (this->type->isBitAnd() && !this->clear) {
      need_duplicate = true;
    } else if ((this->type->isBitOr() || this->type->isBitXor()) &&
               !this->clear) {
      need_duplicate = true;
    }

<<<<<<< HEAD
  // make reduce-init stmt
  if (require_init)
    stmts.push_back(
        BufferStore(clear_buffer, this->MakeInitValue(), dst_indices));

  // make thread-local reduce
  Array<PrimExpr> src_indice_compressed;
  Array<IterVar> src_var_compressed;
  for (size_t i = 0; i < src_layout->OutputDim(); i++) {
    PrimExpr expr;
    IterVar var;
    std::tie(expr, var) = CompressIterator(src_indices[i], src_vars,
                                           src_vars[this->dim]->var, analyzer);
    src_indice_compressed.push_back(expr);
    src_var_compressed.push_back(var);
  }
  Stmt reduce_local = BufferStore(
      clear_buffer,
      this->MakeReduce(BufferLoad(clear_buffer, dst_indices),
                       BufferLoad(src_buffer, src_indice_compressed)),
      dst_indices);
  for (int i = src_layout->OutputDim() - 1; i >= 0; i--) {
    reduce_local =
        For(src_var_compressed[i]->var, 0, src_var_compressed[i]->dom->extent,
            ForKind::kUnrolled, reduce_local, std::nullopt,
            {{tir::attr::pragma_unroll_explicit, Bool(false)}});
  }
  stmts.push_back(reduce_local);

  // make inter-thread reduce
  PrimExpr src_thread = src_layout->ForwardThread(
      src_vars.Map([](const auto &iv) { return PrimExpr(iv->var); }), {});
  auto iter_sum =
      arith::NormalizeToIterSum(src_thread, ToVMap(src_vars), analyzer);
  for (const auto &iter_split : iter_sum->args) {
    auto mark = iter_split->source->source.as<Var>();
    ICHECK(mark) << "Not a normalized iterator: " << iter_split->source;
    if (mark.value().same_as(src_vars[this->dim]->var)) {
      auto scale = as_const_int(iter_split->scale);
      auto extent = as_const_int(iter_split->extent);
      ICHECK(scale != nullptr && extent != nullptr);
      if (*extent == 1)
        continue;

      int reducing_threads = (*extent) * (*scale);
      std::stringstream ss;

      bool has_arch = T.target->attrs.count("arch") > 0;
      auto thread_offset = T.thread_bounds->min;
      if (has_arch && Downcast<String>(T.target->attrs["arch"]) == "sm_90") {
        auto all_threads = T.thread_bounds->extent;
        ss << "tl::AllReduce<" << this->MakeCodegenReducer() << ", "
           << reducing_threads << ", " << (*scale) << ", " << thread_offset
           << ", " << all_threads << ">::run_hopper";
      } else {
        ss << "tl::AllReduce<" << this->MakeCodegenReducer() << ", "
           << reducing_threads << ", " << (*scale) << ", " << thread_offset
           << ">::run";
=======
    if (need_duplicate) {
      // Create a new buffer with same shape and dtype as dst_buffer
      clear_buffer = decl_buffer(dst_buffer->shape, dst_buffer->dtype,
                                 dst_buffer->name + "_clear",
                                 GetPtrStorageScope(dst_buffer->data));
    }
    // make reduce-init stmt
    if (require_init) {
      stmts.push_back(
          BufferStore(clear_buffer, this->MakeInitValue(), dst_indices));
    }

    // make thread-local reduce
    Array<PrimExpr> src_indice_compressed;
    Array<IterVar> src_var_compressed;
    for (size_t i = 0; i < src_layout->OutputDim(); ++i) {
      PrimExpr expr;
      IterVar var;
      std::tie(expr, var) = CompressIterator(
          src_indices[i], src_vars, src_vars[this->dim]->var, analyzer);
      src_indice_compressed.push_back(expr);
      src_var_compressed.push_back(var);
    }

    Stmt reduce_local = BufferStore(
        clear_buffer,
        this->MakeReduce(BufferLoad(clear_buffer, dst_indices),
                         BufferLoad(src_buffer, src_indice_compressed)),
        dst_indices);

    for (int i = static_cast<int>(src_layout->OutputDim()) - 1; i >= 0; --i) {
      reduce_local =
          For(src_var_compressed[i]->var, 0, src_var_compressed[i]->dom->extent,
              ForKind::kUnrolled, reduce_local, std::nullopt,
              {{tir::attr::pragma_unroll_explicit, Bool(false)}});
    }
    stmts.push_back(reduce_local);

    PrimExpr src_thread = src_layout->ForwardThread(
        src_vars.Map([](const auto &iv) { return PrimExpr(iv->var); }), {});
    auto iter_sum =
        arith::NormalizeToIterSum(src_thread, ToVMap(src_vars), analyzer);
    for (const auto &iter_split : iter_sum->args) {
      auto mark = iter_split->source->source.as<Var>();
      ICHECK(mark) << "Not a normalized iterator: " << iter_split->source;
      if (mark.value().same_as(src_vars[this->dim]->var)) {
        auto scale = as_const_int(iter_split->scale);
        auto extent = as_const_int(iter_split->extent);
        ICHECK(scale != nullptr && extent != nullptr);
        if (*extent == 1)
          continue;

        int reducing_threads = (*extent) * (*scale);
        std::stringstream ss;

        auto thread_offset = T.thread_bounds->min;
        if (TargetIsHopper(T.target) || TargetIsSm100(T.target)) {
          auto all_threads = T.thread_bounds->extent;
          ss << "tl::AllReduce<" << this->MakeCodegenReducer() << ", "
             << reducing_threads << ", " << (*scale) << ", " << thread_offset
             << ", " << all_threads << ">::run_hopper";
        } else {
          ss << "tl::AllReduce<" << this->MakeCodegenReducer() << ", "
             << reducing_threads << ", " << (*scale) << ", " << thread_offset
             << ">::run";
        }
        Array<PrimExpr> thread_reduce_args = {
            StringImm(ss.str()), BufferLoad(clear_buffer, dst_indices)};
        if (reducing_threads >= 32) {
          PrimExpr workspace = T.AddWorkspace(
              *as_const_int(T.thread_bounds->extent), clear_buffer->dtype);
          thread_reduce_args.push_back(workspace);
        }
        auto call = Call(clear_buffer->dtype, builtin::call_extern(),
                         thread_reduce_args);
        stmts.push_back(BufferStore(clear_buffer, call, dst_indices));
>>>>>>> a148d62a
      }
    }

    if (need_duplicate) {
      PrimExpr src_val = BufferLoad(clear_buffer, dst_indices);
      PrimExpr dst_val = BufferLoad(dst_buffer, dst_indices);
      PrimExpr update;
      if (this->type->isSum() || this->type->isAbsSum()) {
        update = dst_val + src_val;
      } else if (this->type->isBitAnd()) {
        update = this->clear ? src_val : bitwise_and(dst_val, src_val);
      } else if (this->type->isBitOr()) {
        update = bitwise_or(dst_val, src_val);
      } else if (this->type->isBitXor()) {
        update = bitwise_xor(dst_val, src_val);
      } else {
        LOG(FATAL) << "Unsupported reduce type: " << this->type->type;
      }
      stmts.push_back(BufferStore(dst_buffer, update, dst_indices));
    }

    Stmt body = stmts.size() > 1 ? SeqStmt(stmts) : stmts[0];
    for (int i = static_cast<int>(dst_layout->InputDim()) - 1; i >= 0; --i) {
      body = For(dst_vars[i]->var, 0, dst_vars[i]->dom->extent,
                 ForKind::kParallel, body);
    }

    if (dst_layout->InputDim() > 0) {
      body = PartitionLoop(Downcast<For>(body), T.thread_var, analyzer,
                           dst_layout);
    } else {
      PrimExpr guard = (T.thread_var == T.thread_bounds->min);
      body = IfThenElse(guard, body);
    }

    if (need_duplicate) {
      body = Allocate(clear_buffer->data, clear_buffer->dtype,
                      clear_buffer->shape, const_true(), body);
    }
    return body;
  }

  auto is_shared_scope = [](const std::string &scope) {
    return scope == "shared" || scope == "shared.dyn";
  };

  if (is_shared_scope(src_scope) && is_shared_scope(dst_scope)) {
    Buffer src_buffer = get_buffer(this->src);
    Buffer dst_buffer = get_buffer(this->dst);

    size_t src_dim = src_buffer->shape.size();
    size_t dst_dim = dst_buffer->shape.size();
    bool is_1d_reduce = (src_dim == dst_dim && dst_dim == 1);
    if (!is_1d_reduce) {
      ICHECK_EQ(src_dim, dst_dim + 1) << "Reduce dimension mismatch.";
    } else {
      ICHECK_EQ(dst_dim, 1U) << "Expect scalar layout for 1D reduce.";
    }

    auto thread_extent = as_const_int(T.thread_bounds->extent);
    ICHECK(thread_extent)
        << "Shared-memory reduce requires static thread extent.";
    int threads = *thread_extent;

    if (TargetIsCuda(T.target)) {
      ICHECK_EQ(threads % 32, 0)
          << "Shared reduce expects blockDim.x to be a multiple of 32 on CUDA.";
    } else if (TargetIsRocm(T.target)) {
      ICHECK_EQ(threads % 64, 0)
          << "Shared reduce expects blockDim.x to be a multiple of 64 on HIP.";
    }

    bool use_abs = this->type->isAbsSum() || this->type->isAbsMax();
    bool need_accumulate =
        (!this->clear) && (this->type->isSum() || this->type->isAbsSum() ||
                           this->type->isBitAnd() || this->type->isBitOr() ||
                           this->type->isBitXor());

    PrimExpr reduce_extent = src_buffer->shape[this->dim];
    PrimExpr tail_extent = make_const(DataType::Int(32), 1);
    for (size_t i = this->dim + 1; i < src_dim; ++i) {
      tail_extent = analyzer->Simplify(tail_extent * src_buffer->shape[i]);
    }

    PrimExpr total_dest = make_const(DataType::Int(32), 1);
    for (size_t i = 0; i < dst_dim; ++i) {
      total_dest = analyzer->Simplify(total_dest * dst_buffer->shape[i]);
    }

    std::stringstream ss;
    std::string reducer = this->MakeCodegenReducer();
    ss << "tl::SharedReduceWarp<" << reducer << ", " << threads << ", "
       << (use_abs ? "true" : "false") << ", "
       << (need_accumulate ? "true" : "false") << ">::run";

    Array<PrimExpr> call_args = {StringImm(ss.str()),
                                 src_buffer.access_ptr(1),
                                 dst_buffer.access_ptr(3),
                                 cast(DataType::Int(32), total_dest),
                                 cast(DataType::Int(32), reduce_extent),
                                 cast(DataType::Int(32), tail_extent),
                                 this->MakeInitValue()};

    return Evaluate(Call(dst_buffer->dtype, builtin::call_extern(), call_args));
  }

  LOG(FATAL) << "Reduce for buffers in scope (" << src_scope << ", "
             << dst_scope << ") is not implemented.";
  return Stmt();
}

LayoutMap ReduceOpNode::InferLayout(const LayoutInferArgs &T,
                                    InferLevel level) const {
  if (level >= InferLevel::kStrict)
    return {};
  if (src.scope() == "local.fragment" && dst.scope() == "local.fragment" &&
      T.layout_map.count(src)) {
    auto src_layout = T.layout_map[src].as<Fragment>().value();

    PrimExpr indice_rep_extent = src->shape[dim];
    PrimExpr src_rep_extent = src_layout->ReplicateExtent();
    PrimExpr dest_buffer_rep_extent = indice_rep_extent * src_rep_extent;

    Array<PrimExpr> fwd;
    for (int i = 0; i < static_cast<int>(src->shape.size()); i++) {
      if (i == dim) {
        fwd.push_back(FloorMod(ReplicationPlaceholder(), indice_rep_extent));
      } else if (i < dim) {
        fwd.push_back(InputPlaceholder(i));
      } else if (i > dim) {
        fwd.push_back(InputPlaceholder(i - 1));
      }
    }
    auto thd = src_layout->ForwardThread(
        fwd, FloorDiv(ReplicationPlaceholder(), indice_rep_extent));
    Fragment dst_layout =
        Fragment(dst->shape, {}, thd, dest_buffer_rep_extent, std::nullopt)
            ->CondenseReplicateVar()
            ->BindThreadRange(T.thread_bounds);
    if (!T.layout_map.count(dst))
      return {{dst, dst_layout}};
    else {
      // Check if computed layout is compatible with existing: the existing one
      // must strictly contains the computed layout
      auto orig_dst_layout =
          T.layout_map.Get(dst).value().as<Fragment>().value();
      ICHECK(dst_layout->InputDim() == orig_dst_layout->InputDim());
      Array<PrimExpr> indices;
      indices.reserve(dst_layout->InputDim());
      arith::Analyzer inner_analyzer;
      for (int i = 0; i < dst_layout->InputDim(); ++i) {
        auto x = InputPlaceholder(i);
        indices.push_back(x);
        // should be literal - literal = 0, any analyzer will work
        ICHECK(is_zero(inner_analyzer.Simplify(
            dst_layout->InputShape()[i] - orig_dst_layout->InputShape()[i])));
        inner_analyzer.Bind(x, Range(0, dst_layout->InputShape()[i]));
      }

      ICHECK(as_const_int(dst_layout->ReplicateExtent()));
      ICHECK(as_const_int(src_layout->ReplicateExtent()));
      auto dst_rep = *as_const_int(dst_layout->ReplicateExtent());
      auto src_rep = *as_const_int(src_layout->ReplicateExtent());
      if (dst_rep < src_rep ||
          !ProveFragmentContains(orig_dst_layout, dst_layout, indices, indices,
                                 inner_analyzer)) {
        std::ostringstream oss;
        oss << "Layout may conflict with ReduceOp for buffer " << dst << " vs. "
            << src << "\nLHS = " << src_layout->DebugOutput()
            << "\nRHS = " << orig_dst_layout->DebugOutput()
            << "\nYou may need to use a shared memory to transform the "
               "layout";
        throw LayoutConflictException(oss.str());
      }

      if (dst_rep > src_rep) {
        return {{dst, dst_layout}};
      }
    }
  }
  return {};
}

TIR_REGISTER_TL_OP(ReduceOp, reduce)
    .set_num_inputs(4)
    .set_attr<TCallEffectKind>("TCallEffectKind",
                               Integer(CallEffectKind::kOpaque));

CumSumOp::CumSumOp(Array<PrimExpr> args, BufferMap vmap) {
  /// CumSum constructor arguments:
  /// - src: input buffer
  /// - dst: output buffer
  /// - dim: dimension to cumsum
  /// - reverse: whether to cumsum in reverse order
  CHECK_EQ(args.size(), 4);
  ObjectPtr<CumSumOpNode> node = make_object<CumSumOpNode>();
  node->src = vmap[GetVarFromAccessPtr(args[0])];
  node->dst = vmap[GetVarFromAccessPtr(args[1])];
  node->dim = args[2].as<IntImm>().value()->value;
  node->reverse = args[3].as<Bool>().value();
  CHECK_LT(node->dim, static_cast<int>(node->src->shape.size()));
  data_ = std::move(node);
}

Stmt CumSumOpNode::Lower(const LowerArgs &T, arith::Analyzer *analyzer) const {
  if (this->src.scope() == "local.fragment" &&
      this->dst.scope() == "local.fragment") {
    LOG(FATAL) << "CumSum for fragment not implemented, please raise an issue "
                  "if you need this feature.";
  } else if (this->src.scope() == "shared.dyn" ||
             this->src.scope() == "shared") {
    ICHECK(this->dst.scope() == "shared.dyn" || this->dst.scope() == "shared");
    std::stringstream ss;
    auto threads = T.thread_bounds->extent;
    Array<PrimExpr> args;
    int ndim = static_cast<int>(src->shape.size());
    if (ndim == 1) {
      ICHECK_EQ(dim, 0) << "Cumulative sum over a 1D buffer only supports dim "
                           "= 0.";
      ss << "tl::CumSum1D<" << threads << ", " << (reverse ? "true" : "false")
         << ">::run";
      args = {StringImm(ss.str()), src.access_ptr(1), dst.access_ptr(3),
              src->shape[0]};
    } else if (ndim == 2) {
      ss << "tl::CumSum2D<" << threads << ", " << dim << ", "
         << (reverse ? "true" : "false") << ">::run";
      args = {StringImm(ss.str()), src.access_ptr(1), dst.access_ptr(3),
              src->shape[0], src->shape[1]};
    } else {
      LOG(FATAL) << "CumSum currently supports only 1D or 2D buffers, got "
                 << ndim << "D.";
    }
    return Evaluate(Call(dst->dtype, builtin::call_extern(), args));
  } else {
    ICHECK(false) << "Cannot lower cumsum for " << this->src.scope() << " and "
                  << this->dst.scope();
  }

  return Stmt();
}

LayoutMap CumSumOpNode::InferLayout(const LayoutInferArgs &T,
                                    InferLevel level) const {
  return {};
}

TIR_REGISTER_TL_OP(CumSumOp, cumsum)
    .set_num_inputs(4)
    .set_attr<TCallEffectKind>("TCallEffectKind",
                               Integer(CallEffectKind::kOpaque));
} // namespace tl
} // namespace tvm<|MERGE_RESOLUTION|>--- conflicted
+++ resolved
@@ -12,10 +12,7 @@
 
 #include "../layout/utils.h"
 #include "../op/parallel.h"
-<<<<<<< HEAD
-=======
 #include "../target/utils.h"
->>>>>>> a148d62a
 #include "../transform/loop_partition.h"
 #include "tir/transforms/ir_utils.h"
 
@@ -244,66 +241,6 @@
       need_duplicate = true;
     }
 
-<<<<<<< HEAD
-  // make reduce-init stmt
-  if (require_init)
-    stmts.push_back(
-        BufferStore(clear_buffer, this->MakeInitValue(), dst_indices));
-
-  // make thread-local reduce
-  Array<PrimExpr> src_indice_compressed;
-  Array<IterVar> src_var_compressed;
-  for (size_t i = 0; i < src_layout->OutputDim(); i++) {
-    PrimExpr expr;
-    IterVar var;
-    std::tie(expr, var) = CompressIterator(src_indices[i], src_vars,
-                                           src_vars[this->dim]->var, analyzer);
-    src_indice_compressed.push_back(expr);
-    src_var_compressed.push_back(var);
-  }
-  Stmt reduce_local = BufferStore(
-      clear_buffer,
-      this->MakeReduce(BufferLoad(clear_buffer, dst_indices),
-                       BufferLoad(src_buffer, src_indice_compressed)),
-      dst_indices);
-  for (int i = src_layout->OutputDim() - 1; i >= 0; i--) {
-    reduce_local =
-        For(src_var_compressed[i]->var, 0, src_var_compressed[i]->dom->extent,
-            ForKind::kUnrolled, reduce_local, std::nullopt,
-            {{tir::attr::pragma_unroll_explicit, Bool(false)}});
-  }
-  stmts.push_back(reduce_local);
-
-  // make inter-thread reduce
-  PrimExpr src_thread = src_layout->ForwardThread(
-      src_vars.Map([](const auto &iv) { return PrimExpr(iv->var); }), {});
-  auto iter_sum =
-      arith::NormalizeToIterSum(src_thread, ToVMap(src_vars), analyzer);
-  for (const auto &iter_split : iter_sum->args) {
-    auto mark = iter_split->source->source.as<Var>();
-    ICHECK(mark) << "Not a normalized iterator: " << iter_split->source;
-    if (mark.value().same_as(src_vars[this->dim]->var)) {
-      auto scale = as_const_int(iter_split->scale);
-      auto extent = as_const_int(iter_split->extent);
-      ICHECK(scale != nullptr && extent != nullptr);
-      if (*extent == 1)
-        continue;
-
-      int reducing_threads = (*extent) * (*scale);
-      std::stringstream ss;
-
-      bool has_arch = T.target->attrs.count("arch") > 0;
-      auto thread_offset = T.thread_bounds->min;
-      if (has_arch && Downcast<String>(T.target->attrs["arch"]) == "sm_90") {
-        auto all_threads = T.thread_bounds->extent;
-        ss << "tl::AllReduce<" << this->MakeCodegenReducer() << ", "
-           << reducing_threads << ", " << (*scale) << ", " << thread_offset
-           << ", " << all_threads << ">::run_hopper";
-      } else {
-        ss << "tl::AllReduce<" << this->MakeCodegenReducer() << ", "
-           << reducing_threads << ", " << (*scale) << ", " << thread_offset
-           << ">::run";
-=======
     if (need_duplicate) {
       // Create a new buffer with same shape and dtype as dst_buffer
       clear_buffer = decl_buffer(dst_buffer->shape, dst_buffer->dtype,
@@ -380,7 +317,6 @@
         auto call = Call(clear_buffer->dtype, builtin::call_extern(),
                          thread_reduce_args);
         stmts.push_back(BufferStore(clear_buffer, call, dst_indices));
->>>>>>> a148d62a
       }
     }
 
