/*!
 * \file tl/op/gemm.h
 * \brief Define gemm operator.
 *
 */

#ifndef TVM_TL_OP_GEMM_H_
#define TVM_TL_OP_GEMM_H_

#include "operator.h"

namespace tvm {

namespace tl {

using namespace tir;

enum class GemmWarpPolicyType : uint8_t {
  kSquare = 0,
  kFullRow = 1,
  kFullCol = 2,
  kFree = 3,
};

// Target GEMM instruction
enum class GemmInst : uint8_t { kMMA, kWGMMA, kTCGEN5MMA, kMFMA };
class GemmWarpPolicyNode : public Object {
public:
  mutable int m_warp{0};
  mutable int n_warp{0};
  int policy_type;

<<<<<<< HEAD
  std::unique_ptr<Operator> Clone() const final {
    return std::make_unique<Gemm>(*this);
  }

private:
  // Target GEMM instruction
  enum class GemmInst { kMMA, kWGMMA, kUTCMMA, kMFMA };
  GemmInst GetGemmInst(int block_size, Target target) const;

  std::pair<int, int> ComputeWarpPartition(int num_warps, GemmInst gemm_inst,
                                           Target target) const;

  bool CheckWGMMA() const;
  Array<PrimExpr> call_args;
=======
  static constexpr const char *_type_key = "tl.GemmWarpPolicy";
  TVM_DECLARE_FINAL_OBJECT_INFO(GemmWarpPolicyNode, Object);

  static void RegisterReflection() {
    namespace refl = tvm::ffi::reflection;
    refl::ObjectDef<GemmWarpPolicyNode>()
        .def_ro("policy_type", &GemmWarpPolicyNode::policy_type)
        .def_ro("m_warp", &GemmWarpPolicyNode::m_warp)
        .def_ro("n_warp", &GemmWarpPolicyNode::n_warp);
  }

  bool SEqualReduce(const GemmWarpPolicyNode *other,
                    SEqualReducer equal) const {
    return equal(policy_type, other->policy_type) &&
           equal(m_warp, other->m_warp) && equal(n_warp, other->n_warp);
  }

  void SHashReduce(SHashReducer hash_reduce) const {
    hash_reduce(policy_type);
    hash_reduce(m_warp);
    hash_reduce(n_warp);
  }

  static constexpr bool _type_has_method_sequal_reduce = true;
  static constexpr bool _type_has_method_shash_reduce = true;

  std::pair<int, int> ComputeWarpPartition(int M, int N, int block_size,
                                           Target target,
                                           GemmInst gemm_inst) const;

  bool isSquare() const {
    return policy_type == int(GemmWarpPolicyType::kSquare);
  }
  bool isFullRow() const {
    return policy_type == int(GemmWarpPolicyType::kFullRow);
  }
  bool isFullCol() const {
    return policy_type == int(GemmWarpPolicyType::kFullCol);
  }
  bool isFree() const { return policy_type == int(GemmWarpPolicyType::kFree); }
};

class GemmWarpPolicy : public ObjectRef {
public:
  TVM_DEFINE_OBJECT_REF_METHODS(GemmWarpPolicy, ObjectRef, GemmWarpPolicyNode);

  explicit GemmWarpPolicy(GemmWarpPolicyType policy_type) {
    auto node = make_object<GemmWarpPolicyNode>();
    node->policy_type = (int)policy_type;
    data_ = std::move(node);
  }

  explicit GemmWarpPolicy(int policy_type) {
    auto node = make_object<GemmWarpPolicyNode>();
    node->policy_type = policy_type;
    data_ = std::move(node);
  }

  explicit GemmWarpPolicy(int m_warp, int n_warp) {
    auto node = make_object<GemmWarpPolicyNode>();
    node->m_warp = m_warp;
    node->n_warp = n_warp;
    node->policy_type = (int)GemmWarpPolicyType::kFree;
    data_ = std::move(node);
  }
};

class GemmNode : public TileOperatorNode {
public:
  bool CheckWGMMA() const;
>>>>>>> a148d62a
  tir::Buffer A, B, C;
  // pointer to the A, B, C
  PrimExpr Aptr, Bptr, Cptr;
  bool trans_A, trans_B;
  int M, N, K;
  int stride_A, stride_B;
  int offset_A, offset_B;
<<<<<<< HEAD
  bool clear_accum = false;
=======
  PrimExpr clear_accum = const_false();
>>>>>>> a148d62a
  // k_pack please ref to bitblas/tl/mfma_macro_generator.py::k_pack
  // only will be enabled under cdna mfma instructions
  int kPack = 1;
  int wg_wait = 0;
  PrimExpr mbarptr;
  std::optional<tir::Buffer> mbar; // mbar is optional, only used for TCGEN5MMA
  Array<PrimExpr> C_coords;
  mutable GemmWarpPolicy policy;

  static constexpr const char *_type_key = "tl.Gemm";
  TVM_DECLARE_FINAL_OBJECT_INFO(GemmNode, TileOperatorNode);

  static void RegisterReflection() {
    namespace refl = tvm::ffi::reflection;
    refl::ObjectDef<GemmNode>()
        .def_ro("A", &GemmNode::A)
        .def_ro("B", &GemmNode::B)
        .def_ro("C", &GemmNode::C)
        .def_ro("Aptr", &GemmNode::Aptr)
        .def_ro("Bptr", &GemmNode::Bptr)
        .def_ro("Cptr", &GemmNode::Cptr)
        .def_ro("trans_A", &GemmNode::trans_A)
        .def_ro("trans_B", &GemmNode::trans_B)
        .def_ro("M", &GemmNode::M)
        .def_ro("N", &GemmNode::N)
        .def_ro("K", &GemmNode::K)
        .def_ro("stride_A", &GemmNode::stride_A)
        .def_ro("stride_B", &GemmNode::stride_B)
        .def_ro("offset_A", &GemmNode::offset_A)
        .def_ro("offset_B", &GemmNode::offset_B)
        .def_ro("clear_accum", &GemmNode::clear_accum)
        .def_ro("kPack", &GemmNode::kPack)
        .def_ro("wg_wait", &GemmNode::wg_wait)
        .def_ro("policy", &GemmNode::policy);
  }

  bool SEqualReduce(const GemmNode *other, SEqualReducer equal) const {
    return equal(A, other->A) && equal(B, other->B) && equal(C, other->C) &&
           equal(Aptr, other->Aptr) && equal(Bptr, other->Bptr) &&
           equal(Cptr, other->Cptr) && equal(trans_A, other->trans_A) &&
           equal(trans_B, other->trans_B) && equal(M, other->M) &&
           equal(N, other->N) && equal(K, other->K) &&
           equal(stride_A, other->stride_A) &&
           equal(stride_B, other->stride_B) &&
           equal(offset_A, other->offset_A) &&
           equal(offset_B, other->offset_B) &&
           equal(clear_accum, other->clear_accum) &&
           equal(kPack, other->kPack) && equal(wg_wait, other->wg_wait) &&
           equal(policy, other->policy);
  }

  void SHashReduce(SHashReducer hash_reduce) const {
    hash_reduce(A);
    hash_reduce(B);
    hash_reduce(C);
    hash_reduce(Aptr);
    hash_reduce(Bptr);
    hash_reduce(Cptr);
    hash_reduce(trans_A);
    hash_reduce(trans_B);
    hash_reduce(M);
    hash_reduce(N);
    hash_reduce(K);
    hash_reduce(stride_A);
    hash_reduce(stride_B);
    hash_reduce(offset_A);
    hash_reduce(offset_B);
    hash_reduce(clear_accum);
    hash_reduce(kPack);
    hash_reduce(wg_wait);
    hash_reduce(policy);
  }
  static constexpr bool _type_has_method_sequal_reduce = true;
  static constexpr bool _type_has_method_shash_reduce = true;

  Stmt Lower(const LowerArgs &T, arith::Analyzer *analyzer) const override;
  LayoutMap InferLayout(const LayoutInferArgs &T,
                        InferLevel level) const override;

  TileOperator Clone() const;

private:
  GemmInst GetGemmInst(int block_size, Target target) const;
  bool AllowTCGEN5MMA(Target target) const;
  bool AllowWGMMA(int block_size, Target target) const;

  mutable bool completed_ = false;
};

class Gemm : public TileOperator {
public:
  TVM_DEFINE_OBJECT_REF_METHODS(Gemm, TileOperator, GemmNode);
  TVM_DLL Gemm(Array<PrimExpr> args, BufferMap vmap);
  static const Op &Get();
};

} // namespace tl
} // namespace tvm

#endif //  TVM_TL_OP_GEMM_H_<|MERGE_RESOLUTION|>--- conflicted
+++ resolved
@@ -30,22 +30,6 @@
   mutable int n_warp{0};
   int policy_type;
 
-<<<<<<< HEAD
-  std::unique_ptr<Operator> Clone() const final {
-    return std::make_unique<Gemm>(*this);
-  }
-
-private:
-  // Target GEMM instruction
-  enum class GemmInst { kMMA, kWGMMA, kUTCMMA, kMFMA };
-  GemmInst GetGemmInst(int block_size, Target target) const;
-
-  std::pair<int, int> ComputeWarpPartition(int num_warps, GemmInst gemm_inst,
-                                           Target target) const;
-
-  bool CheckWGMMA() const;
-  Array<PrimExpr> call_args;
-=======
   static constexpr const char *_type_key = "tl.GemmWarpPolicy";
   TVM_DECLARE_FINAL_OBJECT_INFO(GemmWarpPolicyNode, Object);
 
@@ -116,7 +100,6 @@
 class GemmNode : public TileOperatorNode {
 public:
   bool CheckWGMMA() const;
->>>>>>> a148d62a
   tir::Buffer A, B, C;
   // pointer to the A, B, C
   PrimExpr Aptr, Bptr, Cptr;
@@ -124,11 +107,7 @@
   int M, N, K;
   int stride_A, stride_B;
   int offset_A, offset_B;
-<<<<<<< HEAD
-  bool clear_accum = false;
-=======
   PrimExpr clear_accum = const_false();
->>>>>>> a148d62a
   // k_pack please ref to bitblas/tl/mfma_macro_generator.py::k_pack
   // only will be enabled under cdna mfma instructions
   int kPack = 1;
