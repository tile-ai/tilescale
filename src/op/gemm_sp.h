--- conflicted
+++ resolved
@@ -23,16 +23,6 @@
                                            int bits) const;
 };
 
-<<<<<<< HEAD
-  std::unique_ptr<Operator> Clone() const final {
-    return std::make_unique<GemmSP>(*this);
-  }
-
-private:
-  std::pair<int, int>
-  ComputeWarpPartition(int num_warps, Target target,
-                       bool maybe_hopper_wgmma = true) const;
-=======
 class GemmSPWarpPolicy : public ObjectRef {
 public:
   TVM_DEFINE_OBJECT_REF_METHODS(GemmSPWarpPolicy, ObjectRef,
@@ -43,7 +33,6 @@
     node->policy_type = (int)policy_type;
     data_ = std::move(node);
   }
->>>>>>> a148d62a
 
   explicit GemmSPWarpPolicy(int policy_type) {
     auto node = make_object<GemmSPWarpPolicyNode>();
