--- conflicted
+++ resolved
@@ -22,18 +22,12 @@
 namespace tl {
 
 namespace attr {
-<<<<<<< HEAD
-static constexpr const char *kPaddingMap = "padding_map";
-static constexpr const char *kWarpSpecializationScope =
-    "kWarpSpecializationScope";
-=======
 static constexpr const char *kSafeValueMap = "safe_value_map";
 static constexpr const char *kWarpSpecializationScope =
     "kWarpSpecializationScope";
 static constexpr const char *kCustomWarpSpecialization =
     "kCustomWarpSpecialization";
 static constexpr const char *kLocalVarInit = "tl.local_var_init";
->>>>>>> a148d62a
 } // namespace attr
 
 static constexpr const char *kDebugMergeSharedMemoryAllocations =
@@ -48,23 +42,16 @@
     "tl.enable_aggressive_shared_memory_merge";
 static constexpr const char *kDisableRDC = "tl.disable_rdc";
 static constexpr const char *kDisableFastMath = "tl.disable_fast_math";
-<<<<<<< HEAD
-=======
 static constexpr const char *kEnableFastMath = "tl.enable_fast_math";
->>>>>>> a148d62a
 static constexpr const char *kPtxasRegisterUsageLevel =
     "tl.ptxas_register_usage_level";
 static constexpr const char *kEnablePTXASVerboseOutput =
     "tl.enable_ptxas_verbose_output";
-<<<<<<< HEAD
-static constexpr const char *kDisableShuffleElect = "tl.disable_shuffle_elect";
-=======
 static constexpr const char *kDisableVectorize256 = "tl.disable_vectorize_256";
 static constexpr const char *kDisableWGMMA = "tl.disable_wgmma";
 static constexpr const char *kDisableShuffleElect = "tl.disable_shuffle_elect";
 static constexpr const char *kStorageRewriteDetectInplace =
     "tl.storage_rewrite_detect_inplace";
->>>>>>> a148d62a
 /*!
  * \brief Whether to disable dynamic tail split
  *
@@ -116,8 +103,6 @@
  */
 DataType cuTensorMapType();
 
-<<<<<<< HEAD
-=======
 // fast math related op
 // __exp(x) - fast exponential
 TVM_DLL const Op &__exp();
@@ -154,7 +139,6 @@
 // ieee_fdiv(x, y, rounding_mode) - IEEE-compliant division
 TVM_DLL const Op &ieee_fdiv();
 
->>>>>>> a148d62a
 /*!
  * \brief tvm intrinsics for TMADescriptor creation for tiled load
  *
@@ -219,8 +203,6 @@
  *
  */
 TVM_DLL const Op &tma_store();
-<<<<<<< HEAD
-=======
 
 /*!
  * \brief tvm intrinsics for barrier initialization fence
@@ -229,7 +211,6 @@
  *
  */
 const Op &ptx_fence_barrier_init();
->>>>>>> a148d62a
 
 /*!
  * \brief tvm intrinsics for mbarrier wait with parity bit
@@ -246,8 +227,6 @@
  *
  */
 TVM_DLL const Op &mbarrier_expect_tx();
-<<<<<<< HEAD
-=======
 
 /*!
  * \brief tvm intrinsic for ptx tensor core wgmma instructions.
@@ -286,7 +265,6 @@
  *
  */
 TVM_DLL const Op &ptx_deallocate_tensor_memory();
->>>>>>> a148d62a
 
 /*!
  * \brief tvm intrinsics for ldmatrix
@@ -305,27 +283,28 @@
 TVM_DLL const Op &ptx_stmatrix();
 
 /*!
-<<<<<<< HEAD
  * \brief tvm intrinsics for sync threads partial
  *
  * sync_thread_partial()
-=======
+ *
+ */
+TVM_DLL const Op &sync_thread_partial();
+
+/*!
+ * \brief tvm intrinsics for copy unrolled
+ *
+ * copy_unrolled(dst, src, size, unroll_factor)
+ *
+ */
+TVM_DLL const Op &copy_unrolled();
+
+/*!
  * \brief tvm intrinsic for ptx async copy barrier using
  * cp.async.mbarrier.arrive.noinc
->>>>>>> a148d62a
  *
  *  This op is used to represent a ptx async copy barrier operation in tilelang.
  */
-<<<<<<< HEAD
-TVM_DLL const Op &sync_thread_partial();
-
-/*!
- * \brief tvm intrinsics for copy unrolled
- *
- * copy_unrolled(dst, src, size, unroll_factor)
- *
- */
-TVM_DLL const Op &copy_unrolled();
+TVM_DLL const Op &ptx_cp_async_barrier_noinc();
 
 /*!
  * \brief Pack two b16 value into a b32 value
@@ -333,16 +312,6 @@
  * int32 pack_b16(b16_value, b16_value)
  *
  */
-=======
-TVM_DLL const Op &ptx_cp_async_barrier_noinc();
-
-/*!
- * \brief Pack two b16 value into a b32 value
- *
- * int32 pack_b16(b16_value, b16_value)
- *
- */
->>>>>>> a148d62a
 TVM_DLL const Op &pack_b16();
 
 /*!
@@ -384,8 +353,6 @@
  *
  */
 TVM_DLL const Op &no_set_max_nreg();
-<<<<<<< HEAD
-=======
 
 /*!
  * \brief Arrive at a warpgroup fence for WGMMA sequences
@@ -442,7 +409,6 @@
  *
  */
 TVM_DLL const Op &get_warp_group_idx();
->>>>>>> a148d62a
 
 /*!
  * \brief Wait the previous wgmma to finish
@@ -458,11 +424,7 @@
  * sync_grid_cg()
  *
  */
-<<<<<<< HEAD
 TVM_DLL const Op &sync_grid_cg();
-=======
-TVM_DLL const Op &sync_grid();
->>>>>>> a148d62a
 
 /*!
  * \brief tvm intrinsic for loop continue
@@ -543,14 +505,14 @@
 TVM_DLL const Op &tl_shuffle_elect();
 
 /*!
-<<<<<<< HEAD
  * \brief tvm intrinsic to get the current clock cycle count.
  *
  *  uint64 get_clock()
  *
  */
 TVM_DLL const Op &get_clock();
-=======
+
+/*!
  * \brief tilelang intrinsic for initializing a descriptor buffer for
  * wgmma/utcmma.
  *
@@ -574,7 +536,6 @@
  * tilelang.
  */
 TVM_DLL const Op &atomicadd_elem_op();
->>>>>>> a148d62a
 
 } // namespace tl
 } // namespace tvm
