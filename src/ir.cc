/*!
 * \file tl/ir.cc
 * \brief Extension for the tvm script frontend.
 *
 */

#include "./transform/common/attr.h"
#include "op/builtin.h"
#include "tvm/ffi/any.h"
#include <tvm/arith/analyzer.h>
#include <tvm/ffi/reflection/registry.h>
#include <tvm/script/ir_builder/tir/ir.h>

#include <utility>

namespace tvm {
namespace tl {

using namespace script::ir_builder::tir;

static Var CreateEnvThread(String name, String thread_tag, DataType dtype) {
  using namespace tvm::tir;
  using namespace tvm::script::ir_builder;
  IterVar iter_var(Range{nullptr}, Var(std::move(name), dtype),
                   tvm::tir::IterVarType::kThreadIndex, std::move(thread_tag));
  Var var = iter_var->var;
  if (Optional<PrimFuncFrame> opt_frame =
          IRBuilder::Current()->FindFrame<PrimFuncFrame>()) {
    opt_frame.value()->env_threads.Set(var, iter_var);
  } else {
    LOG(FATAL) << "EnvThread can only be used inside a PrimFunc";
  }
  return var;
}

static ForFrame MakeIterVarFrame(const std::string &name, const PrimExpr &dom) {
  using namespace tvm::tir;
  Var var = Var(name, dom->dtype);
  // Create a frame that represents a loop over the given domain.
  ObjectPtr<ForFrameNode> n = make_object<ForFrameNode>();
  n->vars.push_back(var);
  n->doms.push_back(Range(0, dom));
  n->f_make_for_loop = [](const Array<Var> &vars, const Array<Range> &doms,
                          const Stmt &body) -> Stmt {
    ICHECK_EQ(vars.size(), 1);
    ICHECK_EQ(doms.size(), 1);
    return For(vars[0], doms[0]->min, doms[0]->extent, ForKind::kSerial, body);
  };
  return ForFrame(n);
}

ForFrame ParallelFor(const Array<PrimExpr> &extents,
                     const Map<String, ObjectRef> &annotations) {
  using namespace tvm::tir;
  ObjectPtr<ForFrameNode> n = make_object<ForFrameNode>();
  n->vars.reserve(extents.size());
  n->doms.reserve(extents.size());
  for (const auto &extent : extents) {
    DataType dtype = extent.dtype();
    n->vars.push_back(Var("v", extent.dtype()));
    n->doms.push_back(Range(make_const(dtype, 0), extent));
  }
  n->f_make_for_loop = [annotations](const Array<Var> &vars,
                                     const Array<Range> &doms,
                                     Stmt body) -> Stmt {
    ICHECK_EQ(vars.size(), doms.size());
    int n = vars.size();
    for (int i = n - 1; i >= 0; --i) {
      Range dom = doms[i];
      Var var = vars[i];
<<<<<<< HEAD
      body =
          For(var, dom->min, dom->extent, ForKind::kParallel, std::move(body),
              /*thread_binding=*/std::nullopt, /*annotations=*/annotations);
=======
      body = For(var, dom->min, dom->extent, ForKind::kParallel, body,
                 /*thread_binding=*/std::nullopt, /*annotations=*/annotations);
>>>>>>> a148d62a
    }
    return body;
  };
  return ForFrame(n);
}

ForFrame PipelinedFor(PrimExpr start, const PrimExpr &stop, int num_stages,
                      const Array<PrimExpr> &order,
                      const Array<PrimExpr> &stages,
                      const Array<Array<PrimExpr>> &sync,
                      const Array<Array<PrimExpr>> &groups) {
  using namespace tvm::tir;
  ObjectPtr<ForFrameNode> n = make_object<ForFrameNode>();
  DataType dtype = stop.dtype();
  n->vars.push_back(Var("v", dtype));
  n->doms.push_back(Range(std::move(start), stop));
  n->f_make_for_loop = [=](const Array<Var> &vars, const Array<Range> &doms,
                           Stmt body) -> Stmt {
    ICHECK_EQ(vars.size(), doms.size());
    int n = vars.size();
    ICHECK(n == 1);
    Map<String, ObjectRef> anno;
    if (num_stages > 0)
      anno.Set("num_stages", PrimExpr(num_stages));
    if (!order.empty())
      anno.Set("tl_pipeline_order", order);
    if (!stages.empty())
      anno.Set("tl_pipeline_stage", stages);
    if (!sync.empty())
      anno.Set("tl_pipeline_sync", sync);
    if (!groups.empty())
      anno.Set("tl_pipeline_group", groups);
<<<<<<< HEAD
    body = For(vars[0], doms[0]->min, doms[0]->extent, ForKind::kSerial,
               std::move(body),
=======
    body = For(vars[0], doms[0]->min, doms[0]->extent, ForKind::kSerial, body,
>>>>>>> a148d62a
               /*thread_binding=*/std::nullopt, /*annotations=*/anno);
    return body;
  };
  return ForFrame(n);
}

ForFrame PersistentFor(const Array<PrimExpr> &domain, const PrimExpr &wave_size,
                       const PrimExpr &index, PrimExpr group_size) {
  using namespace tvm::tir;
  ICHECK(!domain.empty());
  ObjectPtr<ForFrameNode> n = make_object<ForFrameNode>();
  n->vars.reserve(domain.size());
  n->doms.reserve(domain.size());
  PrimExpr domain_size = domain[0];
  for (int i = 1; i < domain.size(); i++) {
    domain_size *= domain[i];
  }

  auto waves = ceildiv(domain_size, wave_size);
  auto loop_var = Var("w", waves.dtype());
  group_size = min(group_size, domain[domain.size() - 1]);
  Array<Var> coord_vars;

  for (int i = 0; i < domain.size(); ++i) {
    DataType dtype = domain[i].dtype();
    Var coord("v" + std::to_string(i), dtype);
    coord_vars.push_back(coord);
    n->vars.push_back(coord);
    n->doms.push_back(Range(make_const(dtype, 0), domain[i]));
  }

  Array<PrimExpr> grouped_domain;
  grouped_domain.push_back(truncdiv(domain[domain.size() - 1], group_size));
  for (int i = 0; i < domain.size() - 1; ++i) {
    grouped_domain.push_back(domain[i]);
  }
  grouped_domain.push_back(group_size);

  n->f_make_for_loop = [=](const Array<Var> &vars, const Array<Range> &doms,
                           const Stmt &body) -> Stmt {
    ICHECK_EQ(vars.size(), doms.size());
    Map<String, ObjectRef> anno;
    Array<PrimExpr> idxs(grouped_domain.size(), PrimExpr());
    PrimExpr rem = loop_var * wave_size + index;

    for (int i = grouped_domain.size() - 1; i >= 1; --i) {
      idxs.Set(i, truncmod(rem, grouped_domain[i]));
      rem = truncdiv(rem, grouped_domain[i]);
    }
    idxs.Set(0, rem);

    auto out_if = tvm::tir::IfThenElse(
        domain_size <= (loop_var * wave_size + index),
        tvm::tir::Evaluate(
            tvm::tir::Call(DataType::Handle(), tvm::tl::loop_break(), {})),
        Stmt());

    arith::Analyzer analyzer;
    Stmt new_body = body;
    if (analyzer.CanProveGreaterEqual(waves, 2)) {
      new_body = SeqStmt({out_if, body});
    }
    Stmt outer =
        For(loop_var, 0, waves, ForKind::kSerial, new_body, std::nullopt, anno);
    for (int i = 0; i < vars.size() - 1; ++i) {
      outer = tvm::tir::LetStmt(vars[i], idxs[i + 1], outer);
    }
    outer = tvm::tir::LetStmt(vars[vars.size() - 1],
                              idxs[0] * group_size + idxs[vars.size()], outer);
    return outer;
  };

  return ForFrame(n);
}

/*!
 * \brief A frame that represents a kernel launch.
 *
 * \sa KernelLaunchFrameNode
 */
class KernelLaunchFrameNode : public TIRFrameNode {
public:
  Array<TIRFrame> frames;

  static void RegisterReflection() {
    namespace refl = tvm::ffi::reflection;
    refl::ObjectDef<KernelLaunchFrameNode>().def_ro(
        "frames", &KernelLaunchFrameNode::frames);
  }

  static constexpr const char *_type_key = "tl.KernelLaunchFrame";
  TVM_DECLARE_FINAL_OBJECT_INFO(KernelLaunchFrameNode, TIRFrameNode);

public:
  TVM_DLL void EnterWithScope() final {
    for (auto frame = frames.begin(); frame != frames.end(); ++frame)
      (*frame)->EnterWithScope();
  }
  /*!
   * \brief The method called when exiting RAII scope.
   * \sa tvm::support::With
   */
  TVM_DLL void ExitWithScope() final {
    for (auto frame = frames.rbegin(); frame != frames.rend(); ++frame)
      (*frame)->ExitWithScope();
  }
};

/*!
 * \brief Managed reference to KernelLaunchFrameNode.
 *
 * \sa KernelLaunchFrameNode
 */
class KernelLaunchFrame : public TIRFrame {
public:
  TVM_DEFINE_MUTABLE_NOTNULLABLE_OBJECT_REF_METHODS(KernelLaunchFrame, TIRFrame,
                                                    KernelLaunchFrameNode);
};

<<<<<<< HEAD
KernelLaunchFrame KernelLaunch(Array<PrimExpr> grid_size,
                               Optional<Array<PrimExpr>> block_size_opt,
                               Map<String, ffi::Any> attrs) {
=======
KernelLaunchFrame KernelLaunch(const Array<PrimExpr> &grid_size,
                               const Optional<Array<PrimExpr>> &block_size_opt,
                               const Map<String, ffi::Any> &attrs) {
>>>>>>> a148d62a
  ObjectPtr<KernelLaunchFrameNode> n = make_object<KernelLaunchFrameNode>();

  // If the kernel is a CPU kernel, we don't need to launch any threads.
  bool is_cpu_kernel_frame =
      attrs.defined() && attrs.count(tilelang_is_cpu_kernel_frame);

  auto block_size = block_size_opt.value_or(Array<PrimExpr>());

  if (is_cpu_kernel_frame) {
    // Launch CPU Kernel
    ICHECK(grid_size.size() >= 0);
    ICHECK(block_size.empty()) << "CPU kernel cannot have block size";
    ICHECK(attrs.defined());
    // create grid loop var
    for (int i = 0; i < grid_size.size(); i++) {
      n->frames.push_back(
          MakeIterVarFrame("block_var_" + std::to_string(i), grid_size[i]));
    }
  } else {
    // Launch GPU Kernel
    ICHECK(grid_size.size() <= 3);
    if (!grid_size.empty())
      n->frames.push_back(LaunchThread(
          CreateEnvThread("bx", "blockIdx.x", grid_size[0].dtype()),
          grid_size[0]));
    if (grid_size.size() > 1)
      n->frames.push_back(LaunchThread(
          CreateEnvThread("by", "blockIdx.y", grid_size[1].dtype()),
          grid_size[1]));
    if (grid_size.size() > 2)
      n->frames.push_back(LaunchThread(
          CreateEnvThread("bz", "blockIdx.z", grid_size[2].dtype()),
          grid_size[2]));
    if (block_size.defined()) {
      ICHECK(block_size.size() <= 3);
      if (!block_size.empty()) {
        n->frames.push_back(LaunchThread(
            CreateEnvThread("tx", "threadIdx.x", block_size[0].dtype()),
            block_size[0]));
      }
      if (block_size.size() > 1) {
        n->frames.push_back(LaunchThread(
            CreateEnvThread("ty", "threadIdx.y", block_size[1].dtype()),
            block_size[1]));
      }
      if (block_size.size() > 2) {
        n->frames.push_back(LaunchThread(
            CreateEnvThread("tz", "threadIdx.z", block_size[2].dtype()),
            block_size[2]));
      }
    }
  }

  if (attrs.defined()) {
    auto empty_block = tvm::script::ir_builder::tir::Block(MainBlockName);
    empty_block->annotations = attrs;
    n->frames.push_back(empty_block);
  } else {
    n->frames.push_back(tvm::script::ir_builder::tir::Block(MainBlockName));
  }

  return KernelLaunchFrame(n);
}

TVM_REGISTER_NODE_TYPE(KernelLaunchFrameNode);

TVM_FFI_STATIC_INIT_BLOCK({
  namespace refl = tvm::ffi::reflection;
  refl::GlobalDef()
      .def("tl.Parallel", ParallelFor)
      .def("tl.Pipelined", PipelinedFor)
      .def("tl.Persistent", PersistentFor)
      .def("tl.KernelLaunch", KernelLaunch);
});

class WarpSpecializeFrameNode : public TIRFrameNode {
public:
  Array<TIRFrame> frames;

  static void RegisterReflection() {
    namespace refl = tvm::ffi::reflection;
    refl::ObjectDef<WarpSpecializeFrameNode>().def_ro(
        "frames", &WarpSpecializeFrameNode::frames);
  }

  static constexpr const char *_type_key = "tl.WarpSpecializeFrame";
  TVM_DECLARE_FINAL_OBJECT_INFO(WarpSpecializeFrameNode, TIRFrameNode);

public:
  TVM_DLL void EnterWithScope() final {
    for (auto frame = frames.begin(); frame != frames.end(); ++frame)
      (*frame)->EnterWithScope();
  }
  /*!
   * \brief The method called when exiting RAII scope.
   * \sa tvm::support::With
   */
  TVM_DLL void ExitWithScope() final {
    for (auto frame = frames.rbegin(); frame != frames.rend(); ++frame)
      (*frame)->ExitWithScope();
  }
};

class WarpSpecializeFrame : public TIRFrame {
public:
  TVM_DEFINE_MUTABLE_NOTNULLABLE_OBJECT_REF_METHODS(WarpSpecializeFrame,
                                                    TIRFrame,
                                                    WarpSpecializeFrameNode);
};

WarpSpecializeFrame WarpSpecialize(const Array<IntImm> &warp_group_ids,
                                   const PrimExpr &thread_idx,
                                   int warp_group_size = 128) {
  ObjectPtr<WarpSpecializeFrameNode> n = make_object<WarpSpecializeFrameNode>();
  PrimExpr condition;
  std::vector<int> warp_groups;
  warp_groups.reserve(warp_group_ids.size());
  for (int i = 0; i < warp_group_ids.size(); i++) {
    warp_groups.push_back(Downcast<IntImm>(warp_group_ids[i])->value);
  }
  std::sort(warp_groups.begin(), warp_groups.end());

  // Merge consecutive groups
  std::vector<std::pair<int, int>> merged;
  for (int group : warp_groups) {
    if (merged.empty() || group != merged.back().second) {
      merged.emplace_back(group, group + 1);
    } else {
      merged.back().second = group + 1;
    }
  }

  for (const auto &[start, end] : merged) {
    PrimExpr min_bound = IntImm(thread_idx.dtype(), start) * warp_group_size;
    PrimExpr max_bound = IntImm(thread_idx.dtype(), end) * warp_group_size;
    PrimExpr range_cond = (thread_idx >= min_bound) && (thread_idx < max_bound);

    if (condition.defined()) {
      condition = tir::Or(condition, range_cond);
    } else {
      condition = range_cond;
    }
  }
  IfFrame if_frame = If(condition);
  AttrFrame attr_frame = Attr(Integer(0), "warp_specialize", Integer(1));
  n->frames.push_back(if_frame);
  n->frames.push_back(Then());
  n->frames.push_back(attr_frame);
  return WarpSpecializeFrame(n);
}

TVM_REGISTER_NODE_TYPE(WarpSpecializeFrameNode);
TVM_FFI_STATIC_INIT_BLOCK({
  namespace refl = tvm::ffi::reflection;
  refl::GlobalDef().def("tl.WarpSpecialize", WarpSpecialize);
  KernelLaunchFrameNode::RegisterReflection();
  WarpSpecializeFrameNode::RegisterReflection();
});

} // namespace tl
} // namespace tvm<|MERGE_RESOLUTION|>--- conflicted
+++ resolved
@@ -68,14 +68,8 @@
     for (int i = n - 1; i >= 0; --i) {
       Range dom = doms[i];
       Var var = vars[i];
-<<<<<<< HEAD
-      body =
-          For(var, dom->min, dom->extent, ForKind::kParallel, std::move(body),
-              /*thread_binding=*/std::nullopt, /*annotations=*/annotations);
-=======
       body = For(var, dom->min, dom->extent, ForKind::kParallel, body,
                  /*thread_binding=*/std::nullopt, /*annotations=*/annotations);
->>>>>>> a148d62a
     }
     return body;
   };
@@ -108,12 +102,7 @@
       anno.Set("tl_pipeline_sync", sync);
     if (!groups.empty())
       anno.Set("tl_pipeline_group", groups);
-<<<<<<< HEAD
-    body = For(vars[0], doms[0]->min, doms[0]->extent, ForKind::kSerial,
-               std::move(body),
-=======
     body = For(vars[0], doms[0]->min, doms[0]->extent, ForKind::kSerial, body,
->>>>>>> a148d62a
                /*thread_binding=*/std::nullopt, /*annotations=*/anno);
     return body;
   };
@@ -233,15 +222,9 @@
                                                     KernelLaunchFrameNode);
 };
 
-<<<<<<< HEAD
-KernelLaunchFrame KernelLaunch(Array<PrimExpr> grid_size,
-                               Optional<Array<PrimExpr>> block_size_opt,
-                               Map<String, ffi::Any> attrs) {
-=======
 KernelLaunchFrame KernelLaunch(const Array<PrimExpr> &grid_size,
                                const Optional<Array<PrimExpr>> &block_size_opt,
                                const Map<String, ffi::Any> &attrs) {
->>>>>>> a148d62a
   ObjectPtr<KernelLaunchFrameNode> n = make_object<KernelLaunchFrameNode>();
 
   // If the kernel is a CPU kernel, we don't need to launch any threads.
