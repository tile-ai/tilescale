--- conflicted
+++ resolved
@@ -54,12 +54,6 @@
     }                                                                          \
   } while (0)
 
-<<<<<<< HEAD
-// abs function for bfloat_t and half_t since there is no implicit conversion
-// method
-TL_PATCH TL_DEVICE half_t __habs(const half_t x) {
-  return half_t(__habs(x.to_half()));
-=======
 // using cutlass abs function for half_t
 TL_PATCH TL_DEVICE half_t __habs(const half_t x) { return abs(x); }
 
@@ -69,7 +63,6 @@
 // hrsqrt function for half_t
 TL_PATCH TL_DEVICE half_t hrsqrt(const half_t x) {
   return half_t(hrsqrt(x.to_half()));
->>>>>>> a148d62a
 }
 
 // Pack two half values.
@@ -306,9 +299,6 @@
 TL_DEVICE void __sync_thread_partial() {
   asm volatile("bar.sync %0, %1;" : : "r"(barrier_id), "r"(thread_count));
 }
-<<<<<<< HEAD
-} // namespace tl
-=======
 
 template <int layout_type = 0, int leading_byte_offset = 0,
           int stride_byte_offset = 0, typename T>
@@ -333,5 +323,4 @@
 namespace cutlass {
 TL_DEVICE
 bfloat16_t fast_exp(bfloat16_t x) { return ::hexp(x); }
-} // namespace cutlass
->>>>>>> a148d62a
+} // namespace cutlass