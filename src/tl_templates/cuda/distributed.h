#pragma once

#include "common.h"

<<<<<<< HEAD
#include <nvshmem.h>
#include <nvshmemx.h>
=======
namespace tl {

extern "C" extern __device__ uint64_t meta_data[1024];

TL_DEVICE uint64_t get_rank() { return meta_data[0]; }

TL_DEVICE uint64_t get_num_ranks() { return meta_data[1]; }

TL_DEVICE uint64_t get_remote_base_ptr(uint64_t rank) {
  return meta_data[2 + rank];
}

template <typename dtype_t> TL_DEVICE uint64_t get_uintptr_t(dtype_t *ptr) {
  return reinterpret_cast<uint64_t>(ptr);
}

} // namespace tl
>>>>>>> 70137ee7
<|MERGE_RESOLUTION|>--- conflicted
+++ resolved
@@ -2,10 +2,6 @@
 
 #include "common.h"
 
-<<<<<<< HEAD
-#include <nvshmem.h>
-#include <nvshmemx.h>
-=======
 namespace tl {
 
 extern "C" extern __device__ uint64_t meta_data[1024];
@@ -22,5 +18,4 @@
   return reinterpret_cast<uint64_t>(ptr);
 }
 
-} // namespace tl
->>>>>>> 70137ee7
+} // namespace tl