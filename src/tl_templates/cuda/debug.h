--- conflicted
+++ resolved
@@ -247,20 +247,19 @@
          threadIdx.z, buf_name, index, (float)var);
 }
 
-<<<<<<< HEAD
-TL_DEVICE uint64_t get_clock() {
+// Specialization for int16 type
+template <>
+__device__ void debug_print_buffer_value<int16_t>(const char *msg,
+                                                  const char *buf_name,
+                                                  int index, int16_t var) {
+  printf("msg='%s' BlockIdx=(%d, %d, %d), ThreadIdx=(%d, %d, %d): buffer=%s, "
+         "index=%d, dtype=int16_t value=%d\n",
+         msg, blockIdx.x, blockIdx.y, blockIdx.z, threadIdx.x, threadIdx.y,
+         threadIdx.z, buf_name, index, (int32_t)var);
+}
+
+__device__ uint64_t get_clock() {
   uint64_t gpu_clock;
   asm volatile("mov.u64 %0, %%clock64;\n" : "=l"(gpu_clock) : : "memory");
   return gpu_clock;
-=======
-// Specialization for int16 type
-template <>
-__device__ void debug_print_buffer_value<int16_t>(const char *msg,
-                                                  const char *buf_name,
-                                                  int index, int16_t var) {
-  printf("msg='%s' BlockIdx=(%d, %d, %d), ThreadIdx=(%d, %d, %d): buffer=%s, "
-         "index=%d, dtype=int16_t value=%d\n",
-         msg, blockIdx.x, blockIdx.y, blockIdx.z, threadIdx.x, threadIdx.y,
-         threadIdx.z, buf_name, index, (int32_t)var);
->>>>>>> a148d62a
 }