--- conflicted
+++ resolved
@@ -325,14 +325,9 @@
     run_gemm_sp_sm90(512, 1024, 768, "float16", "float32", "float32", 64, 64, 64, 0, 128, True,
                      True)
 
-<<<<<<< HEAD
-    run_gemm_sp(512, 1024, 768, "float8_e4m3", "float16", "float16", 64, 64, 64, 2, 128, False,
-                True)
-=======
     run_gemm_sp_sm90(512, 1024, 768, "float8_e4m3", "float16", "float16", 64, 64, 64, 2, 128, False,
                      True)
     run_gemm_sp_sm90(512, 1024, 768, "int8", "int32", "int32", 64, 64, 64, 2, 128, False, True)
->>>>>>> a148d62a
 
 
 @tilelang.testing.requires_cuda
