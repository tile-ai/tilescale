from tilelang import tvm as tvm
import tilelang.testing
import pytest


def matmul(
    M,
    N,
    K,
    block_M,
    block_N,
    block_K,
    trans_A,
    trans_B,
    in_dtype,
    out_dtype,
    accum_dtype,
    num_stages,
    threads,
):
    A_shape = (K, M) if trans_A else (M, K)
    B_shape = (N, K) if trans_B else (K, N)
    A_shared_shape = (block_K, block_M) if trans_A else (block_M, block_K)
    B_shared_shape = (block_N, block_K) if trans_B else (block_K, block_N)

    import tilelang.language as T

    @T.prim_func
    def main(
            A: T.Tensor(A_shape, in_dtype),
            B: T.Tensor(B_shape, in_dtype),
            C: T.Tensor((M, N), out_dtype),
    ):
        with T.Kernel(T.ceildiv(N, block_N), T.ceildiv(M, block_M), threads=threads) as (bx, by):
            A_shared = T.alloc_shared(A_shared_shape, in_dtype)
            B_shared = T.alloc_shared(B_shared_shape, in_dtype)
            C_local = T.alloc_fragment((block_M, block_N), accum_dtype)
            T.clear(C_local)
            for k in T.Pipelined(T.ceildiv(K, block_K), num_stages=num_stages):
                if trans_A:
                    T.copy(A[k * block_K, by * block_M], A_shared)
                else:
                    T.copy(A[by * block_M, k * block_K], A_shared)
                if trans_B:
                    T.copy(B[bx * block_N, k * block_K], B_shared)
                else:
                    T.copy(B[k * block_K, bx * block_N], B_shared)
                T.gemm_v2(A_shared, B_shared, C_local, trans_A, trans_B)
                # T.gemm(A_shared, B_shared, C_local, trans_A, trans_B)
            T.copy(C_local, C[by * block_M, bx * block_N])

    return main


def run_gemm_ss(
    M,
    N,
    K,
    trans_A,
    trans_B,
    in_dtype,
    out_dtype,
    dtypeAccum,
    block_M,
    block_N,
    block_K,
    num_stages=3,
    num_threads=128,
):
    program = matmul(
        M,
        N,
        K,
        block_M,
        block_N,
        block_K,
        trans_A,
        trans_B,
        in_dtype,
        out_dtype,
        dtypeAccum,
        num_stages,
        num_threads,
    )

    kernel = tilelang.compile(
        program,
        out_idx=[2],
        pass_configs={
            tilelang.PassConfigKey.TL_DISABLE_TMA_LOWER: True,
            tilelang.PassConfigKey.TL_DISABLE_WARP_SPECIALIZED: True,
        })
<<<<<<< HEAD
    profiler = kernel.get_profiler()
=======

    profiler = kernel.get_profiler(tensor_supply_type=tilelang.TensorSupplyType.Normal)
>>>>>>> a148d62a

    def ref_program(A, B):
        import torch

        if trans_A:
            A = A.T
        if trans_B:
            B = B.T
        C = torch.matmul(A.to(torch.float), B.to(torch.float))
        C = C.to(torch.__getattribute__(out_dtype))
        return C

    profiler.assert_allclose(ref_program, atol=1e-2, rtol=1e-2)


<<<<<<< HEAD
def test_gemm():
    # More test case can be found in kernel/test_tilelang_kernel_gemm.py
    # GEMM tests for float16
    run_gemm(512, 1024, 768, False, False, "float16", "float16", "float16", 128, 256, 32,
             2)  # f16f16f16_nn
=======
@pytest.mark.skip(reason="Temporarily disabling until GEMM SS issues are resolved")
def test_gemm_ss():
    # More test case can be found in kernel/test_tilelang_kernel_gemm.py
    # GEMM tests for float16
    run_gemm_ss(512, 1024, 768, False, True, "float16", "float16", "float16", 128, 128, 32, 2)
    run_gemm_ss(512, 1024, 768, False, False, "float16", "float16", "float16", 128, 128, 32, 2)
    run_gemm_ss(512, 1024, 768, True, False, "float16", "float16", "float16", 128, 128, 32, 2)
    run_gemm_ss(512, 1024, 768, True, True, "float16", "float16", "float16", 128, 128, 32, 2)
    # n8 test
    run_gemm_ss(128, 8, 32, False, True, "float16", "float16", "float16", 128, 8, 32, 0, 128)

    # int8 test
    run_gemm_ss(128, 128, 128, False, True, "int8", "int8", "int32", 128, 128, 32, 2)
    run_gemm_ss(128, 128, 128, False, False, "int8", "int8", "int32", 128, 128, 32, 2)
    run_gemm_ss(128, 128, 128, True, False, "int8", "int8", "int32", 128, 128, 32, 2)
    run_gemm_ss(128, 128, 128, True, True, "int8", "int8", "int32", 128, 128, 32, 2)

    # float8 tests
    run_gemm_ss(128, 128, 128, True, True, "float8_e5m2", "float8_e5m2", "float32", 128, 128, 32, 2)

    # tfloat32 test
    run_gemm_ss(128, 128, 128, False, False, "float", "float", "float32", 128, 128, 32, 2)
    run_gemm_ss(128, 128, 128, False, True, "float", "float", "float32", 128, 128, 32, 2)
    run_gemm_ss(128, 128, 128, True, False, "float", "float", "float32", 128, 128, 32, 2)
    run_gemm_ss(128, 128, 128, True, True, "float", "float", "float32", 128, 128, 32, 2)
>>>>>>> a148d62a


def matmul_rs(
    M,
    N,
    K,
    block_M,
    block_N,
    block_K,
    trans_A,
    trans_B,
    in_dtype,
    out_dtype,
    accum_dtype,
    num_stages,
    threads,
):
    A_shape = (K, M) if trans_A else (M, K)
    B_shape = (N, K) if trans_B else (K, N)
    A_shared_shape = (block_K, block_M) if trans_A else (block_M, block_K)
    B_shared_shape = (block_N, block_K) if trans_B else (block_K, block_N)
    A_frag_shape = A_shared_shape

    import tilelang.language as T

    @T.prim_func
    def main(
            A: T.Tensor(A_shape, in_dtype),
            B: T.Tensor(B_shape, in_dtype),
            C: T.Tensor((M, N), out_dtype),
    ):
        with T.Kernel(T.ceildiv(N, block_N), T.ceildiv(M, block_M), threads=threads) as (bx, by):
            A_shared = T.alloc_shared(A_shared_shape, in_dtype)
            B_shared = T.alloc_shared(B_shared_shape, in_dtype)
            A_frag = T.alloc_fragment(A_frag_shape, in_dtype)
            C_local = T.alloc_fragment((block_M, block_N), accum_dtype)
            T.clear(C_local)
            T.annotate_layout({
                A_shared: tilelang.layout.make_swizzled_layout(A_shared),
            })
            for k in T.Pipelined(T.ceildiv(K, block_K), num_stages=num_stages):
                if trans_A:
                    T.copy(A[k * block_K, by * block_M], A_shared)
                else:
                    T.copy(A[by * block_M, k * block_K], A_shared)
                if trans_B:
                    T.copy(B[bx * block_N, k * block_K], B_shared)
                else:
                    T.copy(B[k * block_K, bx * block_N], B_shared)
                T.copy(A_shared, A_frag)
                T.gemm_v2(A_frag, B_shared, C_local, trans_A, trans_B)
            T.copy(C_local, C[by * block_M, bx * block_N])

    return main


def run_gemm_rs(
    M,
    N,
    K,
    trans_A,
    trans_B,
    in_dtype,
    out_dtype,
    dtypeAccum,
    block_M,
    block_N,
    block_K,
    num_stages=3,
    num_threads=128,
):
    program = matmul_rs(
        M,
        N,
        K,
        block_M,
        block_N,
        block_K,
        trans_A,
        trans_B,
        in_dtype,
        out_dtype,
        dtypeAccum,
        num_stages,
        num_threads,
    )

    kernel = tilelang.compile(
        program,
        out_idx=[2],
        pass_configs={
            tilelang.PassConfigKey.TL_DISABLE_TMA_LOWER: True,
            tilelang.PassConfigKey.TL_DISABLE_WARP_SPECIALIZED: True,
        })
<<<<<<< HEAD
    profiler = kernel.get_profiler()
=======
    profiler = kernel.get_profiler(tensor_supply_type=tilelang.TensorSupplyType.Normal)
>>>>>>> a148d62a

    def ref_program(A, B):
        import torch

        if trans_A:
            A = A.T
        if trans_B:
            B = B.T
        C = torch.matmul(A.to(torch.float), B.to(torch.float))
        C = C.to(torch.__getattribute__(out_dtype))
        return C

    profiler.assert_allclose(ref_program, atol=1e-2, rtol=1e-2)


@pytest.mark.skip(reason="Temporarily disabling until GEMM RS issues are resolved")
def test_gemm_rs():
    # GEMM tests for float16
    run_gemm_rs(512, 1024, 768, False, False, "float16", "float16", "float16", 128, 256, 32, 2)
    run_gemm_rs(512, 1024, 768, False, True, "float16", "float16", "float16", 128, 256, 32, 2)
    run_gemm_rs(512, 1024, 768, True, False, "float16", "float16", "float16", 128, 256, 32, 2)
    run_gemm_rs(512, 1024, 768, True, True, "float16", "float16", "float16", 128, 256, 32, 2)

    # n8 tests
    run_gemm_rs(128, 8, 32, False, True, "float16", "float16", "float16", 128, 8, 32, 0, 128)

    # int8 tests
    run_gemm_rs(128, 128, 128, False, True, "int8", "int8", "int32", 128, 128, 32, 2)
    run_gemm_rs(128, 128, 128, False, False, "int8", "int8", "int32", 128, 128, 32, 2)
    run_gemm_rs(128, 128, 128, True, False, "int8", "int8", "int32", 128, 128, 32, 2)
    run_gemm_rs(128, 128, 128, True, True, "int8", "int8", "int32", 128, 128, 32, 2)

    # float8 tests
    run_gemm_rs(128, 128, 128, True, True, "float8_e5m2", "float8_e5m2", "float32", 128, 128, 32, 2)

    # float32 tests
    run_gemm_rs(128, 128, 128, False, False, "float", "float", "float32", 128, 128, 32, 2)
    run_gemm_rs(128, 128, 128, False, True, "float", "float", "float32", 128, 128, 32, 2)
    run_gemm_rs(128, 128, 128, True, False, "float", "float", "float32", 128, 128, 32, 2)
    run_gemm_rs(128, 128, 128, True, True, "float", "float", "float32", 128, 128, 32, 2)


def matmul_sr(
    M,
    N,
    K,
    block_M,
    block_N,
    block_K,
    trans_A,
    trans_B,
    in_dtype,
    out_dtype,
    accum_dtype,
    num_stages,
    threads,
):
    A_shape = (K, M) if trans_A else (M, K)
    B_shape = (N, K) if trans_B else (K, N)
    A_shared_shape = (block_K, block_M) if trans_A else (block_M, block_K)
    B_shared_shape = (block_N, block_K) if trans_B else (block_K, block_N)
    B_frag_shape = B_shared_shape

    import tilelang.language as T

    @T.prim_func
    def main(
            A: T.Tensor(A_shape, in_dtype),
            B: T.Tensor(B_shape, in_dtype),
            C: T.Tensor((M, N), out_dtype),
    ):
        with T.Kernel(T.ceildiv(N, block_N), T.ceildiv(M, block_M), threads=threads) as (bx, by):
            A_shared = T.alloc_shared(A_shared_shape, in_dtype)
            B_shared = T.alloc_shared(B_shared_shape, in_dtype)
            B_frag = T.alloc_fragment(B_frag_shape, in_dtype)
            C_local = T.alloc_fragment((block_M, block_N), accum_dtype)
            T.clear(C_local)
            T.annotate_layout({
                B_shared: tilelang.layout.make_swizzled_layout(B_shared),
            })
            for k in T.Pipelined(T.ceildiv(K, block_K), num_stages=num_stages):
                if trans_A:
                    T.copy(A[k * block_K, by * block_M], A_shared)
                else:
                    T.copy(A[by * block_M, k * block_K], A_shared)
                if trans_B:
                    T.copy(B[bx * block_N, k * block_K], B_shared)
                else:
                    T.copy(B[k * block_K, bx * block_N], B_shared)
                T.copy(B_shared, B_frag)
                T.gemm_v2(A_shared, B_frag, C_local, trans_A, trans_B)
            T.copy(C_local, C[by * block_M, bx * block_N])

    return main


def run_gemm_sr(
    M,
    N,
    K,
    trans_A,
    trans_B,
    in_dtype,
    out_dtype,
    dtypeAccum,
    block_M,
    block_N,
    block_K,
    num_stages=3,
    num_threads=128,
):
    program = matmul_sr(
        M,
        N,
        K,
        block_M,
        block_N,
        block_K,
        trans_A,
        trans_B,
        in_dtype,
        out_dtype,
        dtypeAccum,
        num_stages,
        num_threads,
    )

    kernel = tilelang.compile(
        program,
        out_idx=[2],
        pass_configs={
            tilelang.PassConfigKey.TL_DISABLE_TMA_LOWER: True,
            tilelang.PassConfigKey.TL_DISABLE_WARP_SPECIALIZED: True,
        })
    profiler = kernel.get_profiler(tensor_supply_type=tilelang.TensorSupplyType.Normal)

    def ref_program(A, B):
        import torch

        if trans_A:
            A = A.T
        if trans_B:
            B = B.T
        C = torch.matmul(A.to(torch.float), B.to(torch.float))
        C = C.to(torch.__getattribute__(out_dtype))
        return C

    profiler.assert_allclose(ref_program, atol=1e-2, rtol=1e-2)


def test_gemm_sr():
    # GEMM tests for float16
    run_gemm_sr(512, 1024, 768, False, False, "float16", "float16", "float16", 128, 256, 32, 2)
    run_gemm_sr(512, 1024, 768, False, True, "float16", "float16", "float16", 128, 256, 32, 2)
    run_gemm_sr(512, 1024, 768, True, False, "float16", "float16", "float16", 128, 256, 32, 2)
    run_gemm_sr(512, 1024, 768, True, True, "float16", "float16", "float16", 128, 256, 32, 2)

    # n8 tests
    run_gemm_sr(128, 8, 32, False, True, "float16", "float16", "float16", 128, 8, 32, 0, 128)

    # int8 tests
    run_gemm_sr(128, 128, 32, False, True, "int8", "int8", "int32", 128, 128, 32, 2)
    run_gemm_sr(128, 128, 32, False, False, "int8", "int8", "int32", 128, 128, 32, 2)
    run_gemm_sr(128, 128, 32, True, False, "int8", "int8", "int32", 128, 128, 32, 2)
    run_gemm_sr(128, 128, 32, True, True, "int8", "int8", "int32", 128, 128, 32, 2)

    # float8 tests
    run_gemm_sr(128, 128, 128, True, True, "float8_e5m2", "float8_e5m2", "float32", 128, 128, 32, 2)

    # float32 tests
    run_gemm_sr(128, 128, 128, False, False, "float", "float", "float32", 128, 128, 32, 2)
    run_gemm_sr(128, 128, 128, False, True, "float", "float", "float32", 128, 128, 32, 2)
    run_gemm_sr(128, 128, 128, True, False, "float", "float", "float32", 128, 128, 32, 2)
    run_gemm_sr(128, 128, 128, True, True, "float", "float", "float32", 128, 128, 32, 2)


def matmul_rr(
    M,
    N,
    K,
    block_M,
    block_N,
    block_K,
    trans_A,
    trans_B,
    in_dtype,
    out_dtype,
    accum_dtype,
    num_stages,
    threads,
):
    A_shape = (K, M) if trans_A else (M, K)
    B_shape = (N, K) if trans_B else (K, N)
    A_shared_shape = (block_K, block_M) if trans_A else (block_M, block_K)
    B_shared_shape = (block_N, block_K) if trans_B else (block_K, block_N)
    A_frag_shape = A_shared_shape
    B_frag_shape = B_shared_shape

    import tilelang.language as T

    @T.prim_func
    def main(
            A: T.Tensor(A_shape, in_dtype),
            B: T.Tensor(B_shape, in_dtype),
            C: T.Tensor((M, N), out_dtype),
    ):
        with T.Kernel(T.ceildiv(N, block_N), T.ceildiv(M, block_M), threads=threads) as (bx, by):
            A_shared = T.alloc_shared(A_shared_shape, in_dtype)
            B_shared = T.alloc_shared(B_shared_shape, in_dtype)
            A_frag = T.alloc_fragment(A_frag_shape, in_dtype)
            B_frag = T.alloc_fragment(B_frag_shape, in_dtype)
            C_local = T.alloc_fragment((block_M, block_N), accum_dtype)
            T.clear(C_local)
            T.annotate_layout({
                A_shared: tilelang.layout.make_swizzled_layout(A_shared),
                B_shared: tilelang.layout.make_swizzled_layout(B_shared),
            })
            for k in T.Pipelined(T.ceildiv(K, block_K), num_stages=num_stages):
                if trans_A:
                    T.copy(A[k * block_K, by * block_M], A_shared)
                else:
                    T.copy(A[by * block_M, k * block_K], A_shared)
                if trans_B:
                    T.copy(B[bx * block_N, k * block_K], B_shared)
                else:
                    T.copy(B[k * block_K, bx * block_N], B_shared)
                T.copy(A_shared, A_frag)
                T.copy(B_shared, B_frag)
                T.gemm_v2(A_frag, B_frag, C_local, trans_A, trans_B)
            T.copy(C_local, C[by * block_M, bx * block_N])

    return main


def run_gemm_rr(
    M,
    N,
    K,
    trans_A,
    trans_B,
    in_dtype,
    out_dtype,
    dtypeAccum,
    block_M,
    block_N,
    block_K,
    num_stages=3,
    num_threads=128,
):
    program = matmul_rr(
        M,
        N,
        K,
        block_M,
        block_N,
        block_K,
        trans_A,
        trans_B,
        in_dtype,
        out_dtype,
        dtypeAccum,
        num_stages,
        num_threads,
    )

    kernel = tilelang.compile(
        program,
        out_idx=[2],
        pass_configs={
            tilelang.PassConfigKey.TL_DISABLE_TMA_LOWER: True,
            tilelang.PassConfigKey.TL_DISABLE_WARP_SPECIALIZED: True,
        })
    profiler = kernel.get_profiler(tensor_supply_type=tilelang.TensorSupplyType.Normal)

    def ref_program(A, B):
        import torch

        if trans_A:
            A = A.T
        if trans_B:
            B = B.T
        C = torch.matmul(A.to(torch.float), B.to(torch.float))
        C = C.to(torch.__getattribute__(out_dtype))
        return C

    profiler.assert_allclose(ref_program, atol=1e-2, rtol=1e-2)


def test_gemm_rr():
    # GEMM tests for float16
    run_gemm_rr(512, 1024, 768, False, False, "float16", "float16", "float16", 128, 256, 32, 2)
    run_gemm_rr(512, 1024, 768, False, True, "float16", "float16", "float16", 128, 256, 32, 2)
    run_gemm_rr(512, 1024, 768, True, False, "float16", "float16", "float16", 128, 256, 32, 2)
    run_gemm_rr(512, 1024, 768, True, True, "float16", "float16", "float16", 128, 256, 32, 2)
    run_gemm_rr(512, 1024, 768, False, True, "bfloat16", "bfloat16", "float", 128, 256, 32, 2)
    # n8 tests
    run_gemm_rr(128, 8, 128, False, True, "float16", "float16", "float16", 128, 8, 32, 2)
    run_gemm_rr(128, 8, 128, False, True, "int8", "int8", "int32", 128, 8, 32, 2)

    # int8 tests
    run_gemm_rr(128, 128, 128, False, True, "int8", "int8", "int32", 128, 128, 32, 2)
    run_gemm_rr(128, 128, 128, False, False, "int8", "int8", "int32", 128, 128, 32, 2)
    run_gemm_rr(128, 128, 128, True, False, "int8", "int8", "int32", 128, 128, 32, 2)
    run_gemm_rr(128, 128, 128, True, True, "int8", "int8", "int32", 128, 128, 32, 2)

    # float8 tests
    run_gemm_rr(128, 128, 128, True, True, "float8_e5m2", "float8_e5m2", "float32", 128, 128, 32, 2)

    # float32 tests
    run_gemm_rr(128, 128, 128, False, False, "float", "float", "float32", 128, 128, 32, 2)
    run_gemm_rr(128, 128, 128, False, True, "float", "float", "float32", 128, 128, 32, 2)
    run_gemm_rr(128, 128, 128, True, False, "float", "float", "float32", 128, 128, 32, 2)
    run_gemm_rr(128, 128, 128, True, True, "float", "float", "float32", 128, 128, 32, 2)


if __name__ == "__main__":
    tilelang.testing.main()<|MERGE_RESOLUTION|>--- conflicted
+++ resolved
@@ -90,12 +90,8 @@
             tilelang.PassConfigKey.TL_DISABLE_TMA_LOWER: True,
             tilelang.PassConfigKey.TL_DISABLE_WARP_SPECIALIZED: True,
         })
-<<<<<<< HEAD
-    profiler = kernel.get_profiler()
-=======
 
     profiler = kernel.get_profiler(tensor_supply_type=tilelang.TensorSupplyType.Normal)
->>>>>>> a148d62a
 
     def ref_program(A, B):
         import torch
@@ -111,13 +107,6 @@
     profiler.assert_allclose(ref_program, atol=1e-2, rtol=1e-2)
 
 
-<<<<<<< HEAD
-def test_gemm():
-    # More test case can be found in kernel/test_tilelang_kernel_gemm.py
-    # GEMM tests for float16
-    run_gemm(512, 1024, 768, False, False, "float16", "float16", "float16", 128, 256, 32,
-             2)  # f16f16f16_nn
-=======
 @pytest.mark.skip(reason="Temporarily disabling until GEMM SS issues are resolved")
 def test_gemm_ss():
     # More test case can be found in kernel/test_tilelang_kernel_gemm.py
@@ -143,7 +132,6 @@
     run_gemm_ss(128, 128, 128, False, True, "float", "float", "float32", 128, 128, 32, 2)
     run_gemm_ss(128, 128, 128, True, False, "float", "float", "float32", 128, 128, 32, 2)
     run_gemm_ss(128, 128, 128, True, True, "float", "float", "float32", 128, 128, 32, 2)
->>>>>>> a148d62a
 
 
 def matmul_rs(
@@ -238,11 +226,7 @@
             tilelang.PassConfigKey.TL_DISABLE_TMA_LOWER: True,
             tilelang.PassConfigKey.TL_DISABLE_WARP_SPECIALIZED: True,
         })
-<<<<<<< HEAD
-    profiler = kernel.get_profiler()
-=======
     profiler = kernel.get_profiler(tensor_supply_type=tilelang.TensorSupplyType.Normal)
->>>>>>> a148d62a
 
     def ref_program(A, B):
         import torch
