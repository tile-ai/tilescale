--- conflicted
+++ resolved
@@ -69,8 +69,6 @@
     tilelang_res = jit_kernel(A)
     ref_res = ref_program(A)
     torch.testing.assert_close(tilelang_res, ref_res, atol=1e-3, rtol=1e-3)
-<<<<<<< HEAD
-=======
 
 
 def cumsum_smem_test_1d(N, block_N, reverse=False, dtype="float32"):
@@ -140,7 +138,6 @@
     tilelang_res = jit_kernel(A)
     ref_res = ref_program(A)
     torch.testing.assert_close(tilelang_res, ref_res, atol=1e-3, rtol=1e-3)
->>>>>>> a148d62a
 
 
 def test_cumsum_smem():
@@ -162,8 +159,6 @@
     # Test different dtypes
     run_cumsum(256, 256, 128, 128, dtype="float32", scope="fragment")
     run_cumsum(256, 256, 128, 128, dtype="float32", scope="fragment")
-<<<<<<< HEAD
-=======
 
 
 def test_cumsum_smem_1d():
@@ -174,7 +169,6 @@
 def test_cumsum_fragment_1d():
     run_cumsum_1d(1024, 128, scope="fragment")
     run_cumsum_1d(1024, 128, reverse=True, scope="fragment")
->>>>>>> a148d62a
 
 
 if __name__ == "__main__":
