import torch
import torch.nn.functional as F
import tilelang
from tilelang.autotuner import *
import tilelang.language as T
from einops import rearrange, einsum
import argparse


<<<<<<< HEAD
@tilelang.jit(out_idx=[6])
=======
@tilelang.jit(
    out_idx=[6], pass_configs={
        tilelang.PassConfigKey.TL_ENABLE_FAST_MATH: True,
    })
>>>>>>> a148d62a
def flashattn(batch, heads, kv_head_num, seqlen_kv, dim, pe_dim, block_N, block_H, num_split,
              softmax_scale):
    scale = float(softmax_scale * 1.44269504)  # log2(e)
    dtype = "float16"
    accum_dtype = "float"
    kv_group_num = heads // kv_head_num
    VALID_BLOCK_H = min(block_H, kv_group_num)
    assert kv_head_num == 1, "kv_head_num must be 1"

    @T.macro
    def flash_attn(
            Q: T.Tensor([batch, heads, dim], dtype),
            Q_pe: T.Tensor([batch, heads, pe_dim], dtype),
            KV: T.Tensor([batch, seqlen_kv, kv_head_num, dim], dtype),
            K_pe: T.Tensor([batch, seqlen_kv, kv_head_num, pe_dim], dtype),
            Output: T.Tensor([batch, heads, dim], dtype),
    ):
        with T.Kernel(heads // min(block_H, kv_group_num), batch, threads=256) as (hid, bid):
            Q_shared = T.alloc_shared([block_H, dim], dtype)
            S_shared = T.alloc_shared([block_H, block_N], dtype)
            Q_pe_shared = T.alloc_shared([block_H, pe_dim], dtype)
            KV_shared = T.alloc_shared([block_N, dim], dtype)
            K_pe_shared = T.alloc_shared([block_N, pe_dim], dtype)
            O_shared = T.alloc_shared([block_H, dim], dtype)
            acc_s = T.alloc_fragment([block_H, block_N], accum_dtype)
            acc_o = T.alloc_fragment([block_H, dim], accum_dtype)
            scores_max = T.alloc_fragment([block_H], accum_dtype)
            scores_max_prev = T.alloc_fragment([block_H], accum_dtype)
            scores_scale = T.alloc_fragment([block_H], accum_dtype)
            scores_sum = T.alloc_fragment([block_H], accum_dtype)
            logsum = T.alloc_fragment([block_H], accum_dtype)

            cur_kv_head = hid // (kv_group_num // block_H)
            T.annotate_layout({
                O_shared: tilelang.layout.make_swizzled_layout(O_shared),
            })

            T.copy(Q[bid, hid * VALID_BLOCK_H:(hid + 1) * VALID_BLOCK_H, :], Q_shared)
            T.copy(Q_pe[bid, hid * VALID_BLOCK_H:(hid + 1) * VALID_BLOCK_H, :], Q_pe_shared)
            T.fill(acc_o, 0)
            T.fill(logsum, 0)
            T.fill(scores_max, -T.infinity(accum_dtype))

            loop_range = T.ceildiv(seqlen_kv, block_N)
            for k in T.Pipelined(loop_range, num_stages=2):
                T.copy(KV[bid, k * block_N:(k + 1) * block_N, cur_kv_head, :], KV_shared)
                T.copy(K_pe[bid, k * block_N:(k + 1) * block_N, cur_kv_head, :], K_pe_shared)
                T.gemm(
                    Q_shared,
                    KV_shared,
                    acc_s,
                    transpose_B=True,
                    policy=T.GemmWarpPolicy.FullCol,
                    clear_accum=True)
                T.gemm(
                    Q_pe_shared,
                    K_pe_shared,
                    acc_s,
                    transpose_B=True,
                    policy=T.GemmWarpPolicy.FullCol)
                T.copy(scores_max, scores_max_prev)
                T.fill(scores_max, -T.infinity(accum_dtype))
                T.reduce_max(acc_s, scores_max, dim=1, clear=False)
                for i in T.Parallel(block_H):
                    scores_scale[i] = T.exp2(scores_max_prev[i] * scale - scores_max[i] * scale)
                for i, j in T.Parallel(block_H, block_N):
                    acc_s[i, j] = T.exp2(acc_s[i, j] * scale - scores_max[i] * scale)
                T.reduce_sum(acc_s, scores_sum, dim=1)
                T.copy(acc_s, S_shared)
                for i in T.Parallel(block_H):
                    logsum[i] = logsum[i] * scores_scale[i] + scores_sum[i]
                for i, j in T.Parallel(block_H, dim):
                    acc_o[i, j] *= scores_scale[i]
                T.gemm(S_shared, KV_shared, acc_o, policy=T.GemmWarpPolicy.FullCol)
            for i, j in T.Parallel(block_H, dim):
                acc_o[i, j] /= logsum[i]
            T.copy(acc_o, O_shared)
            T.copy(O_shared, Output[bid, hid * VALID_BLOCK_H:(hid + 1) * VALID_BLOCK_H, :])

    @T.macro
    def flash_attn_split(
            Q: T.Tensor([batch, heads, dim], dtype),
            Q_pe: T.Tensor([batch, heads, pe_dim], dtype),
            KV: T.Tensor([batch, seqlen_kv, kv_head_num, dim], dtype),
            K_pe: T.Tensor([batch, seqlen_kv, kv_head_num, pe_dim], dtype),
            glse: T.Tensor([batch, heads, num_split], dtype),
            Output_partial: T.Tensor([batch, heads, num_split, dim], dtype),
    ):
        with T.Kernel(
                batch, heads // min(block_H, kv_group_num), num_split,
                threads=256) as (bid, hid, bz):
            Q_shared = T.alloc_shared([block_H, dim], dtype)
            S_shared = T.alloc_shared([block_H, block_N], dtype)
            Q_pe_shared = T.alloc_shared([block_H, pe_dim], dtype)
            KV_shared = T.alloc_shared([block_N, dim], dtype)
            K_pe_shared = T.alloc_shared([block_N, pe_dim], dtype)
            O_shared = T.alloc_shared([block_H, dim], dtype)
            acc_s = T.alloc_fragment([block_H, block_N], accum_dtype)
            acc_s_cast = T.alloc_fragment([block_H, block_N], dtype)
            acc_o = T.alloc_fragment([block_H, dim], accum_dtype)
            scores_max = T.alloc_fragment([block_H], accum_dtype)
            scores_max_prev = T.alloc_fragment([block_H], accum_dtype)
            scores_scale = T.alloc_fragment([block_H], accum_dtype)
            scores_sum = T.alloc_fragment([block_H], accum_dtype)
            logsum = T.alloc_fragment([block_H], accum_dtype)

            cur_kv_head = hid // (kv_group_num // block_H)
            T.use_swizzle(10)
            T.annotate_layout({
                O_shared: tilelang.layout.make_swizzled_layout(O_shared),
                S_shared: tilelang.layout.make_swizzled_layout(S_shared),
            })

            T.copy(Q[bid, hid * VALID_BLOCK_H:(hid + 1) * VALID_BLOCK_H, :], Q_shared)
            T.copy(Q_pe[bid, hid * VALID_BLOCK_H:(hid + 1) * VALID_BLOCK_H, :], Q_pe_shared)
            T.fill(acc_o, 0)
            T.fill(logsum, 0)
            T.fill(scores_max, -T.infinity(accum_dtype))

            loop_range = T.ceildiv((seqlen_kv // num_split), block_N)
            for k in T.Pipelined(loop_range, num_stages=2):
                kv_start = (seqlen_kv // num_split) * bz + k * block_N
                kv_end = (seqlen_kv // num_split) * bz + (k + 1) * block_N
                T.copy(KV[bid, kv_start:kv_end, cur_kv_head, :], KV_shared)
                T.copy(K_pe[bid, kv_start:kv_end, cur_kv_head, :], K_pe_shared)
                T.clear(acc_s)
                T.gemm(
                    Q_shared, KV_shared, acc_s, transpose_B=True, policy=T.GemmWarpPolicy.FullCol)
                T.gemm(
                    Q_pe_shared,
                    K_pe_shared,
                    acc_s,
                    transpose_B=True,
                    policy=T.GemmWarpPolicy.FullCol)
                T.copy(scores_max, scores_max_prev)
                T.fill(scores_max, -T.infinity(accum_dtype))
                T.reduce_max(acc_s, scores_max, dim=1, clear=False)
                for i in T.Parallel(block_H):
                    scores_scale[i] = T.exp2(scores_max_prev[i] * scale - scores_max[i] * scale)
                for i, j in T.Parallel(block_H, block_N):
                    acc_s[i, j] = T.exp2(acc_s[i, j] * scale - scores_max[i] * scale)
                T.reduce_sum(acc_s, scores_sum, dim=1)
                T.copy(acc_s, S_shared)
                T.copy(S_shared, acc_s_cast)
                for i in T.Parallel(block_H):
                    logsum[i] = logsum[i] * scores_scale[i] + scores_sum[i]
                for i, j in T.Parallel(block_H, dim):
                    acc_o[i, j] *= scores_scale[i]
                T.gemm(acc_s_cast, KV_shared, acc_o, policy=T.GemmWarpPolicy.FullCol)
            for i, j in T.Parallel(block_H, dim):
                acc_o[i, j] /= logsum[i]
            for i in T.Parallel(block_H):
                logsum[i] = T.log2(logsum[i]) + scores_max[i] * scale
            T.copy(logsum, glse[bid, hid * VALID_BLOCK_H:(hid + 1) * VALID_BLOCK_H, bz])
            T.copy(acc_o, O_shared)
            T.copy(O_shared, Output_partial[bid, hid * VALID_BLOCK_H:(hid + 1) * VALID_BLOCK_H,
                                            bz, :])

    @T.macro
    def combine(
            glse: T.Tensor([batch, heads, num_split], dtype),
            Output_partial: T.Tensor([batch, heads, num_split, dim], dtype),
            Output: T.Tensor([batch, heads, dim], dtype),
    ):
        with T.Kernel(heads, batch, threads=128) as (hid, bz):
            po_local = T.alloc_fragment([dim], dtype)
            o_accum_local = T.alloc_fragment([dim], accum_dtype)
            lse_local_split = T.alloc_local([1], accum_dtype)
            lse_logsum_local = T.alloc_local([1], accum_dtype)
            lse_max_local = T.alloc_local([1], accum_dtype)
            scale_local = T.alloc_local([1], accum_dtype)

            T.annotate_layout({
                lse_logsum_local: T.Fragment(lse_logsum_local.shape, forward_thread_fn=lambda i: i),
            })

            T.clear(lse_logsum_local)
            T.clear(o_accum_local)
            lse_max_local[0] = -T.infinity(accum_dtype)
            for k in T.serial(num_split):
                lse_max_local[0] = T.max(lse_max_local[0], glse[bz, hid, k])
            for k in T.Pipelined(num_split, num_stages=1):
                lse_local_split[0] = glse[bz, hid, k]
                lse_logsum_local[0] += T.exp2(lse_local_split[0] - lse_max_local[0])
            lse_logsum_local[0] = T.log2(lse_logsum_local[0]) + lse_max_local[0]
            for k in T.serial(num_split):
                for i in T.Parallel(dim):
                    po_local[i] = Output_partial[bz, hid, k, i]
                lse_local_split[0] = glse[bz, hid, k]
                scale_local[0] = T.exp2(lse_local_split[0] - lse_logsum_local[0])
                for i in T.Parallel(dim):
                    o_accum_local[i] += po_local[i] * scale_local[0]
            for i in T.Parallel(dim):
                Output[bz, hid, i] = o_accum_local[i]

    @T.prim_func
    def main_split(
            Q: T.Tensor([batch, heads, dim], dtype),
            Q_pe: T.Tensor([batch, heads, pe_dim], dtype),
            KV: T.Tensor([batch, seqlen_kv, kv_head_num, dim], dtype),
            K_pe: T.Tensor([batch, seqlen_kv, kv_head_num, pe_dim], dtype),
            glse: T.Tensor([batch, heads, num_split], dtype),
            Output_partial: T.Tensor([batch, heads, num_split, dim], dtype),
            Output: T.Tensor([batch, heads, dim], dtype),
    ):
        flash_attn_split(Q, Q_pe, KV, K_pe, glse, Output_partial)
        combine(glse, Output_partial, Output)

    @T.prim_func
    def main_no_split(
            Q: T.Tensor([batch, heads, dim], dtype),
            Q_pe: T.Tensor([batch, heads, pe_dim], dtype),
            KV: T.Tensor([batch, seqlen_kv, kv_head_num, dim], dtype),
            K_pe: T.Tensor([batch, seqlen_kv, kv_head_num, pe_dim], dtype),
            glse: T.Tensor([batch, heads, num_split], dtype),
            Output_partial: T.Tensor([batch, heads, num_split, dim], dtype),
            Output: T.Tensor([batch, heads, dim], dtype),
    ):
        flash_attn(Q, Q_pe, KV, K_pe, Output)

    if num_split > 1:
        return main_split
    else:
        return main_no_split


def ref_program(q, q_pe, kv, k_pe, glse, Output_partial):
    #     """
    #     Inputs:
    #     - q (Tensor): [batch, heads, dim]
    #     - q_pe (Tensor): [batch, heads, pe_dim]
    #     - kv (Tensor): [batch, seqlen_kv, kv_head_num, dim]
    #     - k_pe (Tensor): [batch, seqlen_kv, kv_head_num, pe_dim]
    #     - glse (Tensor): [batch, heads, num_split]
    #     - Output_partial (Tensor): [batch, heads, num_split, dim]
    #     Outputs:
    #     - output (Tensor): [batch, heads, dim]
    #     """
    dim = q.shape[-1]
    pe_dim = q_pe.shape[-1]
    num_head_groups = q.shape[1] // kv.shape[2]
    scale = (dim + pe_dim)**0.5
    q = rearrange(
        q, 'b (h g) d -> b g h d', g=num_head_groups)  # [batch_size, num_head_groups, groups, dim]

    q_pe = rearrange(
        q_pe, 'b (h g) d -> b g h d',
        g=num_head_groups)  # [batch_size, num_head_groups, groups, pe_dim]

    kv = rearrange(kv, 'b n h d -> b h n d')  # [batch_size, groups, seqlen_kv, dim]

    k_pe = rearrange(k_pe, 'b n h d -> b h n d')  # [batch_size, num_head_groups, groups, pe_dim]

    query = torch.concat([q, q_pe], dim=-1)
    key = torch.concat([kv, k_pe], dim=-1)

    scores = einsum(
        query, key,
        'b g h d, b h s d -> b g h s')  # [batch_size, num_head_groups, groups, seqlen_kv]

    attention = F.softmax(
        scores / scale, dim=-1)  # [batch_size, num_head_groups, groups, seqlen_kv]

    out = einsum(attention, kv,
                 'b g h s, b h s d -> b g h d')  # [batch_size, num_head_groups, groups, dim]
    out = rearrange(out, 'b g h d -> b (h g) d')  # [batch_size, heads, dim]
    return out


def main(
    batch=1,
    heads=128,
    kv_heads=1,
    kv_ctx=8192,
    dim=512,
    pe_dim=64,
):
    qk_flops = 2 * batch * heads * kv_ctx * (dim + pe_dim)
    pv_flops = 2 * batch * heads * kv_ctx * dim
    total_flops = qk_flops + pv_flops
    BLOCK_N = 64
    BLOCK_H = min(64, heads // kv_heads)
    num_split = 1
    softmax_scale = (dim + pe_dim)**-0.5

    kernel = flashattn(batch, heads, kv_heads, kv_ctx, dim, pe_dim, BLOCK_N, BLOCK_H, num_split,
                       softmax_scale)
    profiler = kernel.get_profiler(tensor_supply_type=tilelang.TensorSupplyType.Randn)
    profiler.assert_allclose(ref_program, rtol=1e-4, atol=1e-4)
    latency = profiler.do_bench(warmup=500)
    print(f"Latency: {latency} ms")
    print(f"TFlops: {total_flops / latency * 1e-9} TFlops")


if __name__ == "__main__":
    parser = argparse.ArgumentParser()
    parser.add_argument('--batch', type=int, default=132, help='batch size')
    parser.add_argument('--heads', type=int, default=128, help='q heads number')
    parser.add_argument('--kv_heads', type=int, default=1, help='kv heads number')
    parser.add_argument('--kv_ctx', type=int, default=8192, help='kv context length')
    parser.add_argument('--dim', type=int, default=512, help='head dim')
    parser.add_argument('--pe_dim', type=int, default=64, help='pe head dim')
    args = parser.parse_args()
    batch, heads, kv_heads, kv_ctx, dim, pe_dim = args.batch, args.heads, args.kv_heads, args.kv_ctx, args.dim, args.pe_dim
    main(batch, heads, kv_heads, kv_ctx, dim, pe_dim)<|MERGE_RESOLUTION|>--- conflicted
+++ resolved
@@ -7,14 +7,10 @@
 import argparse
 
 
-<<<<<<< HEAD
-@tilelang.jit(out_idx=[6])
-=======
 @tilelang.jit(
     out_idx=[6], pass_configs={
         tilelang.PassConfigKey.TL_ENABLE_FAST_MATH: True,
     })
->>>>>>> a148d62a
 def flashattn(batch, heads, kv_head_num, seqlen_kv, dim, pe_dim, block_N, block_H, num_split,
               softmax_scale):
     scale = float(softmax_scale * 1.44269504)  # log2(e)
