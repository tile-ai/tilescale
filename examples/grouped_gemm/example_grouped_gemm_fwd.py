--- conflicted
+++ resolved
@@ -5,10 +5,6 @@
 import math
 
 
-<<<<<<< HEAD
-
-=======
->>>>>>> a148d62a
 def torch_gmm(a, b, batch_sizes, batch_offsets_tensor, trans_b=False):
     """
     Perform grouped matrix multiplication using PyTorch.
