import torch
import tilelang
import tilelang.language as T
from typing import Tuple
from tilelang.utils.tensor import torch_assert_close

# support bfloat16, float, float16
dtype = "bfloat16"
accum_dtype = "float"


@tilelang.jit(out_idx=[2, 3])
def group_per_split_token_cast_to_fp8(M, M_max, N, BG, blk_m):
    group_size = 128
    fp8_min = -448.0
    fp8_max = 448.0

    @T.prim_func
    def group_per_split_token_cast(X: T.Tensor((M, N), dtype), batch_sizes: T.Tensor(
        (BG,), "int32"), X_fp8: T.Tensor((BG, M_max, N), "float8_e4m3"), X_amax: T.Tensor(
            (BG, M_max, T.ceildiv(N, group_size)), accum_dtype)):
        with T.Kernel(
                T.ceildiv(M_max, blk_m), T.ceildiv(N, group_size), BG, threads=128) as (bx, by, bz):
            row = bx
            row_g_id = by
            bg = bz
            y_local = T.alloc_fragment((blk_m, group_size), accum_dtype)
            y_amax_local = T.alloc_fragment((blk_m,), accum_dtype)
            y_s_local = T.alloc_fragment((blk_m,), accum_dtype)
            y_q_local = T.alloc_fragment((blk_m, group_size), accum_dtype)
            y_q_local_fp8 = T.alloc_fragment((blk_m, group_size), "float8_e4m3")
<<<<<<< HEAD
            row_offset = T.alloc_local((1,), "int32")
=======
            row_offset = T.alloc_fragment((1,), "int32")
>>>>>>> a148d62a

            T.annotate_layout({
                y_local:
                    T.Fragment(
                        y_local.shape,
                        forward_thread_fn=lambda i, j: (i // (blk_m // 4)) * 32 + j % 32),
            })

            row_offset[0] = 0
            for i in T.serial(bg):
                row_offset[0] += batch_sizes[i]

            T.copy(
                X[row_offset[0] + row * blk_m:row_offset[0] + (row + 1) * blk_m,
                  row_g_id * group_size:(row_g_id + 1) * group_size], y_local)
            T.reduce_absmax(y_local, y_amax_local, dim=1)
            for i in T.Parallel(blk_m):
                y_amax_local[i] = T.max(y_amax_local[i], 1e-4)
                y_s_local[i] = T.if_then_else(row * blk_m + i < batch_sizes[bg],
                                              y_amax_local[i] / fp8_max, 0)
            for i, j in T.Parallel(blk_m, group_size):
                y_q_local[i, j] = T.clamp(y_local[i, j] / y_s_local[i], fp8_min, fp8_max)
            T.copy(y_q_local, y_q_local_fp8)
            for i, j in T.Parallel(blk_m, group_size):
                y_q_local_fp8[i, j] = T.if_then_else(row * blk_m + i < batch_sizes[bg],
                                                     y_q_local[i, j], 0)
            for i in T.Parallel(blk_m):
                X_amax[bg, row * blk_m + i, row_g_id] = y_s_local[i]
            T.copy(
                y_q_local_fp8, X_fp8[bg, row * blk_m:(row + 1) * blk_m,
                                     row_g_id * group_size:(row_g_id + 1) * group_size])

    return group_per_split_token_cast


def ceil_div(x: int, y: int) -> int:
    """
    Perform ceiling division of two integers.

    Args:
        x: the dividend.
        y: the divisor.

    Returns:
        The result of the ceiling division.
    """
    return (x + y - 1) // y


def get_tma_aligned_size(x: int, element_size: int) -> int:
    """
    Global memory address of TMA must be 16-byte aligned.
    Since we use column-major layout for the LHS scaling tensor,
        the M-axis of the LHS scaling tensor needs to be padded to a multiple of 16 bytes.

    Arguments:
        x: original M-axis shape of the LHS scaling tensor.
        element_size: element size of the LHS scaling tensor.

    Returns:
        M-axis shape of the LHS scaling tensor after padding.
    """
    tma_alignment_bytes = 16
    assert tma_alignment_bytes % element_size == 0
    alignment = tma_alignment_bytes // element_size
    return ceil_div(x, alignment) * alignment


def get_col_major_tma_aligned_tensor(x: torch.Tensor) -> torch.Tensor:
    """
    Returns TMA-aligned transposed format of the input tensor. `torch.transpose` will be called if necessary.
    If the input tensor is already column-major layout and 16-byte aligned along the M axis
        (thus meets the requirement of LHS scaling tensor in DeepGEMM), this function will do nothing.

    Arguments:
        x: usually the LHS scaling tensor in GEMM.

    Returns:
        The LHS scaling tensor of TMA-aligned transposed format.
    """
    # NOTES: for the extreme performance, you may rewrite/fuse this function in CUDA
    assert x.dim() in (2, 3)
    remove_dim = False
    m, n = x.shape[-2], x.shape[-1]
    aligned_m = get_tma_aligned_size(m, x.element_size())
    if x.dim() == 2:
        if x.stride(0) == 1 and x.stride(1) == aligned_m:
            return x
        x, remove_dim = x.unsqueeze(0), True

    b = x.shape[0]

    # The last kernel gives a column-major TMA aligned layout
    if x.stride(0) == aligned_m * n and x.stride(1) == 1 and x.stride(2) == aligned_m:
        return x.squeeze(0) if remove_dim else x

    # Normal layout requires transposing
    aligned_x = torch.transpose(
        torch.empty((b, n, aligned_m), device=x.device, dtype=x.dtype), 1, 2)
    aligned_x[:, :m, :] = x
    aligned_x = aligned_x[:, :m, :]
    return aligned_x.squeeze(0) if remove_dim else aligned_x


def ref_per_token_cast_to_fp8(x: torch.Tensor) -> Tuple[torch.Tensor, torch.Tensor]:
    # this function don't support cpu tensor
    assert x.dim() == 2
    m, n = x.shape
    new_n = ceil_div(n, 128) * 128
    x_padded = torch.nn.functional.pad(x, (0, new_n - n))
    x_view = x_padded.view(m, -1, 128)
    x_amax = x_view.abs().float().amax(dim=2).view(m, -1).clamp(1e-4)
    x_fp8 = (x_view * (448.0 / x_amax.unsqueeze(2))).to(torch.float8_e4m3fn)
    x_fp8 = x_fp8.view(m, -1)[:, :n].contiguous()
    return x_fp8, (x_amax / 448.0).view(m, -1)

def ref_program(x: torch.Tensor, batch_sizes: torch.Tensor) -> \
        Tuple[torch.Tensor, torch.Tensor]:
    # assert x.shape[0] == batch_sizes.sum()
    M_max = ceil_div(batch_sizes.max(), 128) * 128
    split_x = torch.split(x, batch_sizes.tolist(), dim=0)
    padded_x = [torch.nn.functional.pad(t, (0, 0, 0, M_max - t.shape[0])) for t in split_x]
    num_groups, m, n = batch_sizes.shape[0], M_max, x.shape[1]
    x_fp8 = (torch.empty((num_groups, m, n), device='cuda', dtype=torch.float8_e4m3fn),
             torch.empty((num_groups, m, n // 128), device='cuda', dtype=torch.float))
    for i in range(num_groups):
        x_fp8[0][i], x_fp8[1][i] = ref_per_token_cast_to_fp8(padded_x[i])
    x_fp8 = (x_fp8[0], get_col_major_tma_aligned_tensor(x_fp8[1]))
    return x_fp8


def main(M=8192, N=8192, BG=2, blk_m=8):
    if dtype == "float":
        x = torch.randn(M, N, device="cuda", dtype=torch.float32)
    elif dtype == "float16":
        x = torch.randn(M, N, device="cuda", dtype=torch.float16)
    elif dtype == "bfloat16":
        x = torch.randn(M, N, device="cuda", dtype=torch.bfloat16)
    else:
        raise ValueError(f"Unsupported dtype: {dtype}")
    batch_sizes = torch.tensor([2048, 6144], device="cuda", dtype=torch.int32)
    M_max = int(ceil_div(batch_sizes.max(), 128) * 128)

    print("batch_sizes:", batch_sizes)
    print("M_max:", M_max)

    kernel = group_per_split_token_cast_to_fp8(M, M_max, N, BG, blk_m)
    print(kernel.get_kernel_source())
    # profiler = kernel.get_profiler(tensor_supply_type=tilelang.TensorSupplyType.Randn)

    x_fp8, x_amax = kernel(x, batch_sizes)
    x_fp8_ref, x_amax_ref = ref_program(x, batch_sizes)

    torch_assert_close(x_fp8.to(torch.float32), x_fp8_ref.to(torch.float32), rtol=0.01, atol=0.01)
    torch_assert_close(x_amax, x_amax_ref, rtol=0.01, atol=0.01)
    print("All checks pass.")

    from tilelang.profiler import do_bench

    def run_tilelang():
        x_fp8_tilelang_, x_amax_tilelang_ = kernel(x, batch_sizes)
        return x_fp8_tilelang_, x_amax_tilelang_

    def run_torch():
        x_fp8_torch_, x_amax_torch_ = ref_program(x, batch_sizes)
        return x_fp8_torch_, x_amax_torch_

    latency = do_bench(run_tilelang)
    print("Tile-lang: {:.2f} ms".format(latency))

    latency = do_bench(run_torch)
    print("Torch: {:.2f} ms".format(latency))


if __name__ == "__main__":
    main()<|MERGE_RESOLUTION|>--- conflicted
+++ resolved
@@ -29,11 +29,7 @@
             y_s_local = T.alloc_fragment((blk_m,), accum_dtype)
             y_q_local = T.alloc_fragment((blk_m, group_size), accum_dtype)
             y_q_local_fp8 = T.alloc_fragment((blk_m, group_size), "float8_e4m3")
-<<<<<<< HEAD
-            row_offset = T.alloc_local((1,), "int32")
-=======
             row_offset = T.alloc_fragment((1,), "int32")
->>>>>>> a148d62a
 
             T.annotate_layout({
                 y_local:
