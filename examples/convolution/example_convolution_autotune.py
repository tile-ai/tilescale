import torch
import argparse
import itertools
import tilelang
import tilelang.language as T
<<<<<<< HEAD
from tilelang.autotuner import AutoTuner
from tilelang.carver.template import ConvTemplate
from tilelang.carver.arch import CUDA
from tilelang.carver.arch import CDNA
from tilelang.carver.roller.rasterization import NoRasterization
=======
>>>>>>> a148d62a


def check_hopper():
    if not torch.cuda.is_available():
        return None
    props = torch.cuda.get_device_properties(0)
    compute_capability = props.major, props.minor
    return compute_capability == (9, 0)


def ref_program(stride, padding, dilation):

    def main(A, B):
        A = A.permute(0, 3, 1, 2)  # N, H, W, C -> N, C, H, W
        B = B.permute(3, 2, 0, 1)  # H, W, C, F -> F, C, H, W
        C = torch.conv2d(A, B, stride=stride, padding=padding, dilation=dilation)
        C = C.permute(0, 2, 3, 1)  # N, C, H, W -> N, H, W, C
        return C

    return main


<<<<<<< HEAD
def get_configs(N, C, H, W, F, K, S, D, P, with_roller=False, topk=15):
    if with_roller:
        arch = CDNA("hip") if torch.version.hip is not None else CUDA("cuda")
        carve_template = ConvTemplate(
            N=N,
            C=C,
            H=H,
            W=W,
            F=F,
            K=K,
            S=S,
            D=D,
            P=P,
            in_dtype="float16",
            out_dtype="float16",
            accum_dtype="float",
        ).with_arch(arch)

        func = carve_template.equivalent_function()
        assert func is not None, "Function is None"
        roller_hints = carve_template.recommend_hints(topk=topk)
        if roller_hints is None:
            raise ValueError("No Roller Hints Found for TensorCore Scheduling")
        configs = []
        for hint in roller_hints:
            config = {}
            block_m, block_n = hint.block
            warp_m, warp_n = hint.warp
            # block_rows, block_cols represents warp partitioning
            block_rows, block_cols = block_m // warp_m, block_n // warp_n
            config["block_M"] = block_m
            config["block_N"] = block_n
            config["block_K"] = hint.rstep[0]
            config["num_stages"] = hint.pipeline_stage if hint.pipeline_stage > 1 else 0
            config["thread_num"] = block_rows * block_cols * 32
            config["enable_rasteration"] = hint.rasterization_plan is not NoRasterization
            configs.append(config)
    else:
        block_M = [64, 128, 256]
        block_N = [64, 128, 256]
        block_K = [32, 64]
        num_stages = [0, 1, 2, 3]
        thread_num = [128, 256]
        enable_rasterization = [True, False]
        _configs = list(
            itertools.product(
                block_M,
                block_N,
                block_K,
                num_stages,
                thread_num,
                enable_rasterization,
            ))

        configs = [
            {
                "block_M": c[0],
                "block_N": c[1],
                "block_K": c[2],
                "num_stages": c[3],
                "thread_num": c[4],
                "enable_rasteration": c[5],  # keep param name for backward-compat
            } for c in _configs
        ]
    return configs


def get_best_config(N, C, H, W, F, K, S, D, P, ref_prog, with_roller=False):

    @tilelang.jit(out_idx=[2])
    def kernel(
        block_M=None,
        block_N=None,
        block_K=None,
        num_stages=None,
        thread_num=None,
        enable_rasteration=None,
    ):
        dtype = "float16"
        accum_dtype = "float"
        KH, KW = K, K
        OH = (H + 2 * P - D * (K - 1) - 1) // S + 1
        OW = (W + 2 * P - D * (K - 1) - 1) // S + 1
        is_hopper = check_hopper()

        @T.prim_func
        def main(
                data: T.Tensor((N, H, W, C), dtype),
                kernel: T.Tensor((KH, KW, C, F), dtype),
                out: T.Tensor((N, OH, OW, F), dtype),
        ):
            with T.Kernel(
                    T.ceildiv(F, block_N), T.ceildiv(N * OH * OW, block_M),
                    threads=thread_num) as (bx, by):
                data_shared = T.alloc_shared((block_M, block_K), dtype)
                kernel_shared = T.alloc_shared((block_K, block_N), dtype)
                out_local = T.alloc_fragment((block_M, block_N), accum_dtype)
                out_shared = T.alloc_shared((block_M, block_N), dtype)

                kernel_flat = T.Tensor((KH * KW * C, F), dtype, kernel.data)
                out_flat = T.Tensor((N * OH * OW, F), dtype, out.data)

                T.annotate_layout({
                    out_shared: tilelang.layout.make_swizzled_layout(out_shared),
                    data_shared: tilelang.layout.make_swizzled_layout(data_shared),
                    kernel_shared: tilelang.layout.make_swizzled_layout(kernel_shared),
                })

                T.clear(out_local)
                for k_iter in T.Pipelined(T.ceildiv(KH * KW * C, block_K), num_stages=num_stages):
                    if is_hopper:
                        T.c2d_im2col(data, data_shared, by, k_iter, KH, S, D, P)
                    else:
                        for i, j in T.Parallel(block_M, block_K):
                            k = k_iter * block_K + j
                            m = by * block_M + i
                            access_h = m % (OH * OW) // OW * S + k // (KW * C) * D - P
                            access_w = m % OW * S + k // C % KW * D - P
                            in_bound = ((access_h >= 0) and (access_w >= 0) and (access_h < H) and
                                        (access_w < W))
                            data_shared[i, j] = T.if_then_else(
                                in_bound, data[m // (OH * OW), access_h, access_w, k % C], 0)
                    T.copy(kernel_flat[k_iter * block_K, bx * block_N], kernel_shared)
                    T.gemm(data_shared, kernel_shared, out_local)

                T.copy(out_local, out_shared)
                T.copy(out_shared, out_flat[by * block_M, bx * block_N])

        return main

    autotuner = AutoTuner.from_kernel(
        kernel=kernel, configs=get_configs(N, C, H, W, F, K, S, D, P,
                                           with_roller)).set_compile_args(
                                               out_idx=[2],
                                               target="auto",
                                           ).set_profile_args(
                                               supply_type=tilelang.TensorSupplyType.Integer,
                                               ref_prog=ref_prog,
                                               skip_check=False,
                                           )
    return autotuner.run(warmup=3, rep=20)


=======
def get_configs():
    block_M = [64, 128, 256]
    block_N = [64, 128, 256]
    block_K = [32, 64]
    num_stages = [0, 1, 2, 3]
    thread_num = [128, 256]
    enable_rasterization = [True, False]
    _configs = list(
        itertools.product(
            block_M,
            block_N,
            block_K,
            num_stages,
            thread_num,
            enable_rasterization,
        ))

    configs = [
        {
            "block_M": c[0],
            "block_N": c[1],
            "block_K": c[2],
            "num_stages": c[3],
            "thread_num": c[4],
            "enable_rasteration": c[5],  # keep param name for backward-compat
        } for c in _configs
    ]
    return configs


>>>>>>> a148d62a
def get_heuristic_config() -> dict:
    # Get CUDA device properties
    if not torch.cuda.is_available():
        raise RuntimeError("CUDA is not available")
    device = torch.cuda.current_device()
    sm_major, sm_minor = torch.cuda.get_device_capability(device)
    sm_version = sm_major * 10 + sm_minor
    print(f"CUDA device capability: {sm_version}")
    if sm_version in {80}:
        return {
            "block_M": 128,
            "block_N": 256,
            "block_K": 32,
            "num_stages": 2,
            "thread_num": 128,
            "enable_rasteration": True
        }
    elif sm_version in {90}:
        return {
            "block_M": 128,
            "block_N": 256,
            "block_K": 64,
            "num_stages": 3,
            "thread_num": 256,
            "enable_rasteration": True
        }
    else:
        return {
            "block_M": 128,
            "block_N": 256,
            "block_K": 32,
            "num_stages": 0,
            "thread_num": 128,
            "enable_rasteration": True
        }


<<<<<<< HEAD
=======
@tilelang.autotune(configs=get_configs())
>>>>>>> a148d62a
@tilelang.jit(out_idx=[2])
def convolution(N,
                C,
                H,
                W,
                F,
                K,
                S,
                D,
                P,
                block_M,
                block_N,
                block_K,
                num_stages,
                thread_num,
                enable_rasteration,
                dtype="float16",
                accum_dtype="float"):
    KH, KW = K, K
    OH = (H + 2 * P - D * (K - 1) - 1) // S + 1
    OW = (W + 2 * P - D * (K - 1) - 1) // S + 1
    dtype = "float16"
    accum_dtype = "float"
    is_hopper = check_hopper()

    @T.prim_func
    def main(
            data: T.Tensor((N, H, W, C), dtype),
            kernel: T.Tensor((KH, KW, C, F), dtype),
            out: T.Tensor((N, OH, OW, F), dtype),
    ):
        with T.Kernel(
                T.ceildiv(F, block_N), T.ceildiv(N * OH * OW, block_M),
                threads=thread_num) as (bx, by):
            data_shared = T.alloc_shared((block_M, block_K), dtype)
            kernel_shared = T.alloc_shared((block_K, block_N), dtype)
            out_local = T.alloc_fragment((block_M, block_N), accum_dtype)
            out_shared = T.alloc_shared((block_M, block_N), dtype)

            kernel_flat = T.Tensor((KH * KW * C, F), dtype, kernel.data)
            out_flat = T.Tensor((N * OH * OW, F), dtype, out.data)

            if is_hopper:
                T.annotate_layout({
                    out_shared: tilelang.layout.make_swizzled_layout(out_shared),
                })

            T.clear(out_local)
            for k_iter in T.Pipelined(T.ceildiv(KH * KW * C, block_K), num_stages=num_stages):
                if is_hopper:
                    T.c2d_im2col(data, data_shared, by, k_iter, KH, S, D, P)
                else:
                    for i, j in T.Parallel(block_M, block_K):
                        k = k_iter * block_K + j
                        m = by * block_M + i
                        access_h = m % (OH * OW) // OW * S + k // (KW * C) * D - P
                        access_w = m % OW * S + k // C % KW * D - P
                        in_bound = ((access_h >= 0) and (access_w >= 0) and (access_h < H) and
                                    (access_w < W))
                        data_shared[i, j] = T.if_then_else(
                            in_bound, data[m // (OH * OW), access_h, access_w, k % C], 0)
                T.copy(kernel_flat[k_iter * block_K, bx * block_N], kernel_shared)
                T.gemm(data_shared, kernel_shared, out_local)

            if is_hopper:
                T.copy(out_local, out_shared)
                T.copy(out_shared, out_flat[by * block_M, bx * block_N])
            else:
                T.copy(out_local, out_flat[by * block_M, bx * block_N])

    return main


def main(n: int = 128,
         c: int = 128,
         h: int = 64,
         w: int = 64,
         f: int = 128,
         k: int = 3,
         s: int = 1,
         d: int = 1,
         p: int = 1,
         use_autotune: bool = False,
         with_roller: bool = True):
    N, C, H, W, F, K, S, D, P = n, c, h, w, f, k, s, d, p
    ref_prog = ref_program(S, P, D)

    if use_autotune:
        kernel = convolution(N, C, H, W, F, K, S, D, P)
    else:
        config = get_heuristic_config()
        kernel = convolution(N, C, H, W, F, K, S, D, P, **config)

    profiler = kernel.get_profiler(tensor_supply_type=tilelang.TensorSupplyType.Auto)
    tilelang_latency = profiler.do_bench()
    ref_latency = profiler.do_bench(ref_prog)
    profiler.assert_allclose(ref_prog, atol=1e-2, rtol=1e-2)
    print(f"TileLang latency: {tilelang_latency}")
    print(f"Ref latency: {ref_latency}")


if __name__ == "__main__":
    parser = argparse.ArgumentParser(description="Autotuned MatMul Benchmark")
    parser.add_argument('--n', type=int, default=128, help='n')
    parser.add_argument('--c', type=int, default=128, help='c')
    parser.add_argument('--h', type=int, default=64, help='h')
    parser.add_argument('--w', type=int, default=64, help='w')
    parser.add_argument('--f', type=int, default=128, help='f')
    parser.add_argument('--k', type=int, default=3, help='k')
    parser.add_argument('--s', type=int, default=1, help='s')
    parser.add_argument('--d', type=int, default=1, help='d')
    parser.add_argument('--p', type=int, default=1, help='p')
    parser.add_argument(
        "--use_autotune",
        action="store_true",
        default=False,
        help="Whether to use autotune for matmul configs")
    parser.add_argument(
        "--with_roller",
        action="store_true",
        default=True,
        help="Whether to enable BitBLAS roller for search space")
    args = parser.parse_args()
    main(args.n, args.c, args.h, args.w, args.f, args.k, args.s, args.d, args.p, args.use_autotune,
         args.with_roller)<|MERGE_RESOLUTION|>--- conflicted
+++ resolved
@@ -3,14 +3,6 @@
 import itertools
 import tilelang
 import tilelang.language as T
-<<<<<<< HEAD
-from tilelang.autotuner import AutoTuner
-from tilelang.carver.template import ConvTemplate
-from tilelang.carver.arch import CUDA
-from tilelang.carver.arch import CDNA
-from tilelang.carver.roller.rasterization import NoRasterization
-=======
->>>>>>> a148d62a
 
 
 def check_hopper():
@@ -33,151 +25,6 @@
     return main
 
 
-<<<<<<< HEAD
-def get_configs(N, C, H, W, F, K, S, D, P, with_roller=False, topk=15):
-    if with_roller:
-        arch = CDNA("hip") if torch.version.hip is not None else CUDA("cuda")
-        carve_template = ConvTemplate(
-            N=N,
-            C=C,
-            H=H,
-            W=W,
-            F=F,
-            K=K,
-            S=S,
-            D=D,
-            P=P,
-            in_dtype="float16",
-            out_dtype="float16",
-            accum_dtype="float",
-        ).with_arch(arch)
-
-        func = carve_template.equivalent_function()
-        assert func is not None, "Function is None"
-        roller_hints = carve_template.recommend_hints(topk=topk)
-        if roller_hints is None:
-            raise ValueError("No Roller Hints Found for TensorCore Scheduling")
-        configs = []
-        for hint in roller_hints:
-            config = {}
-            block_m, block_n = hint.block
-            warp_m, warp_n = hint.warp
-            # block_rows, block_cols represents warp partitioning
-            block_rows, block_cols = block_m // warp_m, block_n // warp_n
-            config["block_M"] = block_m
-            config["block_N"] = block_n
-            config["block_K"] = hint.rstep[0]
-            config["num_stages"] = hint.pipeline_stage if hint.pipeline_stage > 1 else 0
-            config["thread_num"] = block_rows * block_cols * 32
-            config["enable_rasteration"] = hint.rasterization_plan is not NoRasterization
-            configs.append(config)
-    else:
-        block_M = [64, 128, 256]
-        block_N = [64, 128, 256]
-        block_K = [32, 64]
-        num_stages = [0, 1, 2, 3]
-        thread_num = [128, 256]
-        enable_rasterization = [True, False]
-        _configs = list(
-            itertools.product(
-                block_M,
-                block_N,
-                block_K,
-                num_stages,
-                thread_num,
-                enable_rasterization,
-            ))
-
-        configs = [
-            {
-                "block_M": c[0],
-                "block_N": c[1],
-                "block_K": c[2],
-                "num_stages": c[3],
-                "thread_num": c[4],
-                "enable_rasteration": c[5],  # keep param name for backward-compat
-            } for c in _configs
-        ]
-    return configs
-
-
-def get_best_config(N, C, H, W, F, K, S, D, P, ref_prog, with_roller=False):
-
-    @tilelang.jit(out_idx=[2])
-    def kernel(
-        block_M=None,
-        block_N=None,
-        block_K=None,
-        num_stages=None,
-        thread_num=None,
-        enable_rasteration=None,
-    ):
-        dtype = "float16"
-        accum_dtype = "float"
-        KH, KW = K, K
-        OH = (H + 2 * P - D * (K - 1) - 1) // S + 1
-        OW = (W + 2 * P - D * (K - 1) - 1) // S + 1
-        is_hopper = check_hopper()
-
-        @T.prim_func
-        def main(
-                data: T.Tensor((N, H, W, C), dtype),
-                kernel: T.Tensor((KH, KW, C, F), dtype),
-                out: T.Tensor((N, OH, OW, F), dtype),
-        ):
-            with T.Kernel(
-                    T.ceildiv(F, block_N), T.ceildiv(N * OH * OW, block_M),
-                    threads=thread_num) as (bx, by):
-                data_shared = T.alloc_shared((block_M, block_K), dtype)
-                kernel_shared = T.alloc_shared((block_K, block_N), dtype)
-                out_local = T.alloc_fragment((block_M, block_N), accum_dtype)
-                out_shared = T.alloc_shared((block_M, block_N), dtype)
-
-                kernel_flat = T.Tensor((KH * KW * C, F), dtype, kernel.data)
-                out_flat = T.Tensor((N * OH * OW, F), dtype, out.data)
-
-                T.annotate_layout({
-                    out_shared: tilelang.layout.make_swizzled_layout(out_shared),
-                    data_shared: tilelang.layout.make_swizzled_layout(data_shared),
-                    kernel_shared: tilelang.layout.make_swizzled_layout(kernel_shared),
-                })
-
-                T.clear(out_local)
-                for k_iter in T.Pipelined(T.ceildiv(KH * KW * C, block_K), num_stages=num_stages):
-                    if is_hopper:
-                        T.c2d_im2col(data, data_shared, by, k_iter, KH, S, D, P)
-                    else:
-                        for i, j in T.Parallel(block_M, block_K):
-                            k = k_iter * block_K + j
-                            m = by * block_M + i
-                            access_h = m % (OH * OW) // OW * S + k // (KW * C) * D - P
-                            access_w = m % OW * S + k // C % KW * D - P
-                            in_bound = ((access_h >= 0) and (access_w >= 0) and (access_h < H) and
-                                        (access_w < W))
-                            data_shared[i, j] = T.if_then_else(
-                                in_bound, data[m // (OH * OW), access_h, access_w, k % C], 0)
-                    T.copy(kernel_flat[k_iter * block_K, bx * block_N], kernel_shared)
-                    T.gemm(data_shared, kernel_shared, out_local)
-
-                T.copy(out_local, out_shared)
-                T.copy(out_shared, out_flat[by * block_M, bx * block_N])
-
-        return main
-
-    autotuner = AutoTuner.from_kernel(
-        kernel=kernel, configs=get_configs(N, C, H, W, F, K, S, D, P,
-                                           with_roller)).set_compile_args(
-                                               out_idx=[2],
-                                               target="auto",
-                                           ).set_profile_args(
-                                               supply_type=tilelang.TensorSupplyType.Integer,
-                                               ref_prog=ref_prog,
-                                               skip_check=False,
-                                           )
-    return autotuner.run(warmup=3, rep=20)
-
-
-=======
 def get_configs():
     block_M = [64, 128, 256]
     block_N = [64, 128, 256]
@@ -208,7 +55,6 @@
     return configs
 
 
->>>>>>> a148d62a
 def get_heuristic_config() -> dict:
     # Get CUDA device properties
     if not torch.cuda.is_available():
@@ -246,10 +92,7 @@
         }
 
 
-<<<<<<< HEAD
-=======
 @tilelang.autotune(configs=get_configs())
->>>>>>> a148d62a
 @tilelang.jit(out_idx=[2])
 def convolution(N,
                 C,
