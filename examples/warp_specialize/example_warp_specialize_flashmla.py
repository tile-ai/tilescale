import torch
import torch.nn.functional as F
import tilelang
from tilelang.autotuner import *
import tilelang.language as T
from einops import rearrange, einsum
import argparse


@tilelang.jit(out_idx=[6])
def flashattn(batch, heads, kv_head_num, seqlen_kv, dim, pe_dim, block_N, block_H, num_split):
    scale = (1.0 / (dim + pe_dim))**0.5 * 1.44269504  # log2(e)
    dtype = "float16"
    accum_dtype = "float"
    kv_group_num = heads // kv_head_num
    VALID_BLOCK_H = min(block_H, kv_group_num)
    assert kv_head_num == 1, "kv_head_num must be 1"
    h_dim = dim // 2

    @T.macro
    def flash_attn(
            Q: T.Tensor([batch, heads, dim], dtype),
            Q_pe: T.Tensor([batch, heads, pe_dim], dtype),
            KV: T.Tensor([batch, seqlen_kv, kv_head_num, dim], dtype),
            K_pe: T.Tensor([batch, seqlen_kv, kv_head_num, pe_dim], dtype),
            Output: T.Tensor([batch, heads, dim], dtype),
    ):
        with T.Kernel(heads // min(block_H, kv_group_num), batch, threads=256) as (hid, bid):
            # smem_sQ
            Q_shared_l = T.alloc_shared([block_H, h_dim], dtype)
            Q_shared_r = T.alloc_shared([block_H, h_dim], dtype)
            Q_pe_shared = T.alloc_shared([block_H, pe_dim], dtype)
            Q_pe_local_0 = T.alloc_fragment([block_H, pe_dim], dtype)
            Q_pe_local_1 = T.alloc_fragment([block_H, pe_dim], dtype)

            # smem_sK0
            KV_shared_0_l = T.alloc_shared([block_N, h_dim], dtype)
            KV_shared_0_r = T.alloc_shared([block_N, h_dim], dtype)
            K_pe_shared_0 = T.alloc_shared([block_N, pe_dim], dtype)

            # smem_sK1
            KV_shared_1_l = T.alloc_shared([block_N, h_dim], dtype)
            KV_shared_1_r = T.alloc_shared([block_N, h_dim], dtype)
            K_pe_shared_1 = T.alloc_shared([block_N, pe_dim], dtype)

            # smem_sP0
            SP0_shared = T.alloc_shared([block_H, block_N], dtype)

            # smem_sP1 reuse Q_pe_shared
            SP1_shared = Q_pe_shared

            # smem_sM
            scores_max = T.alloc_shared([block_H], accum_dtype)

            # smem_sScale0
            scores_scale_0 = T.alloc_shared([block_H], accum_dtype)
            # smem_sScale1
            scores_scale_1 = T.alloc_shared([block_H], accum_dtype)

            logsum = T.alloc_shared([block_H], accum_dtype)

            O_shared_l = Q_shared_l
            O_shared_r = Q_shared_r

            acc_s_0 = T.alloc_fragment([block_H, block_N], accum_dtype)
            acc_s_0_cast = T.alloc_fragment([block_H, block_N], dtype)
            acc_s_1 = T.alloc_fragment([block_H, block_N], accum_dtype)
            acc_s_1_cast = T.alloc_fragment([block_H, block_N], dtype)
            acc_o_l = T.alloc_fragment([block_H, h_dim], accum_dtype)
            acc_o_r = T.alloc_fragment([block_H, h_dim], accum_dtype)
            scores_max_0 = T.alloc_fragment([block_H], accum_dtype)
            scores_max_1 = T.alloc_fragment([block_H], accum_dtype)

            scores_max_prev_0 = T.alloc_fragment([block_H], accum_dtype)
            scores_max_prev_1 = T.alloc_fragment([block_H], accum_dtype)

            scores_sum_0 = T.alloc_fragment([block_H], accum_dtype)
            scores_sum_1 = T.alloc_fragment([block_H], accum_dtype)
            logsum_0 = T.alloc_fragment([block_H], accum_dtype)
            logsum_1 = T.alloc_fragment([block_H], accum_dtype)

            cur_kv_head = hid // (kv_group_num // block_H)

            T.annotate_layout({
                O_shared_l: tilelang.layout.make_swizzled_layout(O_shared_l),
                O_shared_r: tilelang.layout.make_swizzled_layout(O_shared_r),
            })

            # barriers_Q
            q_shared_ready_barrier = T.alloc_barrier(arrive_count=256)

            # barriers_K0
            kv_shared_0_l_is_ready = T.alloc_barrier(arrive_count=128)
            kv_shared_0_r_is_ready = T.alloc_barrier(arrive_count=128)
            kv_shared_0_pe_is_ready = T.alloc_barrier(arrive_count=128)
            # barriers_K1
            kv_shared_1_l_is_ready = T.alloc_barrier(arrive_count=128)
            kv_shared_1_r_is_ready = T.alloc_barrier(arrive_count=128)
            kv_shared_1_pe_is_ready = T.alloc_barrier(arrive_count=128)

            # redundant barriers
            score_max_0_ready_barrier = T.alloc_barrier(arrive_count=128)
            scale_1_ready_barrier = T.alloc_barrier(arrive_count=128)
            p0_1_1_ready_barrier = T.alloc_barrier(arrive_count=128)
            lse_0_ready_barrier = T.alloc_barrier(arrive_count=128)
            lse_1_ready_barrier = T.alloc_barrier(arrive_count=128)
            s_shared_ready_barrier = T.alloc_barrier(arrive_count=128)

            tx = T.get_thread_binding()

            T.copy(Q[bid, hid * VALID_BLOCK_H:(hid + 1) * VALID_BLOCK_H, :h_dim], Q_shared_l)
            T.copy(Q[bid, hid * VALID_BLOCK_H:(hid + 1) * VALID_BLOCK_H, h_dim:], Q_shared_r)
            T.copy(Q_pe[bid, hid * VALID_BLOCK_H:(hid + 1) * VALID_BLOCK_H, :], Q_pe_shared)
            T.barrier_arrive(q_shared_ready_barrier)
            T.barrier_wait(q_shared_ready_barrier, 0)

            T.fill(scores_max, -T.infinity(accum_dtype))

            loop_range = T.ceildiv(seqlen_kv, (block_N * 2))

            if tx < 128:
                T.copy(Q_pe_shared, Q_pe_local_0)
                T.fill(acc_o_l, 0)
                T.fill(logsum_0, 0)

                T.copy(KV[bid, block_N:2 * block_N, cur_kv_head, :h_dim], KV_shared_1_l)
                T.barrier_arrive(kv_shared_1_l_is_ready)

                T.copy(KV[bid, block_N:2 * block_N, cur_kv_head, h_dim:], KV_shared_1_r)
                T.barrier_arrive(kv_shared_1_r_is_ready)

                T.copy(K_pe[bid, block_N:2 * block_N, cur_kv_head, :], K_pe_shared_1)
                T.barrier_arrive(kv_shared_1_pe_is_ready)

                for k in T.serial(loop_range):

                    T.barrier_wait(kv_shared_0_l_is_ready, k % 2)
                    T.gemm(
                        Q_shared_l,
                        KV_shared_0_l,
                        acc_s_0,
                        transpose_B=True,
                        clear_accum=True,
                        wg_wait=-1)
                    T.barrier_wait(kv_shared_0_r_is_ready, k % 2)
                    T.gemm(Q_shared_r, KV_shared_0_r, acc_s_0, transpose_B=True, wg_wait=-1)

                    T.barrier_wait(kv_shared_0_pe_is_ready, k % 2)
                    T.gemm(Q_pe_local_0, K_pe_shared_0, acc_s_0, transpose_B=True, wg_wait=-1)

                    T.wait_wgmma(0)

                    # Step 3.
                    T.copy(scores_max, scores_max_0)
                    T.copy(scores_max_0, scores_max_prev_0)
                    T.fill(scores_max_0, -T.infinity(accum_dtype))
                    T.reduce_max(acc_s_0, scores_max_0, dim=1, clear=False)
                    T.copy(scores_max_0, scores_max)

                    # Step 4.
                    for i, j in T.Parallel(block_H, block_N):
                        acc_s_0[i, j] = T.exp2(acc_s_0[i, j] * scale - scores_max[i] * scale)
                    for i in T.Parallel(block_H):
                        scores_scale_0[i] = T.exp2(scores_max_prev_0[i] * scale -
                                                   scores_max[i] * scale)

                    T.reduce_sum(acc_s_0, scores_sum_0, dim=1)

                    # Step 5.
                    T.copy(acc_s_0, acc_s_0_cast)

                    for i, j in T.Parallel(block_H, h_dim):
                        acc_o_l[i, j] *= scores_scale_0[i]

                    for i in T.Parallel(block_H):
                        logsum_0[i] = logsum_0[i] * scores_scale_0[i] + scores_sum_0[i]

                    # Step 6.
                    T.gemm(acc_s_0_cast, KV_shared_0_l, acc_o_l)
                    T.barrier_arrive(score_max_0_ready_barrier)

                    T.barrier_wait(scale_1_ready_barrier, k % 2)

                    if k < loop_range - 1:
                        T.copy(
                            KV[bid, (2 * k + 2) * block_N:(2 * k + 3) * block_N,
                               cur_kv_head, :h_dim], KV_shared_0_l)
                        T.barrier_arrive(kv_shared_0_l_is_ready)

                    # Step 11.
                    for i, j in T.Parallel(block_H, block_N):
                        SP0_shared[i, j] = acc_s_0[i, j] * scores_scale_1[i]

                    T.barrier_arrive(p0_1_1_ready_barrier)

                    # Step 13.
                    for i, j in T.Parallel(block_H, h_dim):
                        acc_o_l[i, j] *= scores_scale_1[i]
                    for i in T.Parallel(block_H):
                        logsum_0[i] = logsum_0[i] * scores_scale_1[i]
                    T.barrier_wait(s_shared_ready_barrier, k % 2)

                    # Step 14.
                    T.gemm(SP1_shared, KV_shared_1_l, acc_o_l)

                    if k < loop_range - 1:

                        T.copy(
                            KV[bid, (2 * k + 3) * block_N:(2 * k + 4) * block_N,
                               cur_kv_head, :h_dim], KV_shared_1_l)
                        T.barrier_arrive(kv_shared_1_l_is_ready)

                        T.copy(
                            K_pe[bid, (2 * k + 3) * block_N:(2 * k + 4) * block_N, cur_kv_head, :],
                            K_pe_shared_1)
                        T.barrier_arrive(kv_shared_1_pe_is_ready)

                T.copy(logsum_0, logsum)
                T.barrier_arrive(lse_0_ready_barrier)
                T.barrier_wait(lse_1_ready_barrier, 0)
                for i, j in T.Parallel(block_H, h_dim):
                    acc_o_l[i, j] /= logsum[i]
                T.copy(acc_o_l, O_shared_l)
                T.copy(O_shared_l, Output[bid,
                                          hid * VALID_BLOCK_H:(hid + 1) * VALID_BLOCK_H, :h_dim])

            else:
                T.copy(Q_pe_shared, Q_pe_local_1)
                T.fill(acc_o_r, 0)
                T.fill(logsum_1, 0)

                T.copy(KV[bid, :block_N, cur_kv_head, :h_dim], KV_shared_0_l)
                T.barrier_arrive(kv_shared_0_l_is_ready)
                T.copy(KV[bid, :block_N, cur_kv_head, h_dim:], KV_shared_0_r)
                T.barrier_arrive(kv_shared_0_r_is_ready)
                T.copy(K_pe[bid, :block_N, cur_kv_head, :], K_pe_shared_0)
                T.barrier_arrive(kv_shared_0_pe_is_ready)

                for k in T.serial(loop_range):

                    # Step 2.
                    T.barrier_wait(kv_shared_1_l_is_ready, k % 2)
                    T.gemm(
                        Q_shared_l,
                        KV_shared_1_l,
                        acc_s_1,
                        transpose_B=True,
                        clear_accum=True,
                        wg_wait=-1)

                    T.barrier_wait(kv_shared_1_r_is_ready, k % 2)
                    T.gemm(Q_shared_r, KV_shared_1_r, acc_s_1, transpose_B=True, wg_wait=-1)

                    T.barrier_wait(kv_shared_1_pe_is_ready, k % 2)
                    T.gemm(Q_pe_local_1, K_pe_shared_1, acc_s_1, transpose_B=True, wg_wait=-1)

                    T.wait_wgmma(0)

                    # Step 7.
                    T.barrier_wait(score_max_0_ready_barrier, k % 2)

                    T.copy(scores_max, scores_max_prev_1)
                    T.fill(scores_max_1, -T.infinity(accum_dtype))
                    T.reduce_max(acc_s_1, scores_max_1, dim=1, clear=False)
                    T.copy(scores_max_1, scores_max)

                    for i in T.Parallel(block_H):
                        scores_scale_1[i] = T.exp2(scores_max_prev_1[i] * scale -
                                                   scores_max[i] * scale)

                    # Step 8.
                    for i, j in T.Parallel(block_H, block_N):
                        acc_s_1[i, j] = T.exp2(acc_s_1[i, j] * scale - scores_max[i] * scale)

                    # Step 9.
                    T.reduce_sum(acc_s_1, scores_sum_1, dim=1)

                    for i, j in T.Parallel(block_H, h_dim):
                        acc_o_r[i, j] = acc_o_r[i, j] * (scores_scale_0[i] * scores_scale_1[i])

                    for i in T.Parallel(block_H):
                        logsum_1[i] = logsum_1[i] * scores_scale_1[i] * scores_scale_0[
                            i] + scores_sum_1[i]

                    T.barrier_arrive(scale_1_ready_barrier)

                    # Step 10. compute O1 with KV_shared_1_rd
                    T.copy(acc_s_1, acc_s_1_cast)
                    T.gemm(acc_s_1_cast, KV_shared_1_r, acc_o_r, wg_wait=-1)
                    T.copy(acc_s_1_cast, SP1_shared)
                    T.barrier_arrive(s_shared_ready_barrier)

                    if k < loop_range - 1:
                        T.copy(
                            KV[bid, (2 * k + 3) * block_N:(2 * k + 4) * block_N, cur_kv_head,
                               h_dim:], KV_shared_1_r)
                        T.barrier_arrive(kv_shared_1_r_is_ready)

                    T.barrier_wait(p0_1_1_ready_barrier, k % 2)
                    # Step 12.
                    T.gemm(SP0_shared, KV_shared_0_r, acc_o_r)

                    if k < loop_range - 1:

                        T.copy(
                            KV[bid, (2 * k + 2) * block_N:(2 * k + 3) * block_N, cur_kv_head,
                               h_dim:], KV_shared_0_r)
                        T.barrier_arrive(kv_shared_0_r_is_ready)

                        T.copy(
                            K_pe[bid, (2 * k + 2) * block_N:(2 * k + 3) * block_N, cur_kv_head, :],
                            K_pe_shared_0)
                        T.barrier_arrive(kv_shared_0_pe_is_ready)

                T.barrier_wait(lse_0_ready_barrier, 0)
                for i in T.Parallel(block_H):
                    logsum[i] += logsum_1[i]
                T.barrier_arrive(lse_1_ready_barrier)
                for i, j in T.Parallel(block_H, h_dim):
                    acc_o_r[i, j] /= logsum[i]
                T.copy(acc_o_r, O_shared_r)
                T.copy(O_shared_r, Output[bid, hid * VALID_BLOCK_H:(hid + 1) * VALID_BLOCK_H,
                                          h_dim:])

    @T.prim_func
    def main_no_split(
            Q: T.Tensor([batch, heads, dim], dtype),
            Q_pe: T.Tensor([batch, heads, pe_dim], dtype),
            KV: T.Tensor([batch, seqlen_kv, kv_head_num, dim], dtype),
            K_pe: T.Tensor([batch, seqlen_kv, kv_head_num, pe_dim], dtype),
            glse: T.Tensor([batch, heads, num_split], dtype),
            Output_partial: T.Tensor([batch, heads, num_split, dim], dtype),
            Output: T.Tensor([batch, heads, dim], dtype),
    ):
        flash_attn(Q, Q_pe, KV, K_pe, Output)

    return main_no_split


def ref_program(q, q_pe, kv, k_pe, glse, Output_partial):
    #     """
    #     Inputs:
    #     - q (Tensor): [batch, heads, dim]
    #     - q_pe (Tensor): [batch, heads, pe_dim]
    #     - kv (Tensor): [batch, seqlen_kv, kv_head_num, dim]
    #     - k_pe (Tensor): [batch, seqlen_kv, kv_head_num, pe_dim]
    #     - glse (Tensor): [batch, heads, num_split]
    #     - Output_partial (Tensor): [batch, heads, num_split, dim]
    #     Outputs:
    #     - output (Tensor): [batch, heads, dim]
    #     """
    dim = q.shape[-1]
    pe_dim = q_pe.shape[-1]
    num_head_groups = q.shape[1] // kv.shape[2]
    scale = (dim + pe_dim)**0.5
    q = rearrange(
        q, 'b (h g) d -> b g h d', g=num_head_groups)  # [batch_size, num_head_groups, groups, dim]

    q_pe = rearrange(
        q_pe, 'b (h g) d -> b g h d',
        g=num_head_groups)  # [batch_size, num_head_groups, groups, pe_dim]

    kv = rearrange(kv, 'b n h d -> b h n d')  # [batch_size, groups, seqlen_kv, dim]

    k_pe = rearrange(k_pe, 'b n h d -> b h n d')  # [batch_size, num_head_groups, groups, pe_dim]

    query = torch.concat([q, q_pe], dim=-1)
    key = torch.concat([kv, k_pe], dim=-1)

    scores = einsum(
        query, key,
        'b g h d, b h s d -> b g h s')  # [batch_size, num_head_groups, groups, seqlen_kv]

    attention = F.softmax(
        scores / scale, dim=-1)  # [batch_size, num_head_groups, groups, seqlen_kv]

    out = einsum(attention, kv,
                 'b g h s, b h s d -> b g h d')  # [batch_size, num_head_groups, groups, dim]
    out = rearrange(out, 'b g h d -> b (h g) d')  # [batch_size, heads, dim]
    return out


<<<<<<< HEAD
def main(batch=1, heads=128, kv_heads=1, kv_ctx=8192, dim=512, pe_dim=64):
=======
def main(batch=1, heads=64, kv_heads=1, kv_ctx=1024, dim=512, pe_dim=64):
>>>>>>> a148d62a
    qk_flops = 2 * batch * heads * kv_ctx * (dim + pe_dim)
    pv_flops = 2 * batch * heads * kv_ctx * dim
    total_flops = qk_flops + pv_flops
    BLOCK_N = 64
    BLOCK_H = 64
    num_split = 1

    kernel = flashattn(batch, heads, kv_heads, kv_ctx, dim, pe_dim, BLOCK_N, BLOCK_H, num_split)
    print(kernel.get_kernel_source())
    profiler = kernel.get_profiler(tensor_supply_type=tilelang.TensorSupplyType.Randn)
    profiler.assert_allclose(ref_program, rtol=0.01, atol=0.01)
    latency = profiler.do_bench(warmup=500)
    print(f"Latency: {latency} ms")
    print(f"TFlops: {total_flops / latency * 1e-9} TFlops")


if __name__ == "__main__":
    parser = argparse.ArgumentParser()
    parser.add_argument('--batch', type=int, default=1, help='batch size')
    parser.add_argument('--heads', type=int, default=128, help='q heads number')
    parser.add_argument('--kv_heads', type=int, default=1, help='kv heads number')
    parser.add_argument('--kv_ctx', type=int, default=8192, help='kv context length')
    parser.add_argument('--dim', type=int, default=512, help='head dim')
    parser.add_argument('--pe_dim', type=int, default=64, help='pe head dim')
    args = parser.parse_args()
    batch, heads, kv_heads, kv_ctx, dim, pe_dim = args.batch, args.heads, args.kv_heads, args.kv_ctx, args.dim, args.pe_dim
    main(batch, heads, kv_heads, kv_ctx, dim, pe_dim)<|MERGE_RESOLUTION|>--- conflicted
+++ resolved
@@ -380,11 +380,7 @@
     return out
 
 
-<<<<<<< HEAD
-def main(batch=1, heads=128, kv_heads=1, kv_ctx=8192, dim=512, pe_dim=64):
-=======
 def main(batch=1, heads=64, kv_heads=1, kv_ctx=1024, dim=512, pe_dim=64):
->>>>>>> a148d62a
     qk_flops = 2 * batch * heads * kv_ctx * (dim + pe_dim)
     pv_flops = 2 * batch * heads * kv_ctx * dim
     total_flops = qk_flops + pv_flops
