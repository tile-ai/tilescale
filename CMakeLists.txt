--- conflicted
+++ resolved
@@ -7,24 +7,9 @@
 set(CMAKE_CXX_STANDARD 17)
 set(CMAKE_POSITION_INDEPENDENT_CODE ON)
 set(CMAKE_EXPORT_COMPILE_COMMANDS ON)
-if(NOT Python_EXECUTABLE)
-  execute_process(
-    COMMAND which python
-    OUTPUT_VARIABLE Python_EXECUTABLE
-    OUTPUT_STRIP_TRAILING_WHITESPACE
-  )
-  set(Python_EXECUTABLE "${Python_EXECUTABLE}" CACHE FILEPATH "Path to the Python executable")
-endif()
 
 set(CMAKE_MODULE_PATH ${CMAKE_MODULE_PATH} ${CMAKE_CURRENT_SOURCE_DIR}/cmake)
 
-<<<<<<< HEAD
-  # Set default build type to RelWithDebInfo if not provided
-  if(NOT CMAKE_BUILD_TYPE)
-  # Set default build type to Release if not provided
-    set(CMAKE_BUILD_TYPE Release CACHE STRING "Build type" FORCE)
-    message(STATUS "Setting default build type to ${CMAKE_BUILD_TYPE}")
-=======
 if(EXISTS "${CMAKE_CURRENT_SOURCE_DIR}/.gitmodules" AND EXISTS "${CMAKE_CURRENT_SOURCE_DIR}/.git")
   find_package(Git QUIET)
   if(Git_FOUND)
@@ -46,7 +31,6 @@
         "Git is required to initialize TileLang submodules. "
         "Please install git or fetch the submodules manually."
     )
->>>>>>> a148d62a
   endif()
 endif()
 
@@ -128,31 +112,9 @@
     src/target/rt_mod_hip.cc
   )
   list(APPEND TILE_LANG_SRCS ${TILE_LANG_HIP_SRCS})
-<<<<<<< HEAD
-endif()
-
-message(STATUS "Collected source files: ${TILE_LANG_SRCS}")
-
-# Add TileLang object library
-add_library(tilelang_objs OBJECT ${TILE_LANG_SRCS})
-
-message(STATUS "TVM_SOURCE_DIR: ${TVM_SOURCE_DIR}")
-# Include directories for TileLang
-set(TILE_LANG_INCLUDES
-  ${TVM_SOURCE_DIR}/include
-  ${TVM_SOURCE_DIR}/ffi/include
-  ${TVM_SOURCE_DIR}/src
-  ${TVM_SOURCE_DIR}/3rdparty/dlpack/include
-  ${TVM_SOURCE_DIR}/3rdparty/dmlc-core/include
-)
-
-# Find CUDA Toolkit
-if(USE_CUDA)
-=======
   list(APPEND TILE_LANG_INCLUDES ${ROCM_INCLUDE_DIRS})
 elseif(USE_CUDA)
   set(CMAKE_CUDA_STANDARD 17)
->>>>>>> a148d62a
   find_package(CUDAToolkit REQUIRED)
   set(CMAKE_CUDA_COMPILER "${CUDAToolkit_BIN_DIR}/nvcc")
   add_compile_definitions("CUDA_MAJOR_VERSION=${CUDAToolkit_VERSION_MAJOR}")
@@ -182,18 +144,9 @@
   target_compile_definitions(tilelang_objs PRIVATE "TVM_LOG_DEBUG")
 endif()
 
-<<<<<<< HEAD
-# Building tvm_cython modules
-if(NOT DEFINED TVM_PREBUILD_PATH)
-  add_dependencies(tilelang tvm_cython)
-endif()
-
-# Module shared library
-=======
 target_include_directories(tilelang_objs PRIVATE ${TILE_LANG_INCLUDES})
 
 add_library(tilelang SHARED $<TARGET_OBJECTS:tilelang_objs>)
->>>>>>> a148d62a
 add_library(tilelang_module SHARED $<TARGET_OBJECTS:tilelang_objs>)
 target_link_libraries(tilelang PUBLIC tvm_runtime)
 target_link_libraries(tilelang_module PUBLIC tvm)
